<<<<<<< HEAD
/* fcb1a62fefa945567301146eb98e3ad3413e823a41c4378e84e8b6b6f308d824 (2.4.7+)
=======
/* 5ab094ffadd6edfc94c3eee53af44a86951f9f1f0933ada3114bbce2bfb02c99 (2.5.0+)
>>>>>>> 74e94598
                            __  __            _
                         ___\ \/ /_ __   __ _| |_
                        / _ \\  /| '_ \ / _` | __|
                       |  __//  \| |_) | (_| | |_
                        \___/_/\_\ .__/ \__,_|\__|
                                 |_| XML parser

   Copyright (c) 1997-2000 Thai Open Source Software Center Ltd
   Copyright (c) 2000      Clark Cooper <coopercc@users.sourceforge.net>
   Copyright (c) 2000-2006 Fred L. Drake, Jr. <fdrake@users.sourceforge.net>
   Copyright (c) 2001-2002 Greg Stein <gstein@users.sourceforge.net>
   Copyright (c) 2002-2016 Karl Waclawek <karl@waclawek.net>
   Copyright (c) 2005-2009 Steven Solie <steven@solie.ca>
   Copyright (c) 2016      Eric Rahm <erahm@mozilla.com>
   Copyright (c) 2016-2022 Sebastian Pipping <sebastian@pipping.org>
   Copyright (c) 2016      Gaurav <g.gupta@samsung.com>
   Copyright (c) 2016      Thomas Beutlich <tc@tbeu.de>
   Copyright (c) 2016      Gustavo Grieco <gustavo.grieco@imag.fr>
   Copyright (c) 2016      Pascal Cuoq <cuoq@trust-in-soft.com>
   Copyright (c) 2016      Ed Schouten <ed@nuxi.nl>
   Copyright (c) 2017-2022 Rhodri James <rhodri@wildebeest.org.uk>
   Copyright (c) 2017      Václav Slavík <vaclav@slavik.io>
   Copyright (c) 2017      Viktor Szakats <commit@vsz.me>
   Copyright (c) 2017      Chanho Park <chanho61.park@samsung.com>
   Copyright (c) 2017      Rolf Eike Beer <eike@sf-mail.de>
   Copyright (c) 2017      Hans Wennborg <hans@chromium.org>
   Copyright (c) 2018      Anton Maklakov <antmak.pub@gmail.com>
   Copyright (c) 2018      Benjamin Peterson <benjamin@python.org>
   Copyright (c) 2018      Marco Maggi <marco.maggi-ipsu@poste.it>
   Copyright (c) 2018      Mariusz Zaborski <oshogbo@vexillium.org>
   Copyright (c) 2019      David Loffredo <loffredo@steptools.com>
   Copyright (c) 2019-2020 Ben Wagner <bungeman@chromium.org>
   Copyright (c) 2019      Vadim Zeitlin <vadim@zeitlins.org>
   Copyright (c) 2021      Dong-hee Na <donghee.na@python.org>
   Copyright (c) 2022      Samanta Navarro <ferivoz@riseup.net>
   Copyright (c) 2022      Jeffrey Walton <noloader@gmail.com>
<<<<<<< HEAD
=======
   Copyright (c) 2022      Jann Horn <jannh@google.com>
>>>>>>> 74e94598
   Licensed under the MIT license:

   Permission is  hereby granted,  free of charge,  to any  person obtaining
   a  copy  of  this  software   and  associated  documentation  files  (the
   "Software"),  to  deal in  the  Software  without restriction,  including
   without  limitation the  rights  to use,  copy,  modify, merge,  publish,
   distribute, sublicense, and/or sell copies of the Software, and to permit
   persons  to whom  the Software  is  furnished to  do so,  subject to  the
   following conditions:

   The above copyright  notice and this permission notice  shall be included
   in all copies or substantial portions of the Software.

   THE  SOFTWARE  IS  PROVIDED  "AS  IS",  WITHOUT  WARRANTY  OF  ANY  KIND,
   EXPRESS  OR IMPLIED,  INCLUDING  BUT  NOT LIMITED  TO  THE WARRANTIES  OF
   MERCHANTABILITY, FITNESS FOR A PARTICULAR PURPOSE AND NONINFRINGEMENT. IN
   NO EVENT SHALL THE AUTHORS OR  COPYRIGHT HOLDERS BE LIABLE FOR ANY CLAIM,
   DAMAGES OR  OTHER LIABILITY, WHETHER  IN AN  ACTION OF CONTRACT,  TORT OR
   OTHERWISE, ARISING FROM, OUT OF OR IN CONNECTION WITH THE SOFTWARE OR THE
   USE OR OTHER DEALINGS IN THE SOFTWARE.
*/

#if ! defined(_GNU_SOURCE)
#  define _GNU_SOURCE 1 /* syscall prototype */
#endif

#ifdef _WIN32
/* force stdlib to define rand_s() */
#  if ! defined(_CRT_RAND_S)
#    define _CRT_RAND_S
#  endif
#endif

#if defined(_MSC_VER) && !defined(_CRT_SECURE_NO_WARNINGS)
#define _CRT_SECURE_NO_WARNINGS
#endif

#include <stddef.h>
#include <string.h> /* memset(), memcpy() */
#include <assert.h>
#include <limits.h> /* UINT_MAX */
#include <stdio.h>  /* fprintf */
#include <stdlib.h> /* getenv, rand_s */
#include <stdint.h> /* uintptr_t */
#include <math.h>   /* isnan */

#define EXPAT_POCO 1

#if defined(EXPAT_POCO)
#  include "Poco/RandomStream.h"
#  include "Poco/BinaryReader.h"
#elif defined(_WIN32)
#  define getpid GetCurrentProcessId
#else
#  include <sys/time.h>  /* gettimeofday() */
#  include <sys/types.h> /* getpid() */
#  include <unistd.h>    /* getpid() */
#  include <fcntl.h>     /* O_RDONLY */
#  include <errno.h>
#endif

#define XML_BUILDING_EXPAT 1

#ifdef EXPAT_WIN32
#  include "winconfig.h"
#endif

#include "expat_config.h"

#include "ascii.h"
#include "Poco/XML/expat.h"
#include "siphash.h"

#if defined(HAVE_GETRANDOM) || defined(HAVE_SYSCALL_GETRANDOM)
#  if defined(HAVE_GETRANDOM)
#    include <sys/random.h> /* getrandom */
#  else
#    include <unistd.h>      /* syscall */
#    include <sys/syscall.h> /* SYS_getrandom */
#  endif
#  if ! defined(GRND_NONBLOCK)
#    define GRND_NONBLOCK 0x0001
#  endif /* defined(GRND_NONBLOCK) */
#endif   /* defined(HAVE_GETRANDOM) || defined(HAVE_SYSCALL_GETRANDOM) */

#if defined(HAVE_LIBBSD)                                                       \
    && (defined(HAVE_ARC4RANDOM_BUF) || defined(HAVE_ARC4RANDOM))
#  include <bsd/stdlib.h>
#endif

#if defined(_WIN32) && ! defined(LOAD_LIBRARY_SEARCH_SYSTEM32)
#  define LOAD_LIBRARY_SEARCH_SYSTEM32 0x00000800
#endif

#if ! defined(HAVE_GETRANDOM) && ! defined(HAVE_SYSCALL_GETRANDOM)             \
    && ! defined(HAVE_ARC4RANDOM_BUF) && ! defined(HAVE_ARC4RANDOM)            \
    && ! defined(XML_DEV_URANDOM) && ! defined(_WIN32)                         \
    && ! defined(XML_POOR_ENTROPY) && ! defined(EXPAT_POCO)
#  error You do not have support for any sources of high quality entropy \
    enabled.  For end user security, that is probably not what you want. \
    \
    Your options include: \
      * Linux >=3.17 + glibc >=2.25 (getrandom): HAVE_GETRANDOM, \
      * Linux >=3.17 + glibc (including <2.25) (syscall SYS_getrandom): HAVE_SYSCALL_GETRANDOM, \
      * BSD / macOS >=10.7 (arc4random_buf): HAVE_ARC4RANDOM_BUF, \
      * BSD / macOS (including <10.7) (arc4random): HAVE_ARC4RANDOM, \
      * libbsd (arc4random_buf): HAVE_ARC4RANDOM_BUF + HAVE_LIBBSD, \
      * libbsd (arc4random): HAVE_ARC4RANDOM + HAVE_LIBBSD, \
      * Linux (including <3.17) / BSD / macOS (including <10.7) / Solaris >=8 (/dev/urandom): XML_DEV_URANDOM, \
      * Windows >=Vista (rand_s): _WIN32. \
    \
    If insist on not using any of these, bypass this error by defining \
    XML_POOR_ENTROPY; you have been warned. \
    \
    If you have reasons to patch this detection code away or need changes \
    to the build system, please open a bug.  Thank you!
#endif

#ifdef XML_UNICODE
#  define XML_ENCODE_MAX XML_UTF16_ENCODE_MAX
#  define XmlConvert XmlUtf16Convert
#  define XmlGetInternalEncoding XmlGetUtf16InternalEncoding
#  define XmlGetInternalEncodingNS XmlGetUtf16InternalEncodingNS
#  define XmlEncode XmlUtf16Encode
#  define MUST_CONVERT(enc, s) (! (enc)->isUtf16 || (((uintptr_t)(s)) & 1))
typedef unsigned short ICHAR;
#else
#  define XML_ENCODE_MAX XML_UTF8_ENCODE_MAX
#  define XmlConvert XmlUtf8Convert
#  define XmlGetInternalEncoding XmlGetUtf8InternalEncoding
#  define XmlGetInternalEncodingNS XmlGetUtf8InternalEncodingNS
#  define XmlEncode XmlUtf8Encode
#  define MUST_CONVERT(enc, s) (! (enc)->isUtf8)
typedef char ICHAR;
#endif

#ifndef XML_NS

#  define XmlInitEncodingNS XmlInitEncoding
#  define XmlInitUnknownEncodingNS XmlInitUnknownEncoding
#  undef XmlGetInternalEncodingNS
#  define XmlGetInternalEncodingNS XmlGetInternalEncoding
#  define XmlParseXmlDeclNS XmlParseXmlDecl

#endif

#ifdef XML_UNICODE

#  ifdef XML_UNICODE_WCHAR_T
#    define XML_T(x) (const wchar_t) x
#    define XML_L(x) L##x
#  else
#    define XML_T(x) (const unsigned short)x
#    define XML_L(x) x
#  endif

#else

#  define XML_T(x) x
#  define XML_L(x) x

#endif

/* Round up n to be a multiple of sz, where sz is a power of 2. */
#define ROUND_UP(n, sz) (((n) + ((sz)-1)) & ~((sz)-1))

/* Do safe (NULL-aware) pointer arithmetic */
#define EXPAT_SAFE_PTR_DIFF(p, q) (((p) && (q)) ? ((p) - (q)) : 0)

#include "internal.h"
#include "xmltok.h"
#include "xmlrole.h"

typedef const XML_Char *KEY;

typedef struct {
  KEY name;
} NAMED;

typedef struct {
  NAMED **v;
  unsigned char power;
  size_t size;
  size_t used;
  const XML_Memory_Handling_Suite *mem;
} HASH_TABLE;

static size_t keylen(KEY s);

static void copy_salt_to_sipkey(XML_Parser parser, struct sipkey *key);

/* For probing (after a collision) we need a step size relative prime
   to the hash table size, which is a power of 2. We use double-hashing,
   since we can calculate a second hash value cheaply by taking those bits
   of the first hash value that were discarded (masked out) when the table
   index was calculated: index = hash & mask, where mask = table->size - 1.
   We limit the maximum step size to table->size / 4 (mask >> 2) and make
   it odd, since odd numbers are always relative prime to a power of 2.
*/
#define SECOND_HASH(hash, mask, power)                                         \
  ((((hash) & ~(mask)) >> ((power)-1)) & ((mask) >> 2))
#define PROBE_STEP(hash, mask, power)                                          \
  ((unsigned char)((SECOND_HASH(hash, mask, power)) | 1))

typedef struct {
  NAMED **p;
  NAMED **end;
} HASH_TABLE_ITER;

#define INIT_TAG_BUF_SIZE 32 /* must be a multiple of sizeof(XML_Char) */
#define INIT_DATA_BUF_SIZE 1024
#define INIT_ATTS_SIZE 16
#define INIT_ATTS_VERSION 0xFFFFFFFF
#define INIT_BLOCK_SIZE 1024
#define INIT_BUFFER_SIZE 1024

#define EXPAND_SPARE 24

typedef struct binding {
  struct prefix *prefix;
  struct binding *nextTagBinding;
  struct binding *prevPrefixBinding;
  const struct attribute_id *attId;
  XML_Char *uri;
  int uriLen;
  int uriAlloc;
} BINDING;

typedef struct prefix {
  const XML_Char *name;
  BINDING *binding;
} PREFIX;

typedef struct {
  const XML_Char *str;
  const XML_Char *localPart;
  const XML_Char *prefix;
  int strLen;
  int uriLen;
  int prefixLen;
} TAG_NAME;

/* TAG represents an open element.
   The name of the element is stored in both the document and API
   encodings.  The memory buffer 'buf' is a separately-allocated
   memory area which stores the name.  During the XML_Parse()/
   XMLParseBuffer() when the element is open, the memory for the 'raw'
   version of the name (in the document encoding) is shared with the
   document buffer.  If the element is open across calls to
   XML_Parse()/XML_ParseBuffer(), the buffer is re-allocated to
   contain the 'raw' name as well.

   A parser re-uses these structures, maintaining a list of allocated
   TAG objects in a free list.
*/
typedef struct tag {
  struct tag *parent;  /* parent of this element */
  const char *rawName; /* tagName in the original encoding */
  int rawNameLength;
  TAG_NAME name; /* tagName in the API encoding */
  char *buf;     /* buffer for name components */
  char *bufEnd;  /* end of the buffer */
  BINDING *bindings;
} TAG;

typedef struct {
  const XML_Char *name;
  const XML_Char *textPtr;
  int textLen;   /* length in XML_Chars */
  int processed; /* # of processed bytes - when suspended */
  const XML_Char *systemId;
  const XML_Char *base;
  const XML_Char *publicId;
  const XML_Char *notation;
  XML_Bool open;
  XML_Bool is_param;
  XML_Bool is_internal; /* true if declared in internal subset outside PE */
} ENTITY;

typedef struct {
  enum XML_Content_Type type;
  enum XML_Content_Quant quant;
  const XML_Char *name;
  int firstchild;
  int lastchild;
  int childcnt;
  int nextsib;
} CONTENT_SCAFFOLD;

#define INIT_SCAFFOLD_ELEMENTS 32

typedef struct block {
  struct block *next;
  int size;
  XML_Char s[1];
} BLOCK;

typedef struct {
  BLOCK *blocks;
  BLOCK *freeBlocks;
  const XML_Char *end;
  XML_Char *ptr;
  XML_Char *start;
  const XML_Memory_Handling_Suite *mem;
} STRING_POOL;

/* The XML_Char before the name is used to determine whether
   an attribute has been specified. */
typedef struct attribute_id {
  XML_Char *name;
  PREFIX *prefix;
  XML_Bool maybeTokenized;
  XML_Bool xmlns;
} ATTRIBUTE_ID;

typedef struct {
  const ATTRIBUTE_ID *id;
  XML_Bool isCdata;
  const XML_Char *value;
} DEFAULT_ATTRIBUTE;

typedef struct {
  unsigned long version;
  unsigned long hash;
  const XML_Char *uriName;
} NS_ATT;

typedef struct {
  const XML_Char *name;
  PREFIX *prefix;
  const ATTRIBUTE_ID *idAtt;
  int nDefaultAtts;
  int allocDefaultAtts;
  DEFAULT_ATTRIBUTE *defaultAtts;
} ELEMENT_TYPE;

typedef struct {
  HASH_TABLE generalEntities;
  HASH_TABLE elementTypes;
  HASH_TABLE attributeIds;
  HASH_TABLE prefixes;
  STRING_POOL pool;
  STRING_POOL entityValuePool;
  /* false once a parameter entity reference has been skipped */
  XML_Bool keepProcessing;
  /* true once an internal or external PE reference has been encountered;
     this includes the reference to an external subset */
  XML_Bool hasParamEntityRefs;
  XML_Bool standalone;
#ifdef XML_DTD
  /* indicates if external PE has been read */
  XML_Bool paramEntityRead;
  HASH_TABLE paramEntities;
#endif /* XML_DTD */
  PREFIX defaultPrefix;
  /* === scaffolding for building content model === */
  XML_Bool in_eldecl;
  CONTENT_SCAFFOLD *scaffold;
  unsigned contentStringLen;
  unsigned scaffSize;
  unsigned scaffCount;
  int scaffLevel;
  int *scaffIndex;
} DTD;

typedef struct open_internal_entity {
  const char *internalEventPtr;
  const char *internalEventEndPtr;
  struct open_internal_entity *next;
  ENTITY *entity;
  int startTagLevel;
  XML_Bool betweenDecl; /* WFC: PE Between Declarations */
} OPEN_INTERNAL_ENTITY;

enum XML_Account {
  XML_ACCOUNT_DIRECT,           /* bytes directly passed to the Expat parser */
  XML_ACCOUNT_ENTITY_EXPANSION, /* intermediate bytes produced during entity
                                   expansion */
  XML_ACCOUNT_NONE              /* i.e. do not account, was accounted already */
};

#ifdef XML_DTD
typedef unsigned long long XmlBigCount;
typedef struct accounting {
  XmlBigCount countBytesDirect;
  XmlBigCount countBytesIndirect;
  int debugLevel;
  float maximumAmplificationFactor; // >=1.0
  unsigned long long activationThresholdBytes;
} ACCOUNTING;

typedef struct entity_stats {
  unsigned int countEverOpened;
  unsigned int currentDepth;
  unsigned int maximumDepthSeen;
  int debugLevel;
} ENTITY_STATS;
#endif /* XML_DTD */

typedef enum XML_Error PTRCALL Processor(XML_Parser parser, const char *start,
                                         const char *end, const char **endPtr);

static Processor prologProcessor;
static Processor prologInitProcessor;
static Processor contentProcessor;
static Processor cdataSectionProcessor;
#ifdef XML_DTD
static Processor ignoreSectionProcessor;
static Processor externalParEntProcessor;
static Processor externalParEntInitProcessor;
static Processor entityValueProcessor;
static Processor entityValueInitProcessor;
#endif /* XML_DTD */
static Processor epilogProcessor;
static Processor errorProcessor;
static Processor externalEntityInitProcessor;
static Processor externalEntityInitProcessor2;
static Processor externalEntityInitProcessor3;
static Processor externalEntityContentProcessor;
static Processor internalEntityProcessor;

static enum XML_Error handleUnknownEncoding(XML_Parser parser,
                                            const XML_Char *encodingName);
static enum XML_Error processXmlDecl(XML_Parser parser, int isGeneralTextEntity,
                                     const char *s, const char *next);
static enum XML_Error initializeEncoding(XML_Parser parser);
static enum XML_Error doProlog(XML_Parser parser, const ENCODING *enc,
                               const char *s, const char *end, int tok,
                               const char *next, const char **nextPtr,
                               XML_Bool haveMore, XML_Bool allowClosingDoctype,
                               enum XML_Account account);
static enum XML_Error processInternalEntity(XML_Parser parser, ENTITY *entity,
                                            XML_Bool betweenDecl);
static enum XML_Error doContent(XML_Parser parser, int startTagLevel,
                                const ENCODING *enc, const char *start,
                                const char *end, const char **endPtr,
                                XML_Bool haveMore, enum XML_Account account);
static enum XML_Error doCdataSection(XML_Parser parser, const ENCODING *,
                                     const char **startPtr, const char *end,
                                     const char **nextPtr, XML_Bool haveMore,
                                     enum XML_Account account);
#ifdef XML_DTD
static enum XML_Error doIgnoreSection(XML_Parser parser, const ENCODING *,
                                      const char **startPtr, const char *end,
                                      const char **nextPtr, XML_Bool haveMore);
#endif /* XML_DTD */

static void freeBindings(XML_Parser parser, BINDING *bindings);
static enum XML_Error storeAtts(XML_Parser parser, const ENCODING *,
                                const char *s, TAG_NAME *tagNamePtr,
                                BINDING **bindingsPtr,
                                enum XML_Account account);
static enum XML_Error addBinding(XML_Parser parser, PREFIX *prefix,
                                 const ATTRIBUTE_ID *attId, const XML_Char *uri,
                                 BINDING **bindingsPtr);
static int defineAttribute(ELEMENT_TYPE *type, ATTRIBUTE_ID *, XML_Bool isCdata,
                           XML_Bool isId, const XML_Char *dfltValue,
                           XML_Parser parser);
static enum XML_Error storeAttributeValue(XML_Parser parser, const ENCODING *,
                                          XML_Bool isCdata, const char *,
                                          const char *, STRING_POOL *,
                                          enum XML_Account account);
static enum XML_Error appendAttributeValue(XML_Parser parser, const ENCODING *,
                                           XML_Bool isCdata, const char *,
                                           const char *, STRING_POOL *,
                                           enum XML_Account account);
static ATTRIBUTE_ID *getAttributeId(XML_Parser parser, const ENCODING *enc,
                                    const char *start, const char *end);
static int setElementTypePrefix(XML_Parser parser, ELEMENT_TYPE *);
static enum XML_Error storeEntityValue(XML_Parser parser, const ENCODING *enc,
                                       const char *start, const char *end,
                                       enum XML_Account account);
static int reportProcessingInstruction(XML_Parser parser, const ENCODING *enc,
                                       const char *start, const char *end);
static int reportComment(XML_Parser parser, const ENCODING *enc,
                         const char *start, const char *end);
static void reportDefault(XML_Parser parser, const ENCODING *enc,
                          const char *start, const char *end);

static const XML_Char *getContext(XML_Parser parser);
static XML_Bool setContext(XML_Parser parser, const XML_Char *context);

static void FASTCALL normalizePublicId(XML_Char *s);

static DTD *dtdCreate(const XML_Memory_Handling_Suite *ms);
/* do not call if m_parentParser != NULL */
static void dtdReset(DTD *p, const XML_Memory_Handling_Suite *ms);
static void dtdDestroy(DTD *p, XML_Bool isDocEntity,
                       const XML_Memory_Handling_Suite *ms);
static int dtdCopy(XML_Parser oldParser, DTD *newDtd, const DTD *oldDtd,
                   const XML_Memory_Handling_Suite *ms);
static int copyEntityTable(XML_Parser oldParser, HASH_TABLE *, STRING_POOL *,
                           const HASH_TABLE *);
static NAMED *lookup(XML_Parser parser, HASH_TABLE *table, KEY name,
                     size_t createSize);
static void FASTCALL hashTableInit(HASH_TABLE *,
                                   const XML_Memory_Handling_Suite *ms);
static void FASTCALL hashTableClear(HASH_TABLE *);
static void FASTCALL hashTableDestroy(HASH_TABLE *);
static void FASTCALL hashTableIterInit(HASH_TABLE_ITER *, const HASH_TABLE *);
static NAMED *FASTCALL hashTableIterNext(HASH_TABLE_ITER *);

static void FASTCALL poolInit(STRING_POOL *,
                              const XML_Memory_Handling_Suite *ms);
static void FASTCALL poolClear(STRING_POOL *);
static void FASTCALL poolDestroy(STRING_POOL *);
static XML_Char *poolAppend(STRING_POOL *pool, const ENCODING *enc,
                            const char *ptr, const char *end);
static XML_Char *poolStoreString(STRING_POOL *pool, const ENCODING *enc,
                                 const char *ptr, const char *end);
static XML_Bool FASTCALL poolGrow(STRING_POOL *pool);
static const XML_Char *FASTCALL poolCopyString(STRING_POOL *pool,
                                               const XML_Char *s);
static const XML_Char *poolCopyStringN(STRING_POOL *pool, const XML_Char *s,
                                       int n);
static const XML_Char *FASTCALL poolAppendString(STRING_POOL *pool,
                                                 const XML_Char *s);

static int FASTCALL nextScaffoldPart(XML_Parser parser);
static XML_Content *build_model(XML_Parser parser);
static ELEMENT_TYPE *getElementType(XML_Parser parser, const ENCODING *enc,
                                    const char *ptr, const char *end);

static XML_Char *copyString(const XML_Char *s,
                            const XML_Memory_Handling_Suite *memsuite);

static unsigned long generate_hash_secret_salt(XML_Parser parser);
static XML_Bool startParsing(XML_Parser parser);

static XML_Parser parserCreate(const XML_Char *encodingName,
                               const XML_Memory_Handling_Suite *memsuite,
                               const XML_Char *nameSep, DTD *dtd);

static void parserInit(XML_Parser parser, const XML_Char *encodingName);

#ifdef XML_DTD
static float accountingGetCurrentAmplification(XML_Parser rootParser);
static void accountingReportStats(XML_Parser originParser, const char *epilog);
static void accountingOnAbort(XML_Parser originParser);
static void accountingReportDiff(XML_Parser rootParser,
                                 unsigned int levelsAwayFromRootParser,
                                 const char *before, const char *after,
                                 ptrdiff_t bytesMore, int source_line,
                                 enum XML_Account account);
static XML_Bool accountingDiffTolerated(XML_Parser originParser, int tok,
                                        const char *before, const char *after,
                                        int source_line,
                                        enum XML_Account account);

static void entityTrackingReportStats(XML_Parser parser, ENTITY *entity,
                                      const char *action, int sourceLine);
static void entityTrackingOnOpen(XML_Parser parser, ENTITY *entity,
                                 int sourceLine);
static void entityTrackingOnClose(XML_Parser parser, ENTITY *entity,
                                  int sourceLine);

static XML_Parser getRootParserOf(XML_Parser parser,
                                  unsigned int *outLevelDiff);
#endif /* XML_DTD */

static unsigned long getDebugLevel(const char *variableName,
                                   unsigned long defaultDebugLevel);

#define poolStart(pool) ((pool)->start)
#define poolEnd(pool) ((pool)->ptr)
#define poolLength(pool) ((pool)->ptr - (pool)->start)
#define poolChop(pool) ((void)--(pool->ptr))
#define poolLastChar(pool) (((pool)->ptr)[-1])
#define poolDiscard(pool) ((pool)->ptr = (pool)->start)
#define poolFinish(pool) ((pool)->start = (pool)->ptr)
#define poolAppendChar(pool, c)                                                \
  (((pool)->ptr == (pool)->end && ! poolGrow(pool))                            \
       ? 0                                                                     \
       : ((*((pool)->ptr)++ = c), 1))

struct XML_ParserStruct {
  /* The first member must be m_userData so that the XML_GetUserData
     macro works. */
  void *m_userData;
  void *m_handlerArg;
  char *m_buffer;
  const XML_Memory_Handling_Suite m_mem;
  /* first character to be parsed */
  const char *m_bufferPtr;
  /* past last character to be parsed */
  char *m_bufferEnd;
  /* allocated end of m_buffer */
  const char *m_bufferLim;
  XML_Index m_parseEndByteIndex;
  const char *m_parseEndPtr;
  XML_Char *m_dataBuf;
  XML_Char *m_dataBufEnd;
  XML_StartElementHandler m_startElementHandler;
  XML_EndElementHandler m_endElementHandler;
  XML_CharacterDataHandler m_characterDataHandler;
  XML_ProcessingInstructionHandler m_processingInstructionHandler;
  XML_CommentHandler m_commentHandler;
  XML_StartCdataSectionHandler m_startCdataSectionHandler;
  XML_EndCdataSectionHandler m_endCdataSectionHandler;
  XML_DefaultHandler m_defaultHandler;
  XML_StartDoctypeDeclHandler m_startDoctypeDeclHandler;
  XML_EndDoctypeDeclHandler m_endDoctypeDeclHandler;
  XML_UnparsedEntityDeclHandler m_unparsedEntityDeclHandler;
  XML_NotationDeclHandler m_notationDeclHandler;
  XML_StartNamespaceDeclHandler m_startNamespaceDeclHandler;
  XML_EndNamespaceDeclHandler m_endNamespaceDeclHandler;
  XML_NotStandaloneHandler m_notStandaloneHandler;
  XML_ExternalEntityRefHandler m_externalEntityRefHandler;
  XML_Parser m_externalEntityRefHandlerArg;
  XML_SkippedEntityHandler m_skippedEntityHandler;
  XML_UnknownEncodingHandler m_unknownEncodingHandler;
  XML_ElementDeclHandler m_elementDeclHandler;
  XML_AttlistDeclHandler m_attlistDeclHandler;
  XML_EntityDeclHandler m_entityDeclHandler;
  XML_XmlDeclHandler m_xmlDeclHandler;
  const ENCODING *m_encoding;
  INIT_ENCODING m_initEncoding;
  const ENCODING *m_internalEncoding;
  const XML_Char *m_protocolEncodingName;
  XML_Bool m_ns;
  XML_Bool m_ns_triplets;
  void *m_unknownEncodingMem;
  void *m_unknownEncodingData;
  void *m_unknownEncodingHandlerData;
  void(XMLCALL *m_unknownEncodingRelease)(void *);
  PROLOG_STATE m_prologState;
  Processor *m_processor;
  enum XML_Error m_errorCode;
  const char *m_eventPtr;
  const char *m_eventEndPtr;
  const char *m_positionPtr;
  OPEN_INTERNAL_ENTITY *m_openInternalEntities;
  OPEN_INTERNAL_ENTITY *m_freeInternalEntities;
  XML_Bool m_defaultExpandInternalEntities;
  int m_tagLevel;
  ENTITY *m_declEntity;
  const XML_Char *m_doctypeName;
  const XML_Char *m_doctypeSysid;
  const XML_Char *m_doctypePubid;
  const XML_Char *m_declAttributeType;
  const XML_Char *m_declNotationName;
  const XML_Char *m_declNotationPublicId;
  ELEMENT_TYPE *m_declElementType;
  ATTRIBUTE_ID *m_declAttributeId;
  XML_Bool m_declAttributeIsCdata;
  XML_Bool m_declAttributeIsId;
  DTD *m_dtd;
  const XML_Char *m_curBase;
  TAG *m_tagStack;
  TAG *m_freeTagList;
  BINDING *m_inheritedBindings;
  BINDING *m_freeBindingList;
  int m_attsSize;
  int m_nSpecifiedAtts;
  int m_idAttIndex;
  ATTRIBUTE *m_atts;
  NS_ATT *m_nsAtts;
  unsigned long m_nsAttsVersion;
  unsigned char m_nsAttsPower;
#ifdef XML_ATTR_INFO
  XML_AttrInfo *m_attInfo;
#endif
  POSITION m_position;
  STRING_POOL m_tempPool;
  STRING_POOL m_temp2Pool;
  char *m_groupConnector;
  unsigned int m_groupSize;
  XML_Char m_namespaceSeparator;
  XML_Parser m_parentParser;
  XML_ParsingStatus m_parsingStatus;
#ifdef XML_DTD
  XML_Bool m_isParamEntity;
  XML_Bool m_useForeignDTD;
  enum XML_ParamEntityParsing m_paramEntityParsing;
#endif
  unsigned long m_hash_secret_salt;
#ifdef XML_DTD
  ACCOUNTING m_accounting;
  ENTITY_STATS m_entity_stats;
#endif
};

#define MALLOC(parser, s) (parser->m_mem.malloc_fcn((s)))
#define REALLOC(parser, p, s) (parser->m_mem.realloc_fcn((p), (s)))
#define FREE(parser, p) (parser->m_mem.free_fcn((p)))

XML_Parser XMLCALL
XML_ParserCreate(const XML_Char *encodingName) {
  return XML_ParserCreate_MM(encodingName, NULL, NULL);
}

XML_Parser XMLCALL
XML_ParserCreateNS(const XML_Char *encodingName, XML_Char nsSep) {
  XML_Char tmp[2] = {nsSep, 0};
  return XML_ParserCreate_MM(encodingName, NULL, tmp);
}

// "xml=http://www.w3.org/XML/1998/namespace"
static const XML_Char implicitContext[]
    = {ASCII_x,     ASCII_m,     ASCII_l,      ASCII_EQUALS, ASCII_h,
       ASCII_t,     ASCII_t,     ASCII_p,      ASCII_COLON,  ASCII_SLASH,
       ASCII_SLASH, ASCII_w,     ASCII_w,      ASCII_w,      ASCII_PERIOD,
       ASCII_w,     ASCII_3,     ASCII_PERIOD, ASCII_o,      ASCII_r,
       ASCII_g,     ASCII_SLASH, ASCII_X,      ASCII_M,      ASCII_L,
       ASCII_SLASH, ASCII_1,     ASCII_9,      ASCII_9,      ASCII_8,
       ASCII_SLASH, ASCII_n,     ASCII_a,      ASCII_m,      ASCII_e,
       ASCII_s,     ASCII_p,     ASCII_a,      ASCII_c,      ASCII_e,
       '\0'};


#if ! defined(EXPAT_POCO)

/* To avoid warnings about unused functions: */
#if ! defined(HAVE_ARC4RANDOM_BUF) && ! defined(HAVE_ARC4RANDOM)

#  if defined(HAVE_GETRANDOM) || defined(HAVE_SYSCALL_GETRANDOM)

/* Obtain entropy on Linux 3.17+ */
static int
writeRandomBytes_getrandom_nonblock(void *target, size_t count) {
  int success = 0; /* full count bytes written? */
  size_t bytesWrittenTotal = 0;
  const unsigned int getrandomFlags = GRND_NONBLOCK;

  do {
    void *const currentTarget = (void *)((char *)target + bytesWrittenTotal);
    const size_t bytesToWrite = count - bytesWrittenTotal;

    const int bytesWrittenMore =
#    if defined(HAVE_GETRANDOM)
        getrandom(currentTarget, bytesToWrite, getrandomFlags);
#    else
        syscall(SYS_getrandom, currentTarget, bytesToWrite, getrandomFlags);
#    endif

    if (bytesWrittenMore > 0) {
      bytesWrittenTotal += bytesWrittenMore;
      if (bytesWrittenTotal >= count)
        success = 1;
    }
  } while (! success && (errno == EINTR));

  return success;
}

#  endif /* defined(HAVE_GETRANDOM) || defined(HAVE_SYSCALL_GETRANDOM) */

#  if ! defined(_WIN32) && defined(XML_DEV_URANDOM)

/* Extract entropy from /dev/urandom */
static int
writeRandomBytes_dev_urandom(void *target, size_t count) {
  int success = 0; /* full count bytes written? */
  size_t bytesWrittenTotal = 0;

  const int fd = open("/dev/urandom", O_RDONLY);
  if (fd < 0) {
    return 0;
  }

  do {
    void *const currentTarget = (void *)((char *)target + bytesWrittenTotal);
    const size_t bytesToWrite = count - bytesWrittenTotal;

    const ssize_t bytesWrittenMore = read(fd, currentTarget, bytesToWrite);

    if (bytesWrittenMore > 0) {
      bytesWrittenTotal += bytesWrittenMore;
      if (bytesWrittenTotal >= count)
        success = 1;
    }
  } while (! success && (errno == EINTR));

  close(fd);
  return success;
}

#  endif /* ! defined(_WIN32) && defined(XML_DEV_URANDOM) */

#endif /* ! defined(HAVE_ARC4RANDOM_BUF) && ! defined(HAVE_ARC4RANDOM) */

#if defined(HAVE_ARC4RANDOM) && ! defined(HAVE_ARC4RANDOM_BUF)

static void
writeRandomBytes_arc4random(void *target, size_t count) {
  size_t bytesWrittenTotal = 0;

  while (bytesWrittenTotal < count) {
    const uint32_t random32 = arc4random();
    size_t i = 0;

    for (; (i < sizeof(random32)) && (bytesWrittenTotal < count);
         i++, bytesWrittenTotal++) {
      const uint8_t random8 = (uint8_t)(random32 >> (i * 8));
      ((uint8_t *)target)[bytesWrittenTotal] = random8;
    }
  }
}

#endif /* defined(HAVE_ARC4RANDOM) && ! defined(HAVE_ARC4RANDOM_BUF) */

#ifdef _WIN32

/* Provide declaration of rand_s() for MinGW-32 (not 64, which has it),
   as it didn't declare it in its header prior to version 5.3.0 of its
   runtime package (mingwrt, containing stdlib.h).  The upstream fix
   was introduced at https://osdn.net/projects/mingw/ticket/39658 . */
#  if defined(__MINGW32__) && defined(__MINGW32_VERSION)                       \
      && __MINGW32_VERSION < 5003000L && ! defined(__MINGW64_VERSION_MAJOR)
__declspec(dllimport) int rand_s(unsigned int *);
#  endif

/* Obtain entropy on Windows using the rand_s() function which
 * generates cryptographically secure random numbers.  Internally it
 * uses RtlGenRandom API which is present in Windows XP and later.
 */
static int
writeRandomBytes_rand_s(void *target, size_t count) {
  size_t bytesWrittenTotal = 0;

  while (bytesWrittenTotal < count) {
    unsigned int random32 = 0;
    size_t i = 0;

    if (rand_s(&random32))
      return 0; /* failure */

    for (; (i < sizeof(random32)) && (bytesWrittenTotal < count);
         i++, bytesWrittenTotal++) {
      const uint8_t random8 = (uint8_t)(random32 >> (i * 8));
      ((uint8_t *)target)[bytesWrittenTotal] = random8;
    }
  }
  return 1; /* success */
}

#endif /* _WIN32 */

#if ! defined(HAVE_ARC4RANDOM_BUF) && ! defined(HAVE_ARC4RANDOM)

static unsigned long
gather_time_entropy(void) {
#  ifdef _WIN32
  FILETIME ft;
  GetSystemTimeAsFileTime(&ft); /* never fails */
  return ft.dwHighDateTime ^ ft.dwLowDateTime;
#  else
  struct timeval tv;
  int gettimeofday_res;

  gettimeofday_res = gettimeofday(&tv, NULL);

#    if defined(NDEBUG)
  (void)gettimeofday_res;
#    else
  assert(gettimeofday_res == 0);
#    endif /* defined(NDEBUG) */

  /* Microseconds time is <20 bits entropy */
  return tv.tv_usec;
#  endif
}

#endif /* ! defined(HAVE_ARC4RANDOM_BUF) && ! defined(HAVE_ARC4RANDOM) */

#endif /* ! defined(EXPAT_POCO) */

static unsigned long
ENTROPY_DEBUG(const char *label, unsigned long entropy) {
  if (getDebugLevel("EXPAT_ENTROPY_DEBUG", 0) >= 1u) {
    fprintf(stderr, "expat: Entropy: %s --> 0x%0*lx (%lu bytes)\n", label,
            (int)sizeof(entropy) * 2, entropy, (unsigned long)sizeof(entropy));
  }
  return entropy;
}

static unsigned long
generate_hash_secret_salt(XML_Parser parser) {
  unsigned long entropy;
  (void)parser;
#if defined(EXPAT_POCO)
  Poco::RandomInputStream rstr;
  Poco::BinaryReader rrdr(rstr);
  rrdr >> entropy;
  return ENTROPY_DEBUG("RandomInputStream", entropy);
#else
  /* "Failproof" high quality providers: */
#if defined(HAVE_ARC4RANDOM_BUF)
  arc4random_buf(&entropy, sizeof(entropy));
  return ENTROPY_DEBUG("arc4random_buf", entropy);
#elif defined(HAVE_ARC4RANDOM)
  writeRandomBytes_arc4random((void *)&entropy, sizeof(entropy));
  return ENTROPY_DEBUG("arc4random", entropy);
#else
  /* Try high quality providers first .. */
#  ifdef _WIN32
  if (writeRandomBytes_rand_s((void *)&entropy, sizeof(entropy))) {
    return ENTROPY_DEBUG("rand_s", entropy);
  }
#  elif defined(HAVE_GETRANDOM) || defined(HAVE_SYSCALL_GETRANDOM)
  if (writeRandomBytes_getrandom_nonblock((void *)&entropy, sizeof(entropy))) {
    return ENTROPY_DEBUG("getrandom", entropy);
  }
#  endif
#  if ! defined(_WIN32) && defined(XML_DEV_URANDOM)
  if (writeRandomBytes_dev_urandom((void *)&entropy, sizeof(entropy))) {
    return ENTROPY_DEBUG("/dev/urandom", entropy);
  }
#  endif /* ! defined(_WIN32) && defined(XML_DEV_URANDOM) */
  /* .. and self-made low quality for backup: */

  /* Process ID is 0 bits entropy if attacker has local access */
  entropy = gather_time_entropy() ^ getpid();

  /* Factors are 2^31-1 and 2^61-1 (Mersenne primes M31 and M61) */
  if (sizeof(unsigned long) == 4) {
    return ENTROPY_DEBUG("fallback(4)", entropy * 2147483647);
  } else {
    return ENTROPY_DEBUG("fallback(8)",
                         entropy * (unsigned long)2305843009213693951ULL);
  }
#endif
#endif /* defined(EXPAT_POCO) */
}

static unsigned long
get_hash_secret_salt(XML_Parser parser) {
  if (parser->m_parentParser != NULL)
    return get_hash_secret_salt(parser->m_parentParser);
  return parser->m_hash_secret_salt;
}

static XML_Bool /* only valid for root parser */
startParsing(XML_Parser parser) {
  /* hash functions must be initialized before setContext() is called */
  if (parser->m_hash_secret_salt == 0)
    parser->m_hash_secret_salt = generate_hash_secret_salt(parser);
  if (parser->m_ns) {
    /* implicit context only set for root parser, since child
       parsers (i.e. external entity parsers) will inherit it
    */
    return setContext(parser, implicitContext);
  }
  return XML_TRUE;
}

XML_Parser XMLCALL
XML_ParserCreate_MM(const XML_Char *encodingName,
                    const XML_Memory_Handling_Suite *memsuite,
                    const XML_Char *nameSep) {
  return parserCreate(encodingName, memsuite, nameSep, NULL);
}

static XML_Parser
parserCreate(const XML_Char *encodingName,
             const XML_Memory_Handling_Suite *memsuite, const XML_Char *nameSep,
             DTD *dtd) {
  XML_Parser parser;

  if (memsuite) {
    XML_Memory_Handling_Suite *mtemp;
    parser = (XML_Parser)memsuite->malloc_fcn(sizeof(struct XML_ParserStruct));
    if (parser != NULL) {
      mtemp = (XML_Memory_Handling_Suite *)&(parser->m_mem);
      mtemp->malloc_fcn = memsuite->malloc_fcn;
      mtemp->realloc_fcn = memsuite->realloc_fcn;
      mtemp->free_fcn = memsuite->free_fcn;
    }
  } else {
    XML_Memory_Handling_Suite *mtemp;
    parser = (XML_Parser)malloc(sizeof(struct XML_ParserStruct));
    if (parser != NULL) {
      mtemp = (XML_Memory_Handling_Suite *)&(parser->m_mem);
      mtemp->malloc_fcn = malloc;
      mtemp->realloc_fcn = realloc;
      mtemp->free_fcn = free;
    }
  }

  if (! parser)
    return parser;

  parser->m_buffer = NULL;
  parser->m_bufferLim = NULL;

  parser->m_attsSize = INIT_ATTS_SIZE;
  parser->m_atts
      = (ATTRIBUTE *)MALLOC(parser, parser->m_attsSize * sizeof(ATTRIBUTE));
  if (parser->m_atts == NULL) {
    FREE(parser, parser);
    return NULL;
  }
#ifdef XML_ATTR_INFO
  parser->m_attInfo = (XML_AttrInfo *)MALLOC(
      parser, parser->m_attsSize * sizeof(XML_AttrInfo));
  if (parser->m_attInfo == NULL) {
    FREE(parser, parser->m_atts);
    FREE(parser, parser);
    return NULL;
  }
#endif
  parser->m_dataBuf
      = (XML_Char *)MALLOC(parser, INIT_DATA_BUF_SIZE * sizeof(XML_Char));
  if (parser->m_dataBuf == NULL) {
    FREE(parser, parser->m_atts);
#ifdef XML_ATTR_INFO
    FREE(parser, parser->m_attInfo);
#endif
    FREE(parser, parser);
    return NULL;
  }
  parser->m_dataBufEnd = parser->m_dataBuf + INIT_DATA_BUF_SIZE;

  if (dtd)
    parser->m_dtd = dtd;
  else {
    parser->m_dtd = dtdCreate(&parser->m_mem);
    if (parser->m_dtd == NULL) {
      FREE(parser, parser->m_dataBuf);
      FREE(parser, parser->m_atts);
#ifdef XML_ATTR_INFO
      FREE(parser, parser->m_attInfo);
#endif
      FREE(parser, parser);
      return NULL;
    }
  }

  parser->m_freeBindingList = NULL;
  parser->m_freeTagList = NULL;
  parser->m_freeInternalEntities = NULL;

  parser->m_groupSize = 0;
  parser->m_groupConnector = NULL;

  parser->m_unknownEncodingHandler = NULL;
  parser->m_unknownEncodingHandlerData = NULL;

  parser->m_namespaceSeparator = ASCII_EXCL;
  parser->m_ns = XML_FALSE;
  parser->m_ns_triplets = XML_FALSE;

  parser->m_nsAtts = NULL;
  parser->m_nsAttsVersion = 0;
  parser->m_nsAttsPower = 0;

  parser->m_protocolEncodingName = NULL;

  poolInit(&parser->m_tempPool, &(parser->m_mem));
  poolInit(&parser->m_temp2Pool, &(parser->m_mem));
  parserInit(parser, encodingName);

  if (encodingName && ! parser->m_protocolEncodingName) {
    if (dtd) {
      // We need to stop the upcoming call to XML_ParserFree from happily
      // destroying parser->m_dtd because the DTD is shared with the parent
      // parser and the only guard that keeps XML_ParserFree from destroying
      // parser->m_dtd is parser->m_isParamEntity but it will be set to
      // XML_TRUE only later in XML_ExternalEntityParserCreate (or not at all).
      parser->m_dtd = NULL;
    }
    XML_ParserFree(parser);
    return NULL;
  }

  if (nameSep) {
    parser->m_ns = XML_TRUE;
    parser->m_internalEncoding = XmlGetInternalEncodingNS();
    parser->m_namespaceSeparator = *nameSep;
  } else {
    parser->m_internalEncoding = XmlGetInternalEncoding();
  }

  return parser;
}

static void
parserInit(XML_Parser parser, const XML_Char *encodingName) {
  parser->m_processor = prologInitProcessor;
  XmlPrologStateInit(&parser->m_prologState);
  if (encodingName != NULL) {
    parser->m_protocolEncodingName = copyString(encodingName, &(parser->m_mem));
  }
  parser->m_curBase = NULL;
  XmlInitEncoding(&parser->m_initEncoding, &parser->m_encoding, 0);
  parser->m_userData = NULL;
  parser->m_handlerArg = NULL;
  parser->m_startElementHandler = NULL;
  parser->m_endElementHandler = NULL;
  parser->m_characterDataHandler = NULL;
  parser->m_processingInstructionHandler = NULL;
  parser->m_commentHandler = NULL;
  parser->m_startCdataSectionHandler = NULL;
  parser->m_endCdataSectionHandler = NULL;
  parser->m_defaultHandler = NULL;
  parser->m_startDoctypeDeclHandler = NULL;
  parser->m_endDoctypeDeclHandler = NULL;
  parser->m_unparsedEntityDeclHandler = NULL;
  parser->m_notationDeclHandler = NULL;
  parser->m_startNamespaceDeclHandler = NULL;
  parser->m_endNamespaceDeclHandler = NULL;
  parser->m_notStandaloneHandler = NULL;
  parser->m_externalEntityRefHandler = NULL;
  parser->m_externalEntityRefHandlerArg = parser;
  parser->m_skippedEntityHandler = NULL;
  parser->m_elementDeclHandler = NULL;
  parser->m_attlistDeclHandler = NULL;
  parser->m_entityDeclHandler = NULL;
  parser->m_xmlDeclHandler = NULL;
  parser->m_bufferPtr = parser->m_buffer;
  parser->m_bufferEnd = parser->m_buffer;
  parser->m_parseEndByteIndex = 0;
  parser->m_parseEndPtr = NULL;
  parser->m_declElementType = NULL;
  parser->m_declAttributeId = NULL;
  parser->m_declEntity = NULL;
  parser->m_doctypeName = NULL;
  parser->m_doctypeSysid = NULL;
  parser->m_doctypePubid = NULL;
  parser->m_declAttributeType = NULL;
  parser->m_declNotationName = NULL;
  parser->m_declNotationPublicId = NULL;
  parser->m_declAttributeIsCdata = XML_FALSE;
  parser->m_declAttributeIsId = XML_FALSE;
  memset(&parser->m_position, 0, sizeof(POSITION));
  parser->m_errorCode = XML_ERROR_NONE;
  parser->m_eventPtr = NULL;
  parser->m_eventEndPtr = NULL;
  parser->m_positionPtr = NULL;
  parser->m_openInternalEntities = NULL;
  parser->m_defaultExpandInternalEntities = XML_TRUE;
  parser->m_tagLevel = 0;
  parser->m_tagStack = NULL;
  parser->m_inheritedBindings = NULL;
  parser->m_nSpecifiedAtts = 0;
  parser->m_unknownEncodingMem = NULL;
  parser->m_unknownEncodingRelease = NULL;
  parser->m_unknownEncodingData = NULL;
  parser->m_parentParser = NULL;
  parser->m_parsingStatus.parsing = XML_INITIALIZED;
#ifdef XML_DTD
  parser->m_isParamEntity = XML_FALSE;
  parser->m_useForeignDTD = XML_FALSE;
  parser->m_paramEntityParsing = XML_PARAM_ENTITY_PARSING_NEVER;
#endif
  parser->m_hash_secret_salt = 0;

#ifdef XML_DTD
  memset(&parser->m_accounting, 0, sizeof(ACCOUNTING));
  parser->m_accounting.debugLevel = getDebugLevel("EXPAT_ACCOUNTING_DEBUG", 0u);
  parser->m_accounting.maximumAmplificationFactor
      = EXPAT_BILLION_LAUGHS_ATTACK_PROTECTION_MAXIMUM_AMPLIFICATION_DEFAULT;
  parser->m_accounting.activationThresholdBytes
      = EXPAT_BILLION_LAUGHS_ATTACK_PROTECTION_ACTIVATION_THRESHOLD_DEFAULT;

  memset(&parser->m_entity_stats, 0, sizeof(ENTITY_STATS));
  parser->m_entity_stats.debugLevel = getDebugLevel("EXPAT_ENTITY_DEBUG", 0u);
#endif
}

/* moves list of bindings to m_freeBindingList */
static void FASTCALL
moveToFreeBindingList(XML_Parser parser, BINDING *bindings) {
  while (bindings) {
    BINDING *b = bindings;
    bindings = bindings->nextTagBinding;
    b->nextTagBinding = parser->m_freeBindingList;
    parser->m_freeBindingList = b;
  }
}

XML_Bool XMLCALL
XML_ParserReset(XML_Parser parser, const XML_Char *encodingName) {
  TAG *tStk;
  OPEN_INTERNAL_ENTITY *openEntityList;

  if (parser == NULL)
    return XML_FALSE;

  if (parser->m_parentParser)
    return XML_FALSE;
  /* move m_tagStack to m_freeTagList */
  tStk = parser->m_tagStack;
  while (tStk) {
    TAG *tag = tStk;
    tStk = tStk->parent;
    tag->parent = parser->m_freeTagList;
    moveToFreeBindingList(parser, tag->bindings);
    tag->bindings = NULL;
    parser->m_freeTagList = tag;
  }
  /* move m_openInternalEntities to m_freeInternalEntities */
  openEntityList = parser->m_openInternalEntities;
  while (openEntityList) {
    OPEN_INTERNAL_ENTITY *openEntity = openEntityList;
    openEntityList = openEntity->next;
    openEntity->next = parser->m_freeInternalEntities;
    parser->m_freeInternalEntities = openEntity;
  }
  moveToFreeBindingList(parser, parser->m_inheritedBindings);
  FREE(parser, parser->m_unknownEncodingMem);
  if (parser->m_unknownEncodingRelease)
    parser->m_unknownEncodingRelease(parser->m_unknownEncodingData);
  poolClear(&parser->m_tempPool);
  poolClear(&parser->m_temp2Pool);
  FREE(parser, (void *)parser->m_protocolEncodingName);
  parser->m_protocolEncodingName = NULL;
  parserInit(parser, encodingName);
  dtdReset(parser->m_dtd, &parser->m_mem);
  return XML_TRUE;
}

enum XML_Status XMLCALL
XML_SetEncoding(XML_Parser parser, const XML_Char *encodingName) {
  if (parser == NULL)
    return XML_STATUS_ERROR;
  /* Block after XML_Parse()/XML_ParseBuffer() has been called.
     XXX There's no way for the caller to determine which of the
     XXX possible error cases caused the XML_STATUS_ERROR return.
  */
  if (parser->m_parsingStatus.parsing == XML_PARSING
      || parser->m_parsingStatus.parsing == XML_SUSPENDED)
    return XML_STATUS_ERROR;

  /* Get rid of any previous encoding name */
  FREE(parser, (void *)parser->m_protocolEncodingName);

  if (encodingName == NULL)
    /* No new encoding name */
    parser->m_protocolEncodingName = NULL;
  else {
    /* Copy the new encoding name into allocated memory */
    parser->m_protocolEncodingName = copyString(encodingName, &(parser->m_mem));
    if (! parser->m_protocolEncodingName)
      return XML_STATUS_ERROR;
  }
  return XML_STATUS_OK;
}

XML_Parser XMLCALL
XML_ExternalEntityParserCreate(XML_Parser oldParser, const XML_Char *context,
                               const XML_Char *encodingName) {
  XML_Parser parser = oldParser;
  DTD *newDtd = NULL;
  DTD *oldDtd;
  XML_StartElementHandler oldStartElementHandler;
  XML_EndElementHandler oldEndElementHandler;
  XML_CharacterDataHandler oldCharacterDataHandler;
  XML_ProcessingInstructionHandler oldProcessingInstructionHandler;
  XML_CommentHandler oldCommentHandler;
  XML_StartCdataSectionHandler oldStartCdataSectionHandler;
  XML_EndCdataSectionHandler oldEndCdataSectionHandler;
  XML_DefaultHandler oldDefaultHandler;
  XML_UnparsedEntityDeclHandler oldUnparsedEntityDeclHandler;
  XML_NotationDeclHandler oldNotationDeclHandler;
  XML_StartNamespaceDeclHandler oldStartNamespaceDeclHandler;
  XML_EndNamespaceDeclHandler oldEndNamespaceDeclHandler;
  XML_NotStandaloneHandler oldNotStandaloneHandler;
  XML_ExternalEntityRefHandler oldExternalEntityRefHandler;
  XML_SkippedEntityHandler oldSkippedEntityHandler;
  XML_UnknownEncodingHandler oldUnknownEncodingHandler;
  XML_ElementDeclHandler oldElementDeclHandler;
  XML_AttlistDeclHandler oldAttlistDeclHandler;
  XML_EntityDeclHandler oldEntityDeclHandler;
  XML_XmlDeclHandler oldXmlDeclHandler;
  ELEMENT_TYPE *oldDeclElementType;

  void *oldUserData;
  void *oldHandlerArg;
  XML_Bool oldDefaultExpandInternalEntities;
  XML_Parser oldExternalEntityRefHandlerArg;
#ifdef XML_DTD
  enum XML_ParamEntityParsing oldParamEntityParsing;
  int oldInEntityValue;
#endif
  XML_Bool oldns_triplets;
  /* Note that the new parser shares the same hash secret as the old
     parser, so that dtdCopy and copyEntityTable can lookup values
     from hash tables associated with either parser without us having
     to worry which hash secrets each table has.
  */
  unsigned long oldhash_secret_salt;

  /* Validate the oldParser parameter before we pull everything out of it */
  if (oldParser == NULL)
    return NULL;

  /* Stash the original parser contents on the stack */
  oldDtd = parser->m_dtd;
  oldStartElementHandler = parser->m_startElementHandler;
  oldEndElementHandler = parser->m_endElementHandler;
  oldCharacterDataHandler = parser->m_characterDataHandler;
  oldProcessingInstructionHandler = parser->m_processingInstructionHandler;
  oldCommentHandler = parser->m_commentHandler;
  oldStartCdataSectionHandler = parser->m_startCdataSectionHandler;
  oldEndCdataSectionHandler = parser->m_endCdataSectionHandler;
  oldDefaultHandler = parser->m_defaultHandler;
  oldUnparsedEntityDeclHandler = parser->m_unparsedEntityDeclHandler;
  oldNotationDeclHandler = parser->m_notationDeclHandler;
  oldStartNamespaceDeclHandler = parser->m_startNamespaceDeclHandler;
  oldEndNamespaceDeclHandler = parser->m_endNamespaceDeclHandler;
  oldNotStandaloneHandler = parser->m_notStandaloneHandler;
  oldExternalEntityRefHandler = parser->m_externalEntityRefHandler;
  oldSkippedEntityHandler = parser->m_skippedEntityHandler;
  oldUnknownEncodingHandler = parser->m_unknownEncodingHandler;
  oldElementDeclHandler = parser->m_elementDeclHandler;
  oldAttlistDeclHandler = parser->m_attlistDeclHandler;
  oldEntityDeclHandler = parser->m_entityDeclHandler;
  oldXmlDeclHandler = parser->m_xmlDeclHandler;
  oldDeclElementType = parser->m_declElementType;

  oldUserData = parser->m_userData;
  oldHandlerArg = parser->m_handlerArg;
  oldDefaultExpandInternalEntities = parser->m_defaultExpandInternalEntities;
  oldExternalEntityRefHandlerArg = parser->m_externalEntityRefHandlerArg;
#ifdef XML_DTD
  oldParamEntityParsing = parser->m_paramEntityParsing;
  oldInEntityValue = parser->m_prologState.inEntityValue;
#endif
  oldns_triplets = parser->m_ns_triplets;
  /* Note that the new parser shares the same hash secret as the old
     parser, so that dtdCopy and copyEntityTable can lookup values
     from hash tables associated with either parser without us having
     to worry which hash secrets each table has.
  */
  oldhash_secret_salt = parser->m_hash_secret_salt;

#ifdef XML_DTD
  if (! context)
    newDtd = oldDtd;
#endif /* XML_DTD */

  /* Note that the magical uses of the pre-processor to make field
     access look more like C++ require that `parser' be overwritten
     here.  This makes this function more painful to follow than it
     would be otherwise.
  */
  if (parser->m_ns) {
    XML_Char tmp[2] = {parser->m_namespaceSeparator, 0};
    parser = parserCreate(encodingName, &parser->m_mem, tmp, newDtd);
  } else {
    parser = parserCreate(encodingName, &parser->m_mem, NULL, newDtd);
  }

  if (! parser)
    return NULL;

  parser->m_startElementHandler = oldStartElementHandler;
  parser->m_endElementHandler = oldEndElementHandler;
  parser->m_characterDataHandler = oldCharacterDataHandler;
  parser->m_processingInstructionHandler = oldProcessingInstructionHandler;
  parser->m_commentHandler = oldCommentHandler;
  parser->m_startCdataSectionHandler = oldStartCdataSectionHandler;
  parser->m_endCdataSectionHandler = oldEndCdataSectionHandler;
  parser->m_defaultHandler = oldDefaultHandler;
  parser->m_unparsedEntityDeclHandler = oldUnparsedEntityDeclHandler;
  parser->m_notationDeclHandler = oldNotationDeclHandler;
  parser->m_startNamespaceDeclHandler = oldStartNamespaceDeclHandler;
  parser->m_endNamespaceDeclHandler = oldEndNamespaceDeclHandler;
  parser->m_notStandaloneHandler = oldNotStandaloneHandler;
  parser->m_externalEntityRefHandler = oldExternalEntityRefHandler;
  parser->m_skippedEntityHandler = oldSkippedEntityHandler;
  parser->m_unknownEncodingHandler = oldUnknownEncodingHandler;
  parser->m_elementDeclHandler = oldElementDeclHandler;
  parser->m_attlistDeclHandler = oldAttlistDeclHandler;
  parser->m_entityDeclHandler = oldEntityDeclHandler;
  parser->m_xmlDeclHandler = oldXmlDeclHandler;
  parser->m_declElementType = oldDeclElementType;
  parser->m_userData = oldUserData;
  if (oldUserData == oldHandlerArg)
    parser->m_handlerArg = parser->m_userData;
  else
    parser->m_handlerArg = parser;
  if (oldExternalEntityRefHandlerArg != oldParser)
    parser->m_externalEntityRefHandlerArg = oldExternalEntityRefHandlerArg;
  parser->m_defaultExpandInternalEntities = oldDefaultExpandInternalEntities;
  parser->m_ns_triplets = oldns_triplets;
  parser->m_hash_secret_salt = oldhash_secret_salt;
  parser->m_parentParser = oldParser;
#ifdef XML_DTD
  parser->m_paramEntityParsing = oldParamEntityParsing;
  parser->m_prologState.inEntityValue = oldInEntityValue;
  if (context) {
#endif /* XML_DTD */
    if (! dtdCopy(oldParser, parser->m_dtd, oldDtd, &parser->m_mem)
        || ! setContext(parser, context)) {
      XML_ParserFree(parser);
      return NULL;
    }
    parser->m_processor = externalEntityInitProcessor;
#ifdef XML_DTD
  } else {
    /* The DTD instance referenced by parser->m_dtd is shared between the
       document's root parser and external PE parsers, therefore one does not
       need to call setContext. In addition, one also *must* not call
       setContext, because this would overwrite existing prefix->binding
       pointers in parser->m_dtd with ones that get destroyed with the external
       PE parser. This would leave those prefixes with dangling pointers.
    */
    parser->m_isParamEntity = XML_TRUE;
    XmlPrologStateInitExternalEntity(&parser->m_prologState);
    parser->m_processor = externalParEntInitProcessor;
  }
#endif /* XML_DTD */
  return parser;
}

static void FASTCALL
destroyBindings(BINDING *bindings, XML_Parser parser) {
  for (;;) {
    BINDING *b = bindings;
    if (! b)
      break;
    bindings = b->nextTagBinding;
    FREE(parser, b->uri);
    FREE(parser, b);
  }
}

void XMLCALL
XML_ParserFree(XML_Parser parser) {
  TAG *tagList;
  OPEN_INTERNAL_ENTITY *entityList;
  if (parser == NULL)
    return;
  /* free m_tagStack and m_freeTagList */
  tagList = parser->m_tagStack;
  for (;;) {
    TAG *p;
    if (tagList == NULL) {
      if (parser->m_freeTagList == NULL)
        break;
      tagList = parser->m_freeTagList;
      parser->m_freeTagList = NULL;
    }
    p = tagList;
    tagList = tagList->parent;
    FREE(parser, p->buf);
    destroyBindings(p->bindings, parser);
    FREE(parser, p);
  }
  /* free m_openInternalEntities and m_freeInternalEntities */
  entityList = parser->m_openInternalEntities;
  for (;;) {
    OPEN_INTERNAL_ENTITY *openEntity;
    if (entityList == NULL) {
      if (parser->m_freeInternalEntities == NULL)
        break;
      entityList = parser->m_freeInternalEntities;
      parser->m_freeInternalEntities = NULL;
    }
    openEntity = entityList;
    entityList = entityList->next;
    FREE(parser, openEntity);
  }

  destroyBindings(parser->m_freeBindingList, parser);
  destroyBindings(parser->m_inheritedBindings, parser);
  poolDestroy(&parser->m_tempPool);
  poolDestroy(&parser->m_temp2Pool);
  FREE(parser, (void *)parser->m_protocolEncodingName);
#ifdef XML_DTD
  /* external parameter entity parsers share the DTD structure
     parser->m_dtd with the root parser, so we must not destroy it
  */
  if (! parser->m_isParamEntity && parser->m_dtd)
#else
  if (parser->m_dtd)
#endif /* XML_DTD */
    dtdDestroy(parser->m_dtd, (XML_Bool)! parser->m_parentParser,
               &parser->m_mem);
  FREE(parser, (void *)parser->m_atts);
#ifdef XML_ATTR_INFO
  FREE(parser, (void *)parser->m_attInfo);
#endif
  FREE(parser, parser->m_groupConnector);
  FREE(parser, parser->m_buffer);
  FREE(parser, parser->m_dataBuf);
  FREE(parser, parser->m_nsAtts);
  FREE(parser, parser->m_unknownEncodingMem);
  if (parser->m_unknownEncodingRelease)
    parser->m_unknownEncodingRelease(parser->m_unknownEncodingData);
  FREE(parser, parser);
}

void XMLCALL
XML_UseParserAsHandlerArg(XML_Parser parser) {
  if (parser != NULL)
    parser->m_handlerArg = parser;
}

enum XML_Error XMLCALL
XML_UseForeignDTD(XML_Parser parser, XML_Bool useDTD) {
  if (parser == NULL)
    return XML_ERROR_INVALID_ARGUMENT;
#ifdef XML_DTD
  /* block after XML_Parse()/XML_ParseBuffer() has been called */
  if (parser->m_parsingStatus.parsing == XML_PARSING
      || parser->m_parsingStatus.parsing == XML_SUSPENDED)
    return XML_ERROR_CANT_CHANGE_FEATURE_ONCE_PARSING;
  parser->m_useForeignDTD = useDTD;
  return XML_ERROR_NONE;
#else
  UNUSED_P(useDTD);
  return XML_ERROR_FEATURE_REQUIRES_XML_DTD;
#endif
}

void XMLCALL
XML_SetReturnNSTriplet(XML_Parser parser, int do_nst) {
  if (parser == NULL)
    return;
  /* block after XML_Parse()/XML_ParseBuffer() has been called */
  if (parser->m_parsingStatus.parsing == XML_PARSING
      || parser->m_parsingStatus.parsing == XML_SUSPENDED)
    return;
  parser->m_ns_triplets = do_nst ? XML_TRUE : XML_FALSE;
}

void XMLCALL
XML_SetUserData(XML_Parser parser, void *p) {
  if (parser == NULL)
    return;
  if (parser->m_handlerArg == parser->m_userData)
    parser->m_handlerArg = parser->m_userData = p;
  else
    parser->m_userData = p;
}

enum XML_Status XMLCALL
XML_SetBase(XML_Parser parser, const XML_Char *p) {
  if (parser == NULL)
    return XML_STATUS_ERROR;
  if (p) {
    p = poolCopyString(&parser->m_dtd->pool, p);
    if (! p)
      return XML_STATUS_ERROR;
    parser->m_curBase = p;
  } else
    parser->m_curBase = NULL;
  return XML_STATUS_OK;
}

const XML_Char *XMLCALL
XML_GetBase(XML_Parser parser) {
  if (parser == NULL)
    return NULL;
  return parser->m_curBase;
}

int XMLCALL
XML_GetSpecifiedAttributeCount(XML_Parser parser) {
  if (parser == NULL)
    return -1;
  return parser->m_nSpecifiedAtts;
}

int XMLCALL
XML_GetIdAttributeIndex(XML_Parser parser) {
  if (parser == NULL)
    return -1;
  return parser->m_idAttIndex;
}

#ifdef XML_ATTR_INFO
const XML_AttrInfo *XMLCALL
XML_GetAttributeInfo(XML_Parser parser) {
  if (parser == NULL)
    return NULL;
  return parser->m_attInfo;
}
#endif

void XMLCALL
XML_SetElementHandler(XML_Parser parser, XML_StartElementHandler start,
                      XML_EndElementHandler end) {
  if (parser == NULL)
    return;
  parser->m_startElementHandler = start;
  parser->m_endElementHandler = end;
}

void XMLCALL
XML_SetStartElementHandler(XML_Parser parser, XML_StartElementHandler start) {
  if (parser != NULL)
    parser->m_startElementHandler = start;
}

void XMLCALL
XML_SetEndElementHandler(XML_Parser parser, XML_EndElementHandler end) {
  if (parser != NULL)
    parser->m_endElementHandler = end;
}

void XMLCALL
XML_SetCharacterDataHandler(XML_Parser parser,
                            XML_CharacterDataHandler handler) {
  if (parser != NULL)
    parser->m_characterDataHandler = handler;
}

void XMLCALL
XML_SetProcessingInstructionHandler(XML_Parser parser,
                                    XML_ProcessingInstructionHandler handler) {
  if (parser != NULL)
    parser->m_processingInstructionHandler = handler;
}

void XMLCALL
XML_SetCommentHandler(XML_Parser parser, XML_CommentHandler handler) {
  if (parser != NULL)
    parser->m_commentHandler = handler;
}

void XMLCALL
XML_SetCdataSectionHandler(XML_Parser parser,
                           XML_StartCdataSectionHandler start,
                           XML_EndCdataSectionHandler end) {
  if (parser == NULL)
    return;
  parser->m_startCdataSectionHandler = start;
  parser->m_endCdataSectionHandler = end;
}

void XMLCALL
XML_SetStartCdataSectionHandler(XML_Parser parser,
                                XML_StartCdataSectionHandler start) {
  if (parser != NULL)
    parser->m_startCdataSectionHandler = start;
}

void XMLCALL
XML_SetEndCdataSectionHandler(XML_Parser parser,
                              XML_EndCdataSectionHandler end) {
  if (parser != NULL)
    parser->m_endCdataSectionHandler = end;
}

void XMLCALL
XML_SetDefaultHandler(XML_Parser parser, XML_DefaultHandler handler) {
  if (parser == NULL)
    return;
  parser->m_defaultHandler = handler;
  parser->m_defaultExpandInternalEntities = XML_FALSE;
}

void XMLCALL
XML_SetDefaultHandlerExpand(XML_Parser parser, XML_DefaultHandler handler) {
  if (parser == NULL)
    return;
  parser->m_defaultHandler = handler;
  parser->m_defaultExpandInternalEntities = XML_TRUE;
}

void XMLCALL
XML_SetDoctypeDeclHandler(XML_Parser parser, XML_StartDoctypeDeclHandler start,
                          XML_EndDoctypeDeclHandler end) {
  if (parser == NULL)
    return;
  parser->m_startDoctypeDeclHandler = start;
  parser->m_endDoctypeDeclHandler = end;
}

void XMLCALL
XML_SetStartDoctypeDeclHandler(XML_Parser parser,
                               XML_StartDoctypeDeclHandler start) {
  if (parser != NULL)
    parser->m_startDoctypeDeclHandler = start;
}

void XMLCALL
XML_SetEndDoctypeDeclHandler(XML_Parser parser, XML_EndDoctypeDeclHandler end) {
  if (parser != NULL)
    parser->m_endDoctypeDeclHandler = end;
}

void XMLCALL
XML_SetUnparsedEntityDeclHandler(XML_Parser parser,
                                 XML_UnparsedEntityDeclHandler handler) {
  if (parser != NULL)
    parser->m_unparsedEntityDeclHandler = handler;
}

void XMLCALL
XML_SetNotationDeclHandler(XML_Parser parser, XML_NotationDeclHandler handler) {
  if (parser != NULL)
    parser->m_notationDeclHandler = handler;
}

void XMLCALL
XML_SetNamespaceDeclHandler(XML_Parser parser,
                            XML_StartNamespaceDeclHandler start,
                            XML_EndNamespaceDeclHandler end) {
  if (parser == NULL)
    return;
  parser->m_startNamespaceDeclHandler = start;
  parser->m_endNamespaceDeclHandler = end;
}

void XMLCALL
XML_SetStartNamespaceDeclHandler(XML_Parser parser,
                                 XML_StartNamespaceDeclHandler start) {
  if (parser != NULL)
    parser->m_startNamespaceDeclHandler = start;
}

void XMLCALL
XML_SetEndNamespaceDeclHandler(XML_Parser parser,
                               XML_EndNamespaceDeclHandler end) {
  if (parser != NULL)
    parser->m_endNamespaceDeclHandler = end;
}

void XMLCALL
XML_SetNotStandaloneHandler(XML_Parser parser,
                            XML_NotStandaloneHandler handler) {
  if (parser != NULL)
    parser->m_notStandaloneHandler = handler;
}

void XMLCALL
XML_SetExternalEntityRefHandler(XML_Parser parser,
                                XML_ExternalEntityRefHandler handler) {
  if (parser != NULL)
    parser->m_externalEntityRefHandler = handler;
}

void XMLCALL
XML_SetExternalEntityRefHandlerArg(XML_Parser parser, void *arg) {
  if (parser == NULL)
    return;
  if (arg)
    parser->m_externalEntityRefHandlerArg = (XML_Parser)arg;
  else
    parser->m_externalEntityRefHandlerArg = parser;
}

void XMLCALL
XML_SetSkippedEntityHandler(XML_Parser parser,
                            XML_SkippedEntityHandler handler) {
  if (parser != NULL)
    parser->m_skippedEntityHandler = handler;
}

void XMLCALL
XML_SetUnknownEncodingHandler(XML_Parser parser,
                              XML_UnknownEncodingHandler handler, void *data) {
  if (parser == NULL)
    return;
  parser->m_unknownEncodingHandler = handler;
  parser->m_unknownEncodingHandlerData = data;
}

void XMLCALL
XML_SetElementDeclHandler(XML_Parser parser, XML_ElementDeclHandler eldecl) {
  if (parser != NULL)
    parser->m_elementDeclHandler = eldecl;
}

void XMLCALL
XML_SetAttlistDeclHandler(XML_Parser parser, XML_AttlistDeclHandler attdecl) {
  if (parser != NULL)
    parser->m_attlistDeclHandler = attdecl;
}

void XMLCALL
XML_SetEntityDeclHandler(XML_Parser parser, XML_EntityDeclHandler handler) {
  if (parser != NULL)
    parser->m_entityDeclHandler = handler;
}

void XMLCALL
XML_SetXmlDeclHandler(XML_Parser parser, XML_XmlDeclHandler handler) {
  if (parser != NULL)
    parser->m_xmlDeclHandler = handler;
}

int XMLCALL
XML_SetParamEntityParsing(XML_Parser parser,
                          enum XML_ParamEntityParsing peParsing) {
  if (parser == NULL)
    return 0;
  /* block after XML_Parse()/XML_ParseBuffer() has been called */
  if (parser->m_parsingStatus.parsing == XML_PARSING
      || parser->m_parsingStatus.parsing == XML_SUSPENDED)
    return 0;
#ifdef XML_DTD
  parser->m_paramEntityParsing = peParsing;
  return 1;
#else
  return peParsing == XML_PARAM_ENTITY_PARSING_NEVER;
#endif
}

int XMLCALL
XML_SetHashSalt(XML_Parser parser, unsigned long hash_salt) {
  if (parser == NULL)
    return 0;
  if (parser->m_parentParser)
    return XML_SetHashSalt(parser->m_parentParser, hash_salt);
  /* block after XML_Parse()/XML_ParseBuffer() has been called */
  if (parser->m_parsingStatus.parsing == XML_PARSING
      || parser->m_parsingStatus.parsing == XML_SUSPENDED)
    return 0;
  parser->m_hash_secret_salt = hash_salt;
  return 1;
}

enum XML_Status XMLCALL
XML_Parse(XML_Parser parser, const char *s, int len, int isFinal) {
  if ((parser == NULL) || (len < 0) || ((s == NULL) && (len != 0))) {
    if (parser != NULL)
      parser->m_errorCode = XML_ERROR_INVALID_ARGUMENT;
    return XML_STATUS_ERROR;
  }
  switch (parser->m_parsingStatus.parsing) {
  case XML_SUSPENDED:
    parser->m_errorCode = XML_ERROR_SUSPENDED;
    return XML_STATUS_ERROR;
  case XML_FINISHED:
    parser->m_errorCode = XML_ERROR_FINISHED;
    return XML_STATUS_ERROR;
  case XML_INITIALIZED:
    if (parser->m_parentParser == NULL && ! startParsing(parser)) {
      parser->m_errorCode = XML_ERROR_NO_MEMORY;
      return XML_STATUS_ERROR;
    }
    /* fall through */
  default:
    parser->m_parsingStatus.parsing = XML_PARSING;
  }

  if (len == 0) {
    parser->m_parsingStatus.finalBuffer = (XML_Bool)isFinal;
    if (! isFinal)
      return XML_STATUS_OK;
    parser->m_positionPtr = parser->m_bufferPtr;
    parser->m_parseEndPtr = parser->m_bufferEnd;

    /* If data are left over from last buffer, and we now know that these
       data are the final chunk of input, then we have to check them again
       to detect errors based on that fact.
    */
    parser->m_errorCode
        = parser->m_processor(parser, parser->m_bufferPtr,
                              parser->m_parseEndPtr, &parser->m_bufferPtr);

    if (parser->m_errorCode == XML_ERROR_NONE) {
      switch (parser->m_parsingStatus.parsing) {
      case XML_SUSPENDED:
        /* It is hard to be certain, but it seems that this case
         * cannot occur.  This code is cleaning up a previous parse
         * with no new data (since len == 0).  Changing the parsing
         * state requires getting to execute a handler function, and
         * there doesn't seem to be an opportunity for that while in
         * this circumstance.
         *
         * Given the uncertainty, we retain the code but exclude it
         * from coverage tests.
         *
         * LCOV_EXCL_START
         */
        XmlUpdatePosition(parser->m_encoding, parser->m_positionPtr,
                          parser->m_bufferPtr, &parser->m_position);
        parser->m_positionPtr = parser->m_bufferPtr;
        return XML_STATUS_SUSPENDED;
        /* LCOV_EXCL_STOP */
      case XML_INITIALIZED:
      case XML_PARSING:
        parser->m_parsingStatus.parsing = XML_FINISHED;
        /* fall through */
      default:
        return XML_STATUS_OK;
      }
    }
    parser->m_eventEndPtr = parser->m_eventPtr;
    parser->m_processor = errorProcessor;
    return XML_STATUS_ERROR;
  }
#ifndef XML_CONTEXT_BYTES
  else if (parser->m_bufferPtr == parser->m_bufferEnd) {
    const char *end;
    int nLeftOver;
    enum XML_Status result;
    /* Detect overflow (a+b > MAX <==> b > MAX-a) */
    if ((XML_Size)len > ((XML_Size)-1) / 2 - parser->m_parseEndByteIndex) {
      parser->m_errorCode = XML_ERROR_NO_MEMORY;
      parser->m_eventPtr = parser->m_eventEndPtr = NULL;
      parser->m_processor = errorProcessor;
      return XML_STATUS_ERROR;
    }
    parser->m_parseEndByteIndex += len;
    parser->m_positionPtr = s;
    parser->m_parsingStatus.finalBuffer = (XML_Bool)isFinal;

    parser->m_errorCode
        = parser->m_processor(parser, s, parser->m_parseEndPtr = s + len, &end);

    if (parser->m_errorCode != XML_ERROR_NONE) {
      parser->m_eventEndPtr = parser->m_eventPtr;
      parser->m_processor = errorProcessor;
      return XML_STATUS_ERROR;
    } else {
      switch (parser->m_parsingStatus.parsing) {
      case XML_SUSPENDED:
        result = XML_STATUS_SUSPENDED;
        break;
      case XML_INITIALIZED:
      case XML_PARSING:
        if (isFinal) {
          parser->m_parsingStatus.parsing = XML_FINISHED;
          return XML_STATUS_OK;
        }
      /* fall through */
      default:
        result = XML_STATUS_OK;
      }
    }

    XmlUpdatePosition(parser->m_encoding, parser->m_positionPtr, end,
                      &parser->m_position);
    nLeftOver = s + len - end;
    if (nLeftOver) {
      if (parser->m_buffer == NULL
          || nLeftOver > parser->m_bufferLim - parser->m_buffer) {
        /* avoid _signed_ integer overflow */
        char *temp = NULL;
        const int bytesToAllocate = (int)((unsigned)len * 2U);
        if (bytesToAllocate > 0) {
          temp = (char *)REALLOC(parser, parser->m_buffer, bytesToAllocate);
        }
        if (temp == NULL) {
          parser->m_errorCode = XML_ERROR_NO_MEMORY;
          parser->m_eventPtr = parser->m_eventEndPtr = NULL;
          parser->m_processor = errorProcessor;
          return XML_STATUS_ERROR;
        }
        parser->m_buffer = temp;
        parser->m_bufferLim = parser->m_buffer + bytesToAllocate;
      }
      memcpy(parser->m_buffer, end, nLeftOver);
    }
    parser->m_bufferPtr = parser->m_buffer;
    parser->m_bufferEnd = parser->m_buffer + nLeftOver;
    parser->m_positionPtr = parser->m_bufferPtr;
    parser->m_parseEndPtr = parser->m_bufferEnd;
    parser->m_eventPtr = parser->m_bufferPtr;
    parser->m_eventEndPtr = parser->m_bufferPtr;
    return result;
  }
#endif /* not defined XML_CONTEXT_BYTES */
  else {
    void *buff = XML_GetBuffer(parser, len);
    if (buff == NULL)
      return XML_STATUS_ERROR;
    else {
      memcpy(buff, s, len);
      return XML_ParseBuffer(parser, len, isFinal);
    }
  }
}

enum XML_Status XMLCALL
XML_ParseBuffer(XML_Parser parser, int len, int isFinal) {
  const char *start;
  enum XML_Status result = XML_STATUS_OK;

  if (parser == NULL)
    return XML_STATUS_ERROR;
  switch (parser->m_parsingStatus.parsing) {
  case XML_SUSPENDED:
    parser->m_errorCode = XML_ERROR_SUSPENDED;
    return XML_STATUS_ERROR;
  case XML_FINISHED:
    parser->m_errorCode = XML_ERROR_FINISHED;
    return XML_STATUS_ERROR;
  case XML_INITIALIZED:
    /* Has someone called XML_GetBuffer successfully before? */
    if (! parser->m_bufferPtr) {
      parser->m_errorCode = XML_ERROR_NO_BUFFER;
      return XML_STATUS_ERROR;
    }

    if (parser->m_parentParser == NULL && ! startParsing(parser)) {
      parser->m_errorCode = XML_ERROR_NO_MEMORY;
      return XML_STATUS_ERROR;
    }
    /* fall through */
  default:
    parser->m_parsingStatus.parsing = XML_PARSING;
  }

  start = parser->m_bufferPtr;
  parser->m_positionPtr = start;
  parser->m_bufferEnd += len;
  parser->m_parseEndPtr = parser->m_bufferEnd;
  parser->m_parseEndByteIndex += len;
  parser->m_parsingStatus.finalBuffer = (XML_Bool)isFinal;

  parser->m_errorCode = parser->m_processor(
      parser, start, parser->m_parseEndPtr, &parser->m_bufferPtr);

  if (parser->m_errorCode != XML_ERROR_NONE) {
    parser->m_eventEndPtr = parser->m_eventPtr;
    parser->m_processor = errorProcessor;
    return XML_STATUS_ERROR;
  } else {
    switch (parser->m_parsingStatus.parsing) {
    case XML_SUSPENDED:
      result = XML_STATUS_SUSPENDED;
      break;
    case XML_INITIALIZED:
    case XML_PARSING:
      if (isFinal) {
        parser->m_parsingStatus.parsing = XML_FINISHED;
        return result;
      }
    default:; /* should not happen */
    }
  }

  XmlUpdatePosition(parser->m_encoding, parser->m_positionPtr,
                    parser->m_bufferPtr, &parser->m_position);
  parser->m_positionPtr = parser->m_bufferPtr;
  return result;
}

void *XMLCALL
XML_GetBuffer(XML_Parser parser, int len) {
  if (parser == NULL)
    return NULL;
  if (len < 0) {
    parser->m_errorCode = XML_ERROR_NO_MEMORY;
    return NULL;
  }
  switch (parser->m_parsingStatus.parsing) {
  case XML_SUSPENDED:
    parser->m_errorCode = XML_ERROR_SUSPENDED;
    return NULL;
  case XML_FINISHED:
    parser->m_errorCode = XML_ERROR_FINISHED;
    return NULL;
  default:;
  }

  if (len > EXPAT_SAFE_PTR_DIFF(parser->m_bufferLim, parser->m_bufferEnd)) {
#ifdef XML_CONTEXT_BYTES
    int keep;
#endif /* defined XML_CONTEXT_BYTES */
    /* Do not invoke signed arithmetic overflow: */
    int neededSize = (int)((unsigned)len
                           + (unsigned)EXPAT_SAFE_PTR_DIFF(
                               parser->m_bufferEnd, parser->m_bufferPtr));
    if (neededSize < 0) {
      parser->m_errorCode = XML_ERROR_NO_MEMORY;
      return NULL;
    }
#ifdef XML_CONTEXT_BYTES
    keep = (int)EXPAT_SAFE_PTR_DIFF(parser->m_bufferPtr, parser->m_buffer);
    if (keep > XML_CONTEXT_BYTES)
      keep = XML_CONTEXT_BYTES;
    /* Detect and prevent integer overflow */
    if (keep > INT_MAX - neededSize) {
      parser->m_errorCode = XML_ERROR_NO_MEMORY;
      return NULL;
    }
    neededSize += keep;
#endif /* defined XML_CONTEXT_BYTES */
    if (neededSize
        <= EXPAT_SAFE_PTR_DIFF(parser->m_bufferLim, parser->m_buffer)) {
#ifdef XML_CONTEXT_BYTES
      if (keep < EXPAT_SAFE_PTR_DIFF(parser->m_bufferPtr, parser->m_buffer)) {
        int offset
            = (int)EXPAT_SAFE_PTR_DIFF(parser->m_bufferPtr, parser->m_buffer)
              - keep;
        /* The buffer pointers cannot be NULL here; we have at least some bytes
         * in the buffer */
        memmove(parser->m_buffer, &parser->m_buffer[offset],
                parser->m_bufferEnd - parser->m_bufferPtr + keep);
        parser->m_bufferEnd -= offset;
        parser->m_bufferPtr -= offset;
      }
#else
      if (parser->m_buffer && parser->m_bufferPtr) {
        memmove(parser->m_buffer, parser->m_bufferPtr,
                EXPAT_SAFE_PTR_DIFF(parser->m_bufferEnd, parser->m_bufferPtr));
        parser->m_bufferEnd
            = parser->m_buffer
              + EXPAT_SAFE_PTR_DIFF(parser->m_bufferEnd, parser->m_bufferPtr);
        parser->m_bufferPtr = parser->m_buffer;
      }
#endif /* not defined XML_CONTEXT_BYTES */
    } else {
      char *newBuf;
      int bufferSize
          = (int)EXPAT_SAFE_PTR_DIFF(parser->m_bufferLim, parser->m_bufferPtr);
      if (bufferSize == 0)
        bufferSize = INIT_BUFFER_SIZE;
      do {
        /* Do not invoke signed arithmetic overflow: */
        bufferSize = (int)(2U * (unsigned)bufferSize);
      } while (bufferSize < neededSize && bufferSize > 0);
      if (bufferSize <= 0) {
        parser->m_errorCode = XML_ERROR_NO_MEMORY;
        return NULL;
      }
      newBuf = (char *)MALLOC(parser, bufferSize);
      if (newBuf == 0) {
        parser->m_errorCode = XML_ERROR_NO_MEMORY;
        return NULL;
      }
      parser->m_bufferLim = newBuf + bufferSize;
#ifdef XML_CONTEXT_BYTES
      if (parser->m_bufferPtr) {
        memcpy(newBuf, &parser->m_bufferPtr[-keep],
               EXPAT_SAFE_PTR_DIFF(parser->m_bufferEnd, parser->m_bufferPtr)
                   + keep);
        FREE(parser, parser->m_buffer);
        parser->m_buffer = newBuf;
        parser->m_bufferEnd
            = parser->m_buffer
              + EXPAT_SAFE_PTR_DIFF(parser->m_bufferEnd, parser->m_bufferPtr)
              + keep;
        parser->m_bufferPtr = parser->m_buffer + keep;
      } else {
        /* This must be a brand new buffer with no data in it yet */
        parser->m_bufferEnd = newBuf;
        parser->m_bufferPtr = parser->m_buffer = newBuf;
      }
#else
      if (parser->m_bufferPtr) {
        memcpy(newBuf, parser->m_bufferPtr,
               EXPAT_SAFE_PTR_DIFF(parser->m_bufferEnd, parser->m_bufferPtr));
        FREE(parser, parser->m_buffer);
        parser->m_bufferEnd
            = newBuf
              + EXPAT_SAFE_PTR_DIFF(parser->m_bufferEnd, parser->m_bufferPtr);
      } else {
        /* This must be a brand new buffer with no data in it yet */
        parser->m_bufferEnd = newBuf;
      }
      parser->m_bufferPtr = parser->m_buffer = newBuf;
#endif /* not defined XML_CONTEXT_BYTES */
    }
    parser->m_eventPtr = parser->m_eventEndPtr = NULL;
    parser->m_positionPtr = NULL;
  }
  return parser->m_bufferEnd;
}

enum XML_Status XMLCALL
XML_StopParser(XML_Parser parser, XML_Bool resumable) {
  if (parser == NULL)
    return XML_STATUS_ERROR;
  switch (parser->m_parsingStatus.parsing) {
  case XML_SUSPENDED:
    if (resumable) {
      parser->m_errorCode = XML_ERROR_SUSPENDED;
      return XML_STATUS_ERROR;
    }
    parser->m_parsingStatus.parsing = XML_FINISHED;
    break;
  case XML_FINISHED:
    parser->m_errorCode = XML_ERROR_FINISHED;
    return XML_STATUS_ERROR;
  default:
    if (resumable) {
#ifdef XML_DTD
      if (parser->m_isParamEntity) {
        parser->m_errorCode = XML_ERROR_SUSPEND_PE;
        return XML_STATUS_ERROR;
      }
#endif
      parser->m_parsingStatus.parsing = XML_SUSPENDED;
    } else
      parser->m_parsingStatus.parsing = XML_FINISHED;
  }
  return XML_STATUS_OK;
}

enum XML_Status XMLCALL
XML_ResumeParser(XML_Parser parser) {
  enum XML_Status result = XML_STATUS_OK;

  if (parser == NULL)
    return XML_STATUS_ERROR;
  if (parser->m_parsingStatus.parsing != XML_SUSPENDED) {
    parser->m_errorCode = XML_ERROR_NOT_SUSPENDED;
    return XML_STATUS_ERROR;
  }
  parser->m_parsingStatus.parsing = XML_PARSING;

  parser->m_errorCode = parser->m_processor(
      parser, parser->m_bufferPtr, parser->m_parseEndPtr, &parser->m_bufferPtr);

  if (parser->m_errorCode != XML_ERROR_NONE) {
    parser->m_eventEndPtr = parser->m_eventPtr;
    parser->m_processor = errorProcessor;
    return XML_STATUS_ERROR;
  } else {
    switch (parser->m_parsingStatus.parsing) {
    case XML_SUSPENDED:
      result = XML_STATUS_SUSPENDED;
      break;
    case XML_INITIALIZED:
    case XML_PARSING:
      if (parser->m_parsingStatus.finalBuffer) {
        parser->m_parsingStatus.parsing = XML_FINISHED;
        return result;
      }
    default:;
    }
  }

  XmlUpdatePosition(parser->m_encoding, parser->m_positionPtr,
                    parser->m_bufferPtr, &parser->m_position);
  parser->m_positionPtr = parser->m_bufferPtr;
  return result;
}

void XMLCALL
XML_GetParsingStatus(XML_Parser parser, XML_ParsingStatus *status) {
  if (parser == NULL)
    return;
  assert(status != NULL);
  *status = parser->m_parsingStatus;
}

enum XML_Error XMLCALL
XML_GetErrorCode(XML_Parser parser) {
  if (parser == NULL)
    return XML_ERROR_INVALID_ARGUMENT;
  return parser->m_errorCode;
}

XML_Index XMLCALL
XML_GetCurrentByteIndex(XML_Parser parser) {
  if (parser == NULL)
    return -1;
  if (parser->m_eventPtr)
    return (XML_Index)(parser->m_parseEndByteIndex
                       - (parser->m_parseEndPtr - parser->m_eventPtr));
  return -1;
}

int XMLCALL
XML_GetCurrentByteCount(XML_Parser parser) {
  if (parser == NULL)
    return 0;
  if (parser->m_eventEndPtr && parser->m_eventPtr)
    return (int)(parser->m_eventEndPtr - parser->m_eventPtr);
  return 0;
}

const char *XMLCALL
XML_GetInputContext(XML_Parser parser, int *offset, int *size) {
#ifdef XML_CONTEXT_BYTES
  if (parser == NULL)
    return NULL;
  if (parser->m_eventPtr && parser->m_buffer) {
    if (offset != NULL)
      *offset = (int)(parser->m_eventPtr - parser->m_buffer);
    if (size != NULL)
      *size = (int)(parser->m_bufferEnd - parser->m_buffer);
    return parser->m_buffer;
  }
#else
  (void)parser;
  (void)offset;
  (void)size;
#endif /* defined XML_CONTEXT_BYTES */
  return (const char *)0;
}

XML_Size XMLCALL
XML_GetCurrentLineNumber(XML_Parser parser) {
  if (parser == NULL)
    return 0;
  if (parser->m_eventPtr && parser->m_eventPtr >= parser->m_positionPtr) {
    XmlUpdatePosition(parser->m_encoding, parser->m_positionPtr,
                      parser->m_eventPtr, &parser->m_position);
    parser->m_positionPtr = parser->m_eventPtr;
  }
  return parser->m_position.lineNumber + 1;
}

XML_Size XMLCALL
XML_GetCurrentColumnNumber(XML_Parser parser) {
  if (parser == NULL)
    return 0;
  if (parser->m_eventPtr && parser->m_eventPtr >= parser->m_positionPtr) {
    XmlUpdatePosition(parser->m_encoding, parser->m_positionPtr,
                      parser->m_eventPtr, &parser->m_position);
    parser->m_positionPtr = parser->m_eventPtr;
  }
  return parser->m_position.columnNumber;
}

void XMLCALL
XML_FreeContentModel(XML_Parser parser, XML_Content *model) {
  if (parser != NULL)
    FREE(parser, model);
}

void *XMLCALL
XML_MemMalloc(XML_Parser parser, size_t size) {
  if (parser == NULL)
    return NULL;
  return MALLOC(parser, size);
}

void *XMLCALL
XML_MemRealloc(XML_Parser parser, void *ptr, size_t size) {
  if (parser == NULL)
    return NULL;
  return REALLOC(parser, ptr, size);
}

void XMLCALL
XML_MemFree(XML_Parser parser, void *ptr) {
  if (parser != NULL)
    FREE(parser, ptr);
}

void XMLCALL
XML_DefaultCurrent(XML_Parser parser) {
  if (parser == NULL)
    return;
  if (parser->m_defaultHandler) {
    if (parser->m_openInternalEntities)
      reportDefault(parser, parser->m_internalEncoding,
                    parser->m_openInternalEntities->internalEventPtr,
                    parser->m_openInternalEntities->internalEventEndPtr);
    else
      reportDefault(parser, parser->m_encoding, parser->m_eventPtr,
                    parser->m_eventEndPtr);
  }
}

const XML_LChar *XMLCALL
XML_ErrorString(enum XML_Error code) {
  switch (code) {
  case XML_ERROR_NONE:
    return NULL;
  case XML_ERROR_NO_MEMORY:
    return XML_L("out of memory");
  case XML_ERROR_SYNTAX:
    return XML_L("syntax error");
  case XML_ERROR_NO_ELEMENTS:
    return XML_L("no element found");
  case XML_ERROR_INVALID_TOKEN:
    return XML_L("not well-formed (invalid token)");
  case XML_ERROR_UNCLOSED_TOKEN:
    return XML_L("unclosed token");
  case XML_ERROR_PARTIAL_CHAR:
    return XML_L("partial character");
  case XML_ERROR_TAG_MISMATCH:
    return XML_L("mismatched tag");
  case XML_ERROR_DUPLICATE_ATTRIBUTE:
    return XML_L("duplicate attribute");
  case XML_ERROR_JUNK_AFTER_DOC_ELEMENT:
    return XML_L("junk after document element");
  case XML_ERROR_PARAM_ENTITY_REF:
    return XML_L("illegal parameter entity reference");
  case XML_ERROR_UNDEFINED_ENTITY:
    return XML_L("undefined entity");
  case XML_ERROR_RECURSIVE_ENTITY_REF:
    return XML_L("recursive entity reference");
  case XML_ERROR_ASYNC_ENTITY:
    return XML_L("asynchronous entity");
  case XML_ERROR_BAD_CHAR_REF:
    return XML_L("reference to invalid character number");
  case XML_ERROR_BINARY_ENTITY_REF:
    return XML_L("reference to binary entity");
  case XML_ERROR_ATTRIBUTE_EXTERNAL_ENTITY_REF:
    return XML_L("reference to external entity in attribute");
  case XML_ERROR_MISPLACED_XML_PI:
    return XML_L("XML or text declaration not at start of entity");
  case XML_ERROR_UNKNOWN_ENCODING:
    return XML_L("unknown encoding");
  case XML_ERROR_INCORRECT_ENCODING:
    return XML_L("encoding specified in XML declaration is incorrect");
  case XML_ERROR_UNCLOSED_CDATA_SECTION:
    return XML_L("unclosed CDATA section");
  case XML_ERROR_EXTERNAL_ENTITY_HANDLING:
    return XML_L("error in processing external entity reference");
  case XML_ERROR_NOT_STANDALONE:
    return XML_L("document is not standalone");
  case XML_ERROR_UNEXPECTED_STATE:
    return XML_L("unexpected parser state - please send a bug report");
  case XML_ERROR_ENTITY_DECLARED_IN_PE:
    return XML_L("entity declared in parameter entity");
  case XML_ERROR_FEATURE_REQUIRES_XML_DTD:
    return XML_L("requested feature requires XML_DTD support in Expat");
  case XML_ERROR_CANT_CHANGE_FEATURE_ONCE_PARSING:
    return XML_L("cannot change setting once parsing has begun");
  /* Added in 1.95.7. */
  case XML_ERROR_UNBOUND_PREFIX:
    return XML_L("unbound prefix");
  /* Added in 1.95.8. */
  case XML_ERROR_UNDECLARING_PREFIX:
    return XML_L("must not undeclare prefix");
  case XML_ERROR_INCOMPLETE_PE:
    return XML_L("incomplete markup in parameter entity");
  case XML_ERROR_XML_DECL:
    return XML_L("XML declaration not well-formed");
  case XML_ERROR_TEXT_DECL:
    return XML_L("text declaration not well-formed");
  case XML_ERROR_PUBLICID:
    return XML_L("illegal character(s) in public id");
  case XML_ERROR_SUSPENDED:
    return XML_L("parser suspended");
  case XML_ERROR_NOT_SUSPENDED:
    return XML_L("parser not suspended");
  case XML_ERROR_ABORTED:
    return XML_L("parsing aborted");
  case XML_ERROR_FINISHED:
    return XML_L("parsing finished");
  case XML_ERROR_SUSPEND_PE:
    return XML_L("cannot suspend in external parameter entity");
  /* Added in 2.0.0. */
  case XML_ERROR_RESERVED_PREFIX_XML:
    return XML_L(
        "reserved prefix (xml) must not be undeclared or bound to another namespace name");
  case XML_ERROR_RESERVED_PREFIX_XMLNS:
    return XML_L("reserved prefix (xmlns) must not be declared or undeclared");
  case XML_ERROR_RESERVED_NAMESPACE_URI:
    return XML_L(
        "prefix must not be bound to one of the reserved namespace names");
  /* Added in 2.2.5. */
  case XML_ERROR_INVALID_ARGUMENT: /* Constant added in 2.2.1, already */
    return XML_L("invalid argument");
    /* Added in 2.3.0. */
  case XML_ERROR_NO_BUFFER:
    return XML_L(
        "a successful prior call to function XML_GetBuffer is required");
  /* Added in 2.4.0. */
  case XML_ERROR_AMPLIFICATION_LIMIT_BREACH:
    return XML_L(
        "limit on input amplification factor (from DTD and entities) breached");
  }
  return NULL;
}

const XML_LChar *XMLCALL
XML_ExpatVersion(void) {
  /* V1 is used to string-ize the version number. However, it would
     string-ize the actual version macro *names* unless we get them
     substituted before being passed to V1. CPP is defined to expand
     a macro, then rescan for more expansions. Thus, we use V2 to expand
     the version macros, then CPP will expand the resulting V1() macro
     with the correct numerals. */
  /* ### I'm assuming cpp is portable in this respect... */

#define V1(a, b, c) XML_L(#a) XML_L(".") XML_L(#b) XML_L(".") XML_L(#c)
#define V2(a, b, c) XML_L("expat_") V1(a, b, c)

  return V2(XML_MAJOR_VERSION, XML_MINOR_VERSION, XML_MICRO_VERSION);

#undef V1
#undef V2
}

XML_Expat_Version XMLCALL
XML_ExpatVersionInfo(void) {
  XML_Expat_Version version;

  version.major = XML_MAJOR_VERSION;
  version.minor = XML_MINOR_VERSION;
  version.micro = XML_MICRO_VERSION;

  return version;
}

const XML_Feature *XMLCALL
XML_GetFeatureList(void) {
  static const XML_Feature features[] = {
      {XML_FEATURE_SIZEOF_XML_CHAR, XML_L("sizeof(XML_Char)"),
       sizeof(XML_Char)},
      {XML_FEATURE_SIZEOF_XML_LCHAR, XML_L("sizeof(XML_LChar)"),
       sizeof(XML_LChar)},
#ifdef XML_UNICODE
      {XML_FEATURE_UNICODE, XML_L("XML_UNICODE"), 0},
#endif
#ifdef XML_UNICODE_WCHAR_T
      {XML_FEATURE_UNICODE_WCHAR_T, XML_L("XML_UNICODE_WCHAR_T"), 0},
#endif
#ifdef XML_DTD
      {XML_FEATURE_DTD, XML_L("XML_DTD"), 0},
#endif
#ifdef XML_CONTEXT_BYTES
      {XML_FEATURE_CONTEXT_BYTES, XML_L("XML_CONTEXT_BYTES"),
       XML_CONTEXT_BYTES},
#endif
#ifdef XML_MIN_SIZE
      {XML_FEATURE_MIN_SIZE, XML_L("XML_MIN_SIZE"), 0},
#endif
#ifdef XML_NS
      {XML_FEATURE_NS, XML_L("XML_NS"), 0},
#endif
#ifdef XML_LARGE_SIZE
      {XML_FEATURE_LARGE_SIZE, XML_L("XML_LARGE_SIZE"), 0},
#endif
#ifdef XML_ATTR_INFO
      {XML_FEATURE_ATTR_INFO, XML_L("XML_ATTR_INFO"), 0},
#endif
#ifdef XML_DTD
      /* Added in Expat 2.4.0. */
      {XML_FEATURE_BILLION_LAUGHS_ATTACK_PROTECTION_MAXIMUM_AMPLIFICATION_DEFAULT,
       XML_L("XML_BLAP_MAX_AMP"),
       (long int)
           EXPAT_BILLION_LAUGHS_ATTACK_PROTECTION_MAXIMUM_AMPLIFICATION_DEFAULT},
      {XML_FEATURE_BILLION_LAUGHS_ATTACK_PROTECTION_ACTIVATION_THRESHOLD_DEFAULT,
       XML_L("XML_BLAP_ACT_THRES"),
       EXPAT_BILLION_LAUGHS_ATTACK_PROTECTION_ACTIVATION_THRESHOLD_DEFAULT},
#endif
      {XML_FEATURE_END, NULL, 0}};

  return features;
}

#ifdef XML_DTD
XML_Bool XMLCALL
XML_SetBillionLaughsAttackProtectionMaximumAmplification(
    XML_Parser parser, float maximumAmplificationFactor) {
  if ((parser == NULL) || (parser->m_parentParser != NULL)
      || isnan(maximumAmplificationFactor)
      || (maximumAmplificationFactor < 1.0f)) {
    return XML_FALSE;
  }
  parser->m_accounting.maximumAmplificationFactor = maximumAmplificationFactor;
  return XML_TRUE;
}

XML_Bool XMLCALL
XML_SetBillionLaughsAttackProtectionActivationThreshold(
    XML_Parser parser, unsigned long long activationThresholdBytes) {
  if ((parser == NULL) || (parser->m_parentParser != NULL)) {
    return XML_FALSE;
  }
  parser->m_accounting.activationThresholdBytes = activationThresholdBytes;
  return XML_TRUE;
}
#endif /* XML_DTD */

/* Initially tag->rawName always points into the parse buffer;
   for those TAG instances opened while the current parse buffer was
   processed, and not yet closed, we need to store tag->rawName in a more
   permanent location, since the parse buffer is about to be discarded.
*/
static XML_Bool
storeRawNames(XML_Parser parser) {
  TAG *tag = parser->m_tagStack;
  while (tag) {
    int bufSize;
    int nameLen = sizeof(XML_Char) * (tag->name.strLen + 1);
    size_t rawNameLen;
    char *rawNameBuf = tag->buf + nameLen;
    /* Stop if already stored.  Since m_tagStack is a stack, we can stop
       at the first entry that has already been copied; everything
       below it in the stack is already been accounted for in a
       previous call to this function.
    */
    if (tag->rawName == rawNameBuf)
      break;
    /* For re-use purposes we need to ensure that the
       size of tag->buf is a multiple of sizeof(XML_Char).
    */
    rawNameLen = ROUND_UP(tag->rawNameLength, sizeof(XML_Char));
    /* Detect and prevent integer overflow. */
    if (rawNameLen > (size_t)INT_MAX - nameLen)
      return XML_FALSE;
    bufSize = nameLen + (int)rawNameLen;
    if (bufSize > tag->bufEnd - tag->buf) {
      char *temp = (char *)REALLOC(parser, tag->buf, bufSize);
      if (temp == NULL)
        return XML_FALSE;
      /* if tag->name.str points to tag->buf (only when namespace
         processing is off) then we have to update it
      */
      if (tag->name.str == (XML_Char *)tag->buf)
        tag->name.str = (XML_Char *)temp;
      /* if tag->name.localPart is set (when namespace processing is on)
         then update it as well, since it will always point into tag->buf
      */
      if (tag->name.localPart)
        tag->name.localPart
            = (XML_Char *)temp + (tag->name.localPart - (XML_Char *)tag->buf);
      tag->buf = temp;
      tag->bufEnd = temp + bufSize;
      rawNameBuf = temp + nameLen;
    }
    memcpy(rawNameBuf, tag->rawName, tag->rawNameLength);
    tag->rawName = rawNameBuf;
    tag = tag->parent;
  }
  return XML_TRUE;
}

static enum XML_Error PTRCALL
contentProcessor(XML_Parser parser, const char *start, const char *end,
                 const char **endPtr) {
  enum XML_Error result = doContent(
      parser, 0, parser->m_encoding, start, end, endPtr,
      (XML_Bool)! parser->m_parsingStatus.finalBuffer, XML_ACCOUNT_DIRECT);
  if (result == XML_ERROR_NONE) {
    if (! storeRawNames(parser))
      return XML_ERROR_NO_MEMORY;
  }
  return result;
}

static enum XML_Error PTRCALL
externalEntityInitProcessor(XML_Parser parser, const char *start,
                            const char *end, const char **endPtr) {
  enum XML_Error result = initializeEncoding(parser);
  if (result != XML_ERROR_NONE)
    return result;
  parser->m_processor = externalEntityInitProcessor2;
  return externalEntityInitProcessor2(parser, start, end, endPtr);
}

static enum XML_Error PTRCALL
externalEntityInitProcessor2(XML_Parser parser, const char *start,
                             const char *end, const char **endPtr) {
  const char *next = start; /* XmlContentTok doesn't always set the last arg */
  int tok = XmlContentTok(parser->m_encoding, start, end, &next);
  switch (tok) {
  case XML_TOK_BOM:
#ifdef XML_DTD
    if (! accountingDiffTolerated(parser, tok, start, next, __LINE__,
                                  XML_ACCOUNT_DIRECT)) {
      accountingOnAbort(parser);
      return XML_ERROR_AMPLIFICATION_LIMIT_BREACH;
    }
#endif /* XML_DTD */

    /* If we are at the end of the buffer, this would cause the next stage,
       i.e. externalEntityInitProcessor3, to pass control directly to
       doContent (by detecting XML_TOK_NONE) without processing any xml text
       declaration - causing the error XML_ERROR_MISPLACED_XML_PI in doContent.
    */
    if (next == end && ! parser->m_parsingStatus.finalBuffer) {
      *endPtr = next;
      return XML_ERROR_NONE;
    }
    start = next;
    break;
  case XML_TOK_PARTIAL:
    if (! parser->m_parsingStatus.finalBuffer) {
      *endPtr = start;
      return XML_ERROR_NONE;
    }
    parser->m_eventPtr = start;
    return XML_ERROR_UNCLOSED_TOKEN;
  case XML_TOK_PARTIAL_CHAR:
    if (! parser->m_parsingStatus.finalBuffer) {
      *endPtr = start;
      return XML_ERROR_NONE;
    }
    parser->m_eventPtr = start;
    return XML_ERROR_PARTIAL_CHAR;
  }
  parser->m_processor = externalEntityInitProcessor3;
  return externalEntityInitProcessor3(parser, start, end, endPtr);
}

static enum XML_Error PTRCALL
externalEntityInitProcessor3(XML_Parser parser, const char *start,
                             const char *end, const char **endPtr) {
  int tok;
  const char *next = start; /* XmlContentTok doesn't always set the last arg */
  parser->m_eventPtr = start;
  tok = XmlContentTok(parser->m_encoding, start, end, &next);
  /* Note: These bytes are accounted later in:
           - processXmlDecl
           - externalEntityContentProcessor
  */
  parser->m_eventEndPtr = next;

  switch (tok) {
  case XML_TOK_XML_DECL: {
    enum XML_Error result;
    result = processXmlDecl(parser, 1, start, next);
    if (result != XML_ERROR_NONE)
      return result;
    switch (parser->m_parsingStatus.parsing) {
    case XML_SUSPENDED:
      *endPtr = next;
      return XML_ERROR_NONE;
    case XML_FINISHED:
      return XML_ERROR_ABORTED;
    default:
      start = next;
    }
  } break;
  case XML_TOK_PARTIAL:
    if (! parser->m_parsingStatus.finalBuffer) {
      *endPtr = start;
      return XML_ERROR_NONE;
    }
    return XML_ERROR_UNCLOSED_TOKEN;
  case XML_TOK_PARTIAL_CHAR:
    if (! parser->m_parsingStatus.finalBuffer) {
      *endPtr = start;
      return XML_ERROR_NONE;
    }
    return XML_ERROR_PARTIAL_CHAR;
  }
  parser->m_processor = externalEntityContentProcessor;
  parser->m_tagLevel = 1;
  return externalEntityContentProcessor(parser, start, end, endPtr);
}

static enum XML_Error PTRCALL
externalEntityContentProcessor(XML_Parser parser, const char *start,
                               const char *end, const char **endPtr) {
  enum XML_Error result
      = doContent(parser, 1, parser->m_encoding, start, end, endPtr,
                  (XML_Bool)! parser->m_parsingStatus.finalBuffer,
                  XML_ACCOUNT_ENTITY_EXPANSION);
  if (result == XML_ERROR_NONE) {
    if (! storeRawNames(parser))
      return XML_ERROR_NO_MEMORY;
  }
  return result;
}

static enum XML_Error
doContent(XML_Parser parser, int startTagLevel, const ENCODING *enc,
          const char *s, const char *end, const char **nextPtr,
          XML_Bool haveMore, enum XML_Account account) {
  /* save one level of indirection */
  DTD *const dtd = parser->m_dtd;

  const char **eventPP;
  const char **eventEndPP;
  if (enc == parser->m_encoding) {
    eventPP = &parser->m_eventPtr;
    eventEndPP = &parser->m_eventEndPtr;
  } else {
    eventPP = &(parser->m_openInternalEntities->internalEventPtr);
    eventEndPP = &(parser->m_openInternalEntities->internalEventEndPtr);
  }
  *eventPP = s;

  for (;;) {
    const char *next = s; /* XmlContentTok doesn't always set the last arg */
    int tok = XmlContentTok(enc, s, end, &next);
#ifdef XML_DTD
    const char *accountAfter
        = ((tok == XML_TOK_TRAILING_RSQB) || (tok == XML_TOK_TRAILING_CR))
              ? (haveMore ? s /* i.e. 0 bytes */ : end)
              : next;
    if (! accountingDiffTolerated(parser, tok, s, accountAfter, __LINE__,
                                  account)) {
      accountingOnAbort(parser);
      return XML_ERROR_AMPLIFICATION_LIMIT_BREACH;
    }
#endif
    *eventEndPP = next;
    switch (tok) {
    case XML_TOK_TRAILING_CR:
      if (haveMore) {
        *nextPtr = s;
        return XML_ERROR_NONE;
      }
      *eventEndPP = end;
      if (parser->m_characterDataHandler) {
        XML_Char c = 0xA;
        parser->m_characterDataHandler(parser->m_handlerArg, &c, 1);
      } else if (parser->m_defaultHandler)
        reportDefault(parser, enc, s, end);
      /* We are at the end of the final buffer, should we check for
         XML_SUSPENDED, XML_FINISHED?
      */
      if (startTagLevel == 0)
        return XML_ERROR_NO_ELEMENTS;
      if (parser->m_tagLevel != startTagLevel)
        return XML_ERROR_ASYNC_ENTITY;
      *nextPtr = end;
      return XML_ERROR_NONE;
    case XML_TOK_NONE:
      if (haveMore) {
        *nextPtr = s;
        return XML_ERROR_NONE;
      }
      if (startTagLevel > 0) {
        if (parser->m_tagLevel != startTagLevel)
          return XML_ERROR_ASYNC_ENTITY;
        *nextPtr = s;
        return XML_ERROR_NONE;
      }
      return XML_ERROR_NO_ELEMENTS;
    case XML_TOK_INVALID:
      *eventPP = next;
      return XML_ERROR_INVALID_TOKEN;
    case XML_TOK_PARTIAL:
      if (haveMore) {
        *nextPtr = s;
        return XML_ERROR_NONE;
      }
      return XML_ERROR_UNCLOSED_TOKEN;
    case XML_TOK_PARTIAL_CHAR:
      if (haveMore) {
        *nextPtr = s;
        return XML_ERROR_NONE;
      }
      return XML_ERROR_PARTIAL_CHAR;
    case XML_TOK_ENTITY_REF: {
      const XML_Char *name;
      ENTITY *entity;
      XML_Char ch = (XML_Char)XmlPredefinedEntityName(
          enc, s + enc->minBytesPerChar, next - enc->minBytesPerChar);
      if (ch) {
#ifdef XML_DTD
        /* NOTE: We are replacing 4-6 characters original input for 1 character
         *       so there is no amplification and hence recording without
         *       protection. */
        accountingDiffTolerated(parser, tok, (char *)&ch,
                                ((char *)&ch) + sizeof(XML_Char), __LINE__,
                                XML_ACCOUNT_ENTITY_EXPANSION);
#endif /* XML_DTD */
        if (parser->m_characterDataHandler)
          parser->m_characterDataHandler(parser->m_handlerArg, &ch, 1);
        else if (parser->m_defaultHandler)
          reportDefault(parser, enc, s, next);
        break;
      }
      name = poolStoreString(&dtd->pool, enc, s + enc->minBytesPerChar,
                             next - enc->minBytesPerChar);
      if (! name)
        return XML_ERROR_NO_MEMORY;
      entity = (ENTITY *)lookup(parser, &dtd->generalEntities, name, 0);
      poolDiscard(&dtd->pool);
      /* First, determine if a check for an existing declaration is needed;
         if yes, check that the entity exists, and that it is internal,
         otherwise call the skipped entity or default handler.
      */
      if (! dtd->hasParamEntityRefs || dtd->standalone) {
        if (! entity)
          return XML_ERROR_UNDEFINED_ENTITY;
        else if (! entity->is_internal)
          return XML_ERROR_ENTITY_DECLARED_IN_PE;
      } else if (! entity) {
        if (parser->m_skippedEntityHandler)
          parser->m_skippedEntityHandler(parser->m_handlerArg, name, 0);
        else if (parser->m_defaultHandler)
          reportDefault(parser, enc, s, next);
        break;
      }
      if (entity->open)
        return XML_ERROR_RECURSIVE_ENTITY_REF;
      if (entity->notation)
        return XML_ERROR_BINARY_ENTITY_REF;
      if (entity->textPtr) {
        enum XML_Error result;
        if (! parser->m_defaultExpandInternalEntities) {
          if (parser->m_skippedEntityHandler)
            parser->m_skippedEntityHandler(parser->m_handlerArg, entity->name,
                                           0);
          else if (parser->m_defaultHandler)
            reportDefault(parser, enc, s, next);
          break;
        }
        result = processInternalEntity(parser, entity, XML_FALSE);
        if (result != XML_ERROR_NONE)
          return result;
      } else if (parser->m_externalEntityRefHandler) {
        const XML_Char *context;
        entity->open = XML_TRUE;
        context = getContext(parser);
        entity->open = XML_FALSE;
        if (! context)
          return XML_ERROR_NO_MEMORY;
        if (! parser->m_externalEntityRefHandler(
                parser->m_externalEntityRefHandlerArg, context, entity->base,
                entity->systemId, entity->publicId))
          return XML_ERROR_EXTERNAL_ENTITY_HANDLING;
        poolDiscard(&parser->m_tempPool);
      } else if (parser->m_defaultHandler)
        reportDefault(parser, enc, s, next);
      break;
    }
    case XML_TOK_START_TAG_NO_ATTS:
      /* fall through */
    case XML_TOK_START_TAG_WITH_ATTS: {
      TAG *tag;
      enum XML_Error result;
      XML_Char *toPtr;
      if (parser->m_freeTagList) {
        tag = parser->m_freeTagList;
        parser->m_freeTagList = parser->m_freeTagList->parent;
      } else {
        tag = (TAG *)MALLOC(parser, sizeof(TAG));
        if (! tag)
          return XML_ERROR_NO_MEMORY;
        tag->buf = (char *)MALLOC(parser, INIT_TAG_BUF_SIZE);
        if (! tag->buf) {
          FREE(parser, tag);
          return XML_ERROR_NO_MEMORY;
        }
        tag->bufEnd = tag->buf + INIT_TAG_BUF_SIZE;
      }
      tag->bindings = NULL;
      tag->parent = parser->m_tagStack;
      parser->m_tagStack = tag;
      tag->name.localPart = NULL;
      tag->name.prefix = NULL;
      tag->rawName = s + enc->minBytesPerChar;
      tag->rawNameLength = XmlNameLength(enc, tag->rawName);
      ++parser->m_tagLevel;
      {
        const char *rawNameEnd = tag->rawName + tag->rawNameLength;
        const char *fromPtr = tag->rawName;
        toPtr = (XML_Char *)tag->buf;
        for (;;) {
          int bufSize;
          int convLen;
          const enum XML_Convert_Result convert_res
              = XmlConvert(enc, &fromPtr, rawNameEnd, (ICHAR **)&toPtr,
                           (ICHAR *)tag->bufEnd - 1);
          convLen = (int)(toPtr - (XML_Char *)tag->buf);
          if ((fromPtr >= rawNameEnd)
              || (convert_res == XML_CONVERT_INPUT_INCOMPLETE)) {
            tag->name.strLen = convLen;
            break;
          }
          bufSize = (int)(tag->bufEnd - tag->buf) << 1;
          {
            char *temp = (char *)REALLOC(parser, tag->buf, bufSize);
            if (temp == NULL)
              return XML_ERROR_NO_MEMORY;
            tag->buf = temp;
            tag->bufEnd = temp + bufSize;
            toPtr = (XML_Char *)temp + convLen;
          }
        }
      }
      tag->name.str = (XML_Char *)tag->buf;
      *toPtr = XML_T('\0');
      result
          = storeAtts(parser, enc, s, &(tag->name), &(tag->bindings), account);
      if (result)
        return result;
      if (parser->m_startElementHandler)
        parser->m_startElementHandler(parser->m_handlerArg, tag->name.str,
                                      (const XML_Char **)parser->m_atts);
      else if (parser->m_defaultHandler)
        reportDefault(parser, enc, s, next);
      poolClear(&parser->m_tempPool);
      break;
    }
    case XML_TOK_EMPTY_ELEMENT_NO_ATTS:
      /* fall through */
    case XML_TOK_EMPTY_ELEMENT_WITH_ATTS: {
      const char *rawName = s + enc->minBytesPerChar;
      enum XML_Error result;
      BINDING *bindings = NULL;
      XML_Bool noElmHandlers = XML_TRUE;
      TAG_NAME name;
      name.str = poolStoreString(&parser->m_tempPool, enc, rawName,
                                 rawName + XmlNameLength(enc, rawName));
      if (! name.str)
        return XML_ERROR_NO_MEMORY;
      poolFinish(&parser->m_tempPool);
      result = storeAtts(parser, enc, s, &name, &bindings,
                         XML_ACCOUNT_NONE /* token spans whole start tag */);
      if (result != XML_ERROR_NONE) {
        freeBindings(parser, bindings);
        return result;
      }
      poolFinish(&parser->m_tempPool);
      if (parser->m_startElementHandler) {
        parser->m_startElementHandler(parser->m_handlerArg, name.str,
                                      (const XML_Char **)parser->m_atts);
        noElmHandlers = XML_FALSE;
      }
      if (parser->m_endElementHandler) {
        if (parser->m_startElementHandler)
          *eventPP = *eventEndPP;
        parser->m_endElementHandler(parser->m_handlerArg, name.str);
        noElmHandlers = XML_FALSE;
      }
      if (noElmHandlers && parser->m_defaultHandler)
        reportDefault(parser, enc, s, next);
      poolClear(&parser->m_tempPool);
      freeBindings(parser, bindings);
    }
      if ((parser->m_tagLevel == 0)
          && (parser->m_parsingStatus.parsing != XML_FINISHED)) {
        if (parser->m_parsingStatus.parsing == XML_SUSPENDED)
          parser->m_processor = epilogProcessor;
        else
          return epilogProcessor(parser, next, end, nextPtr);
      }
      break;
    case XML_TOK_END_TAG:
      if (parser->m_tagLevel == startTagLevel)
        return XML_ERROR_ASYNC_ENTITY;
      else {
        int len;
        const char *rawName;
        TAG *tag = parser->m_tagStack;
        rawName = s + enc->minBytesPerChar * 2;
        len = XmlNameLength(enc, rawName);
        if (len != tag->rawNameLength
            || memcmp(tag->rawName, rawName, len) != 0) {
          *eventPP = rawName;
          return XML_ERROR_TAG_MISMATCH;
        }
        parser->m_tagStack = tag->parent;
        tag->parent = parser->m_freeTagList;
        parser->m_freeTagList = tag;
        --parser->m_tagLevel;
        if (parser->m_endElementHandler) {
          const XML_Char *localPart;
          const XML_Char *prefix;
          XML_Char *uri;
          localPart = tag->name.localPart;
          if (parser->m_ns && localPart) {
            /* localPart and prefix may have been overwritten in
               tag->name.str, since this points to the binding->uri
               buffer which gets re-used; so we have to add them again
            */
            uri = (XML_Char *)tag->name.str + tag->name.uriLen;
            /* don't need to check for space - already done in storeAtts() */
            while (*localPart)
              *uri++ = *localPart++;
            prefix = (XML_Char *)tag->name.prefix;
            if (parser->m_ns_triplets && prefix) {
              *uri++ = parser->m_namespaceSeparator;
              while (*prefix)
                *uri++ = *prefix++;
            }
            *uri = XML_T('\0');
          }
          parser->m_endElementHandler(parser->m_handlerArg, tag->name.str);
        } else if (parser->m_defaultHandler)
          reportDefault(parser, enc, s, next);
        while (tag->bindings) {
          BINDING *b = tag->bindings;
          if (parser->m_endNamespaceDeclHandler)
            parser->m_endNamespaceDeclHandler(parser->m_handlerArg,
                                              b->prefix->name);
          tag->bindings = tag->bindings->nextTagBinding;
          b->nextTagBinding = parser->m_freeBindingList;
          parser->m_freeBindingList = b;
          b->prefix->binding = b->prevPrefixBinding;
        }
        if ((parser->m_tagLevel == 0)
            && (parser->m_parsingStatus.parsing != XML_FINISHED)) {
          if (parser->m_parsingStatus.parsing == XML_SUSPENDED)
            parser->m_processor = epilogProcessor;
          else
            return epilogProcessor(parser, next, end, nextPtr);
        }
      }
      break;
    case XML_TOK_CHAR_REF: {
      int n = XmlCharRefNumber(enc, s);
      if (n < 0)
        return XML_ERROR_BAD_CHAR_REF;
      if (parser->m_characterDataHandler) {
        XML_Char buf[XML_ENCODE_MAX];
        parser->m_characterDataHandler(parser->m_handlerArg, buf,
                                       XmlEncode(n, (ICHAR *)buf));
      } else if (parser->m_defaultHandler)
        reportDefault(parser, enc, s, next);
    } break;
    case XML_TOK_XML_DECL:
      return XML_ERROR_MISPLACED_XML_PI;
    case XML_TOK_DATA_NEWLINE:
      if (parser->m_characterDataHandler) {
        XML_Char c = 0xA;
        parser->m_characterDataHandler(parser->m_handlerArg, &c, 1);
      } else if (parser->m_defaultHandler)
        reportDefault(parser, enc, s, next);
      break;
    case XML_TOK_CDATA_SECT_OPEN: {
      enum XML_Error result;
      if (parser->m_startCdataSectionHandler)
        parser->m_startCdataSectionHandler(parser->m_handlerArg);
      /* BEGIN disabled code */
      /* Suppose you doing a transformation on a document that involves
         changing only the character data.  You set up a defaultHandler
         and a characterDataHandler.  The defaultHandler simply copies
         characters through.  The characterDataHandler does the
         transformation and writes the characters out escaping them as
         necessary.  This case will fail to work if we leave out the
         following two lines (because & and < inside CDATA sections will
         be incorrectly escaped).

         However, now we have a start/endCdataSectionHandler, so it seems
         easier to let the user deal with this.
      */
      else if (0 && parser->m_characterDataHandler)
        parser->m_characterDataHandler(parser->m_handlerArg, parser->m_dataBuf,
                                       0);
      /* END disabled code */
      else if (parser->m_defaultHandler)
        reportDefault(parser, enc, s, next);
      result
          = doCdataSection(parser, enc, &next, end, nextPtr, haveMore, account);
      if (result != XML_ERROR_NONE)
        return result;
      else if (! next) {
        parser->m_processor = cdataSectionProcessor;
        return result;
      }
    } break;
    case XML_TOK_TRAILING_RSQB:
      if (haveMore) {
        *nextPtr = s;
        return XML_ERROR_NONE;
      }
      if (parser->m_characterDataHandler) {
        if (MUST_CONVERT(enc, s)) {
          ICHAR *dataPtr = (ICHAR *)parser->m_dataBuf;
          XmlConvert(enc, &s, end, &dataPtr, (ICHAR *)parser->m_dataBufEnd);
          parser->m_characterDataHandler(
              parser->m_handlerArg, parser->m_dataBuf,
              (int)(dataPtr - (ICHAR *)parser->m_dataBuf));
        } else
          parser->m_characterDataHandler(
              parser->m_handlerArg, (XML_Char *)s,
              (int)((XML_Char *)end - (XML_Char *)s));
      } else if (parser->m_defaultHandler)
        reportDefault(parser, enc, s, end);
      /* We are at the end of the final buffer, should we check for
         XML_SUSPENDED, XML_FINISHED?
      */
      if (startTagLevel == 0) {
        *eventPP = end;
        return XML_ERROR_NO_ELEMENTS;
      }
      if (parser->m_tagLevel != startTagLevel) {
        *eventPP = end;
        return XML_ERROR_ASYNC_ENTITY;
      }
      *nextPtr = end;
      return XML_ERROR_NONE;
    case XML_TOK_DATA_CHARS: {
      XML_CharacterDataHandler charDataHandler = parser->m_characterDataHandler;
      if (charDataHandler) {
        if (MUST_CONVERT(enc, s)) {
          for (;;) {
            ICHAR *dataPtr = (ICHAR *)parser->m_dataBuf;
            const enum XML_Convert_Result convert_res = XmlConvert(
                enc, &s, next, &dataPtr, (ICHAR *)parser->m_dataBufEnd);
            *eventEndPP = s;
            charDataHandler(parser->m_handlerArg, parser->m_dataBuf,
                            (int)(dataPtr - (ICHAR *)parser->m_dataBuf));
            if ((convert_res == XML_CONVERT_COMPLETED)
                || (convert_res == XML_CONVERT_INPUT_INCOMPLETE))
              break;
            *eventPP = s;
          }
        } else
          charDataHandler(parser->m_handlerArg, (XML_Char *)s,
                          (int)((XML_Char *)next - (XML_Char *)s));
      } else if (parser->m_defaultHandler)
        reportDefault(parser, enc, s, next);
    } break;
    case XML_TOK_PI:
      if (! reportProcessingInstruction(parser, enc, s, next))
        return XML_ERROR_NO_MEMORY;
      break;
    case XML_TOK_COMMENT:
      if (! reportComment(parser, enc, s, next))
        return XML_ERROR_NO_MEMORY;
      break;
    default:
      /* All of the tokens produced by XmlContentTok() have their own
       * explicit cases, so this default is not strictly necessary.
       * However it is a useful safety net, so we retain the code and
       * simply exclude it from the coverage tests.
       *
       * LCOV_EXCL_START
       */
      if (parser->m_defaultHandler)
        reportDefault(parser, enc, s, next);
      break;
      /* LCOV_EXCL_STOP */
    }
    *eventPP = s = next;
    switch (parser->m_parsingStatus.parsing) {
    case XML_SUSPENDED:
      *nextPtr = next;
      return XML_ERROR_NONE;
    case XML_FINISHED:
      return XML_ERROR_ABORTED;
    default:;
    }
  }
  /* not reached */
}

/* This function does not call free() on the allocated memory, merely
 * moving it to the parser's m_freeBindingList where it can be freed or
 * reused as appropriate.
 */
static void
freeBindings(XML_Parser parser, BINDING *bindings) {
  while (bindings) {
    BINDING *b = bindings;

    /* m_startNamespaceDeclHandler will have been called for this
     * binding in addBindings(), so call the end handler now.
     */
    if (parser->m_endNamespaceDeclHandler)
      parser->m_endNamespaceDeclHandler(parser->m_handlerArg, b->prefix->name);

    bindings = bindings->nextTagBinding;
    b->nextTagBinding = parser->m_freeBindingList;
    parser->m_freeBindingList = b;
    b->prefix->binding = b->prevPrefixBinding;
  }
}

/* Precondition: all arguments must be non-NULL;
   Purpose:
   - normalize attributes
   - check attributes for well-formedness
   - generate namespace aware attribute names (URI, prefix)
   - build list of attributes for startElementHandler
   - default attributes
   - process namespace declarations (check and report them)
   - generate namespace aware element name (URI, prefix)
*/
static enum XML_Error
storeAtts(XML_Parser parser, const ENCODING *enc, const char *attStr,
          TAG_NAME *tagNamePtr, BINDING **bindingsPtr,
          enum XML_Account account) {
  DTD *const dtd = parser->m_dtd; /* save one level of indirection */
  ELEMENT_TYPE *elementType;
  int nDefaultAtts;
  const XML_Char **appAtts; /* the attribute list for the application */
  int attIndex = 0;
  int prefixLen;
  int i;
  int n;
  XML_Char *uri;
  int nPrefixes = 0;
  BINDING *binding;
  const XML_Char *localPart;

  /* lookup the element type name */
  elementType
      = (ELEMENT_TYPE *)lookup(parser, &dtd->elementTypes, tagNamePtr->str, 0);
  if (! elementType) {
    const XML_Char *name = poolCopyString(&dtd->pool, tagNamePtr->str);
    if (! name)
      return XML_ERROR_NO_MEMORY;
    elementType = (ELEMENT_TYPE *)lookup(parser, &dtd->elementTypes, name,
                                         sizeof(ELEMENT_TYPE));
    if (! elementType)
      return XML_ERROR_NO_MEMORY;
    if (parser->m_ns && ! setElementTypePrefix(parser, elementType))
      return XML_ERROR_NO_MEMORY;
  }
  nDefaultAtts = elementType->nDefaultAtts;

  /* get the attributes from the tokenizer */
  n = XmlGetAttributes(enc, attStr, parser->m_attsSize, parser->m_atts);

  /* Detect and prevent integer overflow */
  if (n > INT_MAX - nDefaultAtts) {
    return XML_ERROR_NO_MEMORY;
  }

  if (n + nDefaultAtts > parser->m_attsSize) {
    int oldAttsSize = parser->m_attsSize;
    ATTRIBUTE *temp;
#ifdef XML_ATTR_INFO
    XML_AttrInfo *temp2;
#endif

    /* Detect and prevent integer overflow */
    if ((nDefaultAtts > INT_MAX - INIT_ATTS_SIZE)
        || (n > INT_MAX - (nDefaultAtts + INIT_ATTS_SIZE))) {
      return XML_ERROR_NO_MEMORY;
    }

    parser->m_attsSize = n + nDefaultAtts + INIT_ATTS_SIZE;

    /* Detect and prevent integer overflow.
     * The preprocessor guard addresses the "always false" warning
     * from -Wtype-limits on platforms where
     * sizeof(unsigned int) < sizeof(size_t), e.g. on x86_64. */
#if UINT_MAX >= SIZE_MAX
    if ((unsigned)parser->m_attsSize > (size_t)(-1) / sizeof(ATTRIBUTE)) {
      parser->m_attsSize = oldAttsSize;
      return XML_ERROR_NO_MEMORY;
    }
#endif

    temp = (ATTRIBUTE *)REALLOC(parser, (void *)parser->m_atts,
                                parser->m_attsSize * sizeof(ATTRIBUTE));
    if (temp == NULL) {
      parser->m_attsSize = oldAttsSize;
      return XML_ERROR_NO_MEMORY;
    }
    parser->m_atts = temp;
#ifdef XML_ATTR_INFO
    /* Detect and prevent integer overflow.
     * The preprocessor guard addresses the "always false" warning
     * from -Wtype-limits on platforms where
     * sizeof(unsigned int) < sizeof(size_t), e.g. on x86_64. */
#  if UINT_MAX >= SIZE_MAX
    if ((unsigned)parser->m_attsSize > (size_t)(-1) / sizeof(XML_AttrInfo)) {
      parser->m_attsSize = oldAttsSize;
      return XML_ERROR_NO_MEMORY;
    }
#  endif

    temp2 = (XML_AttrInfo *)REALLOC(parser, (void *)parser->m_attInfo,
                                    parser->m_attsSize * sizeof(XML_AttrInfo));
    if (temp2 == NULL) {
      parser->m_attsSize = oldAttsSize;
      return XML_ERROR_NO_MEMORY;
    }
    parser->m_attInfo = temp2;
#endif
    if (n > oldAttsSize)
      XmlGetAttributes(enc, attStr, n, parser->m_atts);
  }

  appAtts = (const XML_Char **)parser->m_atts;
  for (i = 0; i < n; i++) {
    ATTRIBUTE *currAtt = &parser->m_atts[i];
#ifdef XML_ATTR_INFO
    XML_AttrInfo *currAttInfo = &parser->m_attInfo[i];
#endif
    /* add the name and value to the attribute list */
    ATTRIBUTE_ID *attId
        = getAttributeId(parser, enc, currAtt->name,
                         currAtt->name + XmlNameLength(enc, currAtt->name));
    if (! attId)
      return XML_ERROR_NO_MEMORY;
#ifdef XML_ATTR_INFO
    currAttInfo->nameStart
        = parser->m_parseEndByteIndex - (parser->m_parseEndPtr - currAtt->name);
    currAttInfo->nameEnd
        = currAttInfo->nameStart + XmlNameLength(enc, currAtt->name);
    currAttInfo->valueStart = parser->m_parseEndByteIndex
                              - (parser->m_parseEndPtr - currAtt->valuePtr);
    currAttInfo->valueEnd = parser->m_parseEndByteIndex
                            - (parser->m_parseEndPtr - currAtt->valueEnd);
#endif
    /* Detect duplicate attributes by their QNames. This does not work when
       namespace processing is turned on and different prefixes for the same
       namespace are used. For this case we have a check further down.
    */
    if ((attId->name)[-1]) {
      if (enc == parser->m_encoding)
        parser->m_eventPtr = parser->m_atts[i].name;
      return XML_ERROR_DUPLICATE_ATTRIBUTE;
    }
    (attId->name)[-1] = 1;
    appAtts[attIndex++] = attId->name;
    if (! parser->m_atts[i].normalized) {
      enum XML_Error result;
      XML_Bool isCdata = XML_TRUE;

      /* figure out whether declared as other than CDATA */
      if (attId->maybeTokenized) {
        int j;
        for (j = 0; j < nDefaultAtts; j++) {
          if (attId == elementType->defaultAtts[j].id) {
            isCdata = elementType->defaultAtts[j].isCdata;
            break;
          }
        }
      }

      /* normalize the attribute value */
      result = storeAttributeValue(
          parser, enc, isCdata, parser->m_atts[i].valuePtr,
          parser->m_atts[i].valueEnd, &parser->m_tempPool, account);
      if (result)
        return result;
      appAtts[attIndex] = poolStart(&parser->m_tempPool);
      poolFinish(&parser->m_tempPool);
    } else {
      /* the value did not need normalizing */
      appAtts[attIndex] = poolStoreString(&parser->m_tempPool, enc,
                                          parser->m_atts[i].valuePtr,
                                          parser->m_atts[i].valueEnd);
      if (appAtts[attIndex] == 0)
        return XML_ERROR_NO_MEMORY;
      poolFinish(&parser->m_tempPool);
    }
    /* handle prefixed attribute names */
    if (attId->prefix) {
      if (attId->xmlns) {
        /* deal with namespace declarations here */
        enum XML_Error result = addBinding(parser, attId->prefix, attId,
                                           appAtts[attIndex], bindingsPtr);
        if (result)
          return result;
        --attIndex;
      } else {
        /* deal with other prefixed names later */
        attIndex++;
        nPrefixes++;
        (attId->name)[-1] = 2;
      }
    } else
      attIndex++;
  }

  /* set-up for XML_GetSpecifiedAttributeCount and XML_GetIdAttributeIndex */
  parser->m_nSpecifiedAtts = attIndex;
  if (elementType->idAtt && (elementType->idAtt->name)[-1]) {
    for (i = 0; i < attIndex; i += 2)
      if (appAtts[i] == elementType->idAtt->name) {
        parser->m_idAttIndex = i;
        break;
      }
  } else
    parser->m_idAttIndex = -1;

  /* do attribute defaulting */
  for (i = 0; i < nDefaultAtts; i++) {
    const DEFAULT_ATTRIBUTE *da = elementType->defaultAtts + i;
    if (! (da->id->name)[-1] && da->value) {
      if (da->id->prefix) {
        if (da->id->xmlns) {
          enum XML_Error result = addBinding(parser, da->id->prefix, da->id,
                                             da->value, bindingsPtr);
          if (result)
            return result;
        } else {
          (da->id->name)[-1] = 2;
          nPrefixes++;
          appAtts[attIndex++] = da->id->name;
          appAtts[attIndex++] = da->value;
        }
      } else {
        (da->id->name)[-1] = 1;
        appAtts[attIndex++] = da->id->name;
        appAtts[attIndex++] = da->value;
      }
    }
  }
  appAtts[attIndex] = 0;

  /* expand prefixed attribute names, check for duplicates,
     and clear flags that say whether attributes were specified */
  i = 0;
  if (nPrefixes) {
    int j; /* hash table index */
    unsigned long version = parser->m_nsAttsVersion;

    /* Detect and prevent invalid shift */
    if (parser->m_nsAttsPower >= sizeof(unsigned int) * 8 /* bits per byte */) {
      return XML_ERROR_NO_MEMORY;
    }

    unsigned int nsAttsSize = 1u << parser->m_nsAttsPower;
    unsigned char oldNsAttsPower = parser->m_nsAttsPower;
    /* size of hash table must be at least 2 * (# of prefixed attributes) */
    if ((nPrefixes << 1)
        >> parser->m_nsAttsPower) { /* true for m_nsAttsPower = 0 */
      NS_ATT *temp;
      /* hash table size must also be a power of 2 and >= 8 */
      while (nPrefixes >> parser->m_nsAttsPower++)
        ;
      if (parser->m_nsAttsPower < 3)
        parser->m_nsAttsPower = 3;

      /* Detect and prevent invalid shift */
      if (parser->m_nsAttsPower >= sizeof(nsAttsSize) * 8 /* bits per byte */) {
        /* Restore actual size of memory in m_nsAtts */
        parser->m_nsAttsPower = oldNsAttsPower;
        return XML_ERROR_NO_MEMORY;
      }

      nsAttsSize = 1u << parser->m_nsAttsPower;

      /* Detect and prevent integer overflow.
       * The preprocessor guard addresses the "always false" warning
       * from -Wtype-limits on platforms where
       * sizeof(unsigned int) < sizeof(size_t), e.g. on x86_64. */
#if UINT_MAX >= SIZE_MAX
      if (nsAttsSize > (size_t)(-1) / sizeof(NS_ATT)) {
        /* Restore actual size of memory in m_nsAtts */
        parser->m_nsAttsPower = oldNsAttsPower;
        return XML_ERROR_NO_MEMORY;
      }
#endif

      temp = (NS_ATT *)REALLOC(parser, parser->m_nsAtts,
                               nsAttsSize * sizeof(NS_ATT));
      if (! temp) {
        /* Restore actual size of memory in m_nsAtts */
        parser->m_nsAttsPower = oldNsAttsPower;
        return XML_ERROR_NO_MEMORY;
      }
      parser->m_nsAtts = temp;
      version = 0; /* force re-initialization of m_nsAtts hash table */
    }
    /* using a version flag saves us from initializing m_nsAtts every time */
    if (! version) { /* initialize version flags when version wraps around */
      version = INIT_ATTS_VERSION;
      for (j = nsAttsSize; j != 0;)
        parser->m_nsAtts[--j].version = version;
    }
    parser->m_nsAttsVersion = --version;

    /* expand prefixed names and check for duplicates */
    for (; i < attIndex; i += 2) {
      const XML_Char *s = appAtts[i];
      if (s[-1] == 2) { /* prefixed */
        ATTRIBUTE_ID *id;
        const BINDING *b;
        unsigned long uriHash;
        struct siphash sip_state;
        struct sipkey sip_key;

        copy_salt_to_sipkey(parser, &sip_key);
        sip24_init(&sip_state, &sip_key);

        ((XML_Char *)s)[-1] = 0; /* clear flag */
        id = (ATTRIBUTE_ID *)lookup(parser, &dtd->attributeIds, s, 0);
        if (! id || ! id->prefix) {
          /* This code is walking through the appAtts array, dealing
           * with (in this case) a prefixed attribute name.  To be in
           * the array, the attribute must have already been bound, so
           * has to have passed through the hash table lookup once
           * already.  That implies that an entry for it already
           * exists, so the lookup above will return a pointer to
           * already allocated memory.  There is no opportunaity for
           * the allocator to fail, so the condition above cannot be
           * fulfilled.
           *
           * Since it is difficult to be certain that the above
           * analysis is complete, we retain the test and merely
           * remove the code from coverage tests.
           */
          return XML_ERROR_NO_MEMORY; /* LCOV_EXCL_LINE */
        }
        b = id->prefix->binding;
        if (! b)
          return XML_ERROR_UNBOUND_PREFIX;

        for (j = 0; j < b->uriLen; j++) {
          const XML_Char c = b->uri[j];
          if (! poolAppendChar(&parser->m_tempPool, c))
            return XML_ERROR_NO_MEMORY;
        }

        sip24_update(&sip_state, b->uri, b->uriLen * sizeof(XML_Char));

        while (*s++ != XML_T(ASCII_COLON))
          ;

        sip24_update(&sip_state, s, keylen(s) * sizeof(XML_Char));

        do { /* copies null terminator */
          if (! poolAppendChar(&parser->m_tempPool, *s))
            return XML_ERROR_NO_MEMORY;
        } while (*s++);

        uriHash = (unsigned long)sip24_final(&sip_state);

        { /* Check hash table for duplicate of expanded name (uriName).
             Derived from code in lookup(parser, HASH_TABLE *table, ...).
          */
          unsigned char step = 0;
          unsigned long mask = nsAttsSize - 1;
          j = uriHash & mask; /* index into hash table */
          while (parser->m_nsAtts[j].version == version) {
            /* for speed we compare stored hash values first */
            if (uriHash == parser->m_nsAtts[j].hash) {
              const XML_Char *s1 = poolStart(&parser->m_tempPool);
              const XML_Char *s2 = parser->m_nsAtts[j].uriName;
              /* s1 is null terminated, but not s2 */
              for (; *s1 == *s2 && *s1 != 0; s1++, s2++)
                ;
              if (*s1 == 0)
                return XML_ERROR_DUPLICATE_ATTRIBUTE;
            }
            if (! step)
              step = PROBE_STEP(uriHash, mask, parser->m_nsAttsPower);
            j < step ? (j += nsAttsSize - step) : (j -= step);
          }
        }

        if (parser->m_ns_triplets) { /* append namespace separator and prefix */
          parser->m_tempPool.ptr[-1] = parser->m_namespaceSeparator;
          s = b->prefix->name;
          do {
            if (! poolAppendChar(&parser->m_tempPool, *s))
              return XML_ERROR_NO_MEMORY;
          } while (*s++);
        }

        /* store expanded name in attribute list */
        s = poolStart(&parser->m_tempPool);
        poolFinish(&parser->m_tempPool);
        appAtts[i] = s;

        /* fill empty slot with new version, uriName and hash value */
        parser->m_nsAtts[j].version = version;
        parser->m_nsAtts[j].hash = uriHash;
        parser->m_nsAtts[j].uriName = s;

        if (! --nPrefixes) {
          i += 2;
          break;
        }
      } else                     /* not prefixed */
        ((XML_Char *)s)[-1] = 0; /* clear flag */
    }
  }
  /* clear flags for the remaining attributes */
  for (; i < attIndex; i += 2)
    ((XML_Char *)(appAtts[i]))[-1] = 0;
  for (binding = *bindingsPtr; binding; binding = binding->nextTagBinding)
    binding->attId->name[-1] = 0;

  if (! parser->m_ns)
    return XML_ERROR_NONE;

  /* expand the element type name */
  if (elementType->prefix) {
    binding = elementType->prefix->binding;
    if (! binding)
      return XML_ERROR_UNBOUND_PREFIX;
    localPart = tagNamePtr->str;
    while (*localPart++ != XML_T(ASCII_COLON))
      ;
  } else if (dtd->defaultPrefix.binding) {
    binding = dtd->defaultPrefix.binding;
    localPart = tagNamePtr->str;
  } else
    return XML_ERROR_NONE;
  prefixLen = 0;
  if (parser->m_ns_triplets && binding->prefix->name) {
    for (; binding->prefix->name[prefixLen++];)
      ; /* prefixLen includes null terminator */
  }
  tagNamePtr->localPart = localPart;
  tagNamePtr->uriLen = binding->uriLen;
  tagNamePtr->prefix = binding->prefix->name;
  tagNamePtr->prefixLen = prefixLen;
  for (i = 0; localPart[i++];)
    ; /* i includes null terminator */

  /* Detect and prevent integer overflow */
  if (binding->uriLen > INT_MAX - prefixLen
      || i > INT_MAX - (binding->uriLen + prefixLen)) {
    return XML_ERROR_NO_MEMORY;
  }

  n = i + binding->uriLen + prefixLen;
  if (n > binding->uriAlloc) {
    TAG *p;

    /* Detect and prevent integer overflow */
    if (n > INT_MAX - EXPAND_SPARE) {
      return XML_ERROR_NO_MEMORY;
    }
    /* Detect and prevent integer overflow.
     * The preprocessor guard addresses the "always false" warning
     * from -Wtype-limits on platforms where
     * sizeof(unsigned int) < sizeof(size_t), e.g. on x86_64. */
#if UINT_MAX >= SIZE_MAX
    if ((unsigned)(n + EXPAND_SPARE) > (size_t)(-1) / sizeof(XML_Char)) {
      return XML_ERROR_NO_MEMORY;
    }
#endif

    uri = (XML_Char *)MALLOC(parser, (n + EXPAND_SPARE) * sizeof(XML_Char));
    if (! uri)
      return XML_ERROR_NO_MEMORY;
    binding->uriAlloc = n + EXPAND_SPARE;
    memcpy(uri, binding->uri, binding->uriLen * sizeof(XML_Char));
    for (p = parser->m_tagStack; p; p = p->parent)
      if (p->name.str == binding->uri)
        p->name.str = uri;
    FREE(parser, binding->uri);
    binding->uri = uri;
  }
  /* if m_namespaceSeparator != '\0' then uri includes it already */
  uri = binding->uri + binding->uriLen;
  memcpy(uri, localPart, i * sizeof(XML_Char));
  /* we always have a namespace separator between localPart and prefix */
  if (prefixLen) {
    uri += i - 1;
    *uri = parser->m_namespaceSeparator; /* replace null terminator */
    memcpy(uri + 1, binding->prefix->name, prefixLen * sizeof(XML_Char));
  }
  tagNamePtr->str = binding->uri;
  return XML_ERROR_NONE;
}

static XML_Bool
is_rfc3986_uri_char(XML_Char candidate) {
  // For the RFC 3986 ANBF grammar see
  // https://datatracker.ietf.org/doc/html/rfc3986#appendix-A

  switch (candidate) {
  // From rule "ALPHA" (uppercase half)
  case 'A':
  case 'B':
  case 'C':
  case 'D':
  case 'E':
  case 'F':
  case 'G':
  case 'H':
  case 'I':
  case 'J':
  case 'K':
  case 'L':
  case 'M':
  case 'N':
  case 'O':
  case 'P':
  case 'Q':
  case 'R':
  case 'S':
  case 'T':
  case 'U':
  case 'V':
  case 'W':
  case 'X':
  case 'Y':
  case 'Z':

  // From rule "ALPHA" (lowercase half)
  case 'a':
  case 'b':
  case 'c':
  case 'd':
  case 'e':
  case 'f':
  case 'g':
  case 'h':
  case 'i':
  case 'j':
  case 'k':
  case 'l':
  case 'm':
  case 'n':
  case 'o':
  case 'p':
  case 'q':
  case 'r':
  case 's':
  case 't':
  case 'u':
  case 'v':
  case 'w':
  case 'x':
  case 'y':
  case 'z':

  // From rule "DIGIT"
  case '0':
  case '1':
  case '2':
  case '3':
  case '4':
  case '5':
  case '6':
  case '7':
  case '8':
  case '9':

  // From rule "pct-encoded"
  case '%':

  // From rule "unreserved"
  case '-':
  case '.':
  case '_':
  case '~':

  // From rule "gen-delims"
  case ':':
  case '/':
  case '?':
  case '#':
  case '[':
  case ']':
  case '@':

  // From rule "sub-delims"
  case '!':
  case '$':
  case '&':
  case '\'':
  case '(':
  case ')':
  case '*':
  case '+':
  case ',':
  case ';':
  case '=':
    return XML_TRUE;

  default:
    return XML_FALSE;
  }
}

/* addBinding() overwrites the value of prefix->binding without checking.
   Therefore one must keep track of the old value outside of addBinding().
*/
static enum XML_Error
addBinding(XML_Parser parser, PREFIX *prefix, const ATTRIBUTE_ID *attId,
           const XML_Char *uri, BINDING **bindingsPtr) {
  // "http://www.w3.org/XML/1998/namespace"
  static const XML_Char xmlNamespace[]
      = {ASCII_h,      ASCII_t,     ASCII_t,     ASCII_p,      ASCII_COLON,
         ASCII_SLASH,  ASCII_SLASH, ASCII_w,     ASCII_w,      ASCII_w,
         ASCII_PERIOD, ASCII_w,     ASCII_3,     ASCII_PERIOD, ASCII_o,
         ASCII_r,      ASCII_g,     ASCII_SLASH, ASCII_X,      ASCII_M,
         ASCII_L,      ASCII_SLASH, ASCII_1,     ASCII_9,      ASCII_9,
         ASCII_8,      ASCII_SLASH, ASCII_n,     ASCII_a,      ASCII_m,
         ASCII_e,      ASCII_s,     ASCII_p,     ASCII_a,      ASCII_c,
         ASCII_e,      '\0'};
  static const int xmlLen = (int)sizeof(xmlNamespace) / sizeof(XML_Char) - 1;
  // "http://www.w3.org/2000/xmlns/"
  static const XML_Char xmlnsNamespace[]
      = {ASCII_h,     ASCII_t,      ASCII_t, ASCII_p, ASCII_COLON,  ASCII_SLASH,
         ASCII_SLASH, ASCII_w,      ASCII_w, ASCII_w, ASCII_PERIOD, ASCII_w,
         ASCII_3,     ASCII_PERIOD, ASCII_o, ASCII_r, ASCII_g,      ASCII_SLASH,
         ASCII_2,     ASCII_0,      ASCII_0, ASCII_0, ASCII_SLASH,  ASCII_x,
         ASCII_m,     ASCII_l,      ASCII_n, ASCII_s, ASCII_SLASH,  '\0'};
  static const int xmlnsLen
      = (int)sizeof(xmlnsNamespace) / sizeof(XML_Char) - 1;

  XML_Bool mustBeXML = XML_FALSE;
  XML_Bool isXML = XML_TRUE;
  XML_Bool isXMLNS = XML_TRUE;

  BINDING *b;
  int len;

  /* empty URI is only valid for default namespace per XML NS 1.0 (not 1.1) */
  if (*uri == XML_T('\0') && prefix->name)
    return XML_ERROR_UNDECLARING_PREFIX;

  if (prefix->name && prefix->name[0] == XML_T(ASCII_x)
      && prefix->name[1] == XML_T(ASCII_m)
      && prefix->name[2] == XML_T(ASCII_l)) {
    /* Not allowed to bind xmlns */
    if (prefix->name[3] == XML_T(ASCII_n) && prefix->name[4] == XML_T(ASCII_s)
        && prefix->name[5] == XML_T('\0'))
      return XML_ERROR_RESERVED_PREFIX_XMLNS;

    if (prefix->name[3] == XML_T('\0'))
      mustBeXML = XML_TRUE;
  }

  for (len = 0; uri[len]; len++) {
    if (isXML && (len > xmlLen || uri[len] != xmlNamespace[len]))
      isXML = XML_FALSE;

    if (! mustBeXML && isXMLNS
        && (len > xmlnsLen || uri[len] != xmlnsNamespace[len]))
      isXMLNS = XML_FALSE;

    // NOTE: While Expat does not validate namespace URIs against RFC 3986
    //       today (and is not REQUIRED to do so with regard to the XML 1.0
    //       namespaces specification) we have to at least make sure, that
    //       the application on top of Expat (that is likely splitting expanded
    //       element names ("qualified names") of form
    //       "[uri sep] local [sep prefix] '\0'" back into 1, 2 or 3 pieces
    //       in its element handler code) cannot be confused by an attacker
    //       putting additional namespace separator characters into namespace
    //       declarations.  That would be ambiguous and not to be expected.
    //
    //       While the HTML API docs of function XML_ParserCreateNS have been
    //       advising against use of a namespace separator character that can
    //       appear in a URI for >20 years now, some widespread applications
    //       are using URI characters (':' (colon) in particular) for a
    //       namespace separator, in practice.  To keep these applications
    //       functional, we only reject namespaces URIs containing the
    //       application-chosen namespace separator if the chosen separator
    //       is a non-URI character with regard to RFC 3986.
    if (parser->m_ns && (uri[len] == parser->m_namespaceSeparator)
        && ! is_rfc3986_uri_char(uri[len])) {
      return XML_ERROR_SYNTAX;
    }
  }
  isXML = isXML && len == xmlLen;
  isXMLNS = isXMLNS && len == xmlnsLen;

  if (mustBeXML != isXML)
    return mustBeXML ? XML_ERROR_RESERVED_PREFIX_XML
                     : XML_ERROR_RESERVED_NAMESPACE_URI;

  if (isXMLNS)
    return XML_ERROR_RESERVED_NAMESPACE_URI;

  if (parser->m_namespaceSeparator)
    len++;
  if (parser->m_freeBindingList) {
    b = parser->m_freeBindingList;
    if (len > b->uriAlloc) {
      /* Detect and prevent integer overflow */
      if (len > INT_MAX - EXPAND_SPARE) {
        return XML_ERROR_NO_MEMORY;
      }

      /* Detect and prevent integer overflow.
       * The preprocessor guard addresses the "always false" warning
       * from -Wtype-limits on platforms where
       * sizeof(unsigned int) < sizeof(size_t), e.g. on x86_64. */
#if UINT_MAX >= SIZE_MAX
      if ((unsigned)(len + EXPAND_SPARE) > (size_t)(-1) / sizeof(XML_Char)) {
        return XML_ERROR_NO_MEMORY;
      }
#endif

      XML_Char *temp = (XML_Char *)REALLOC(
          parser, b->uri, sizeof(XML_Char) * (len + EXPAND_SPARE));
      if (temp == NULL)
        return XML_ERROR_NO_MEMORY;
      b->uri = temp;
      b->uriAlloc = len + EXPAND_SPARE;
    }
    parser->m_freeBindingList = b->nextTagBinding;
  } else {
    b = (BINDING *)MALLOC(parser, sizeof(BINDING));
    if (! b)
      return XML_ERROR_NO_MEMORY;

    /* Detect and prevent integer overflow */
    if (len > INT_MAX - EXPAND_SPARE) {
      return XML_ERROR_NO_MEMORY;
    }
    /* Detect and prevent integer overflow.
     * The preprocessor guard addresses the "always false" warning
     * from -Wtype-limits on platforms where
     * sizeof(unsigned int) < sizeof(size_t), e.g. on x86_64. */
#if UINT_MAX >= SIZE_MAX
    if ((unsigned)(len + EXPAND_SPARE) > (size_t)(-1) / sizeof(XML_Char)) {
      return XML_ERROR_NO_MEMORY;
    }
#endif

    b->uri
        = (XML_Char *)MALLOC(parser, sizeof(XML_Char) * (len + EXPAND_SPARE));
    if (! b->uri) {
      FREE(parser, b);
      return XML_ERROR_NO_MEMORY;
    }
    b->uriAlloc = len + EXPAND_SPARE;
  }
  b->uriLen = len;
  memcpy(b->uri, uri, len * sizeof(XML_Char));
  if (parser->m_namespaceSeparator)
    b->uri[len - 1] = parser->m_namespaceSeparator;
  b->prefix = prefix;
  b->attId = attId;
  b->prevPrefixBinding = prefix->binding;
  /* NULL binding when default namespace undeclared */
  if (*uri == XML_T('\0') && prefix == &parser->m_dtd->defaultPrefix)
    prefix->binding = NULL;
  else
    prefix->binding = b;
  b->nextTagBinding = *bindingsPtr;
  *bindingsPtr = b;
  /* if attId == NULL then we are not starting a namespace scope */
  if (attId && parser->m_startNamespaceDeclHandler)
    parser->m_startNamespaceDeclHandler(parser->m_handlerArg, prefix->name,
                                        prefix->binding ? uri : 0);
  return XML_ERROR_NONE;
}

/* The idea here is to avoid using stack for each CDATA section when
   the whole file is parsed with one call.
*/
static enum XML_Error PTRCALL
cdataSectionProcessor(XML_Parser parser, const char *start, const char *end,
                      const char **endPtr) {
  enum XML_Error result = doCdataSection(
      parser, parser->m_encoding, &start, end, endPtr,
      (XML_Bool)! parser->m_parsingStatus.finalBuffer, XML_ACCOUNT_DIRECT);
  if (result != XML_ERROR_NONE)
    return result;
  if (start) {
    if (parser->m_parentParser) { /* we are parsing an external entity */
      parser->m_processor = externalEntityContentProcessor;
      return externalEntityContentProcessor(parser, start, end, endPtr);
    } else {
      parser->m_processor = contentProcessor;
      return contentProcessor(parser, start, end, endPtr);
    }
  }
  return result;
}

/* startPtr gets set to non-null if the section is closed, and to null if
   the section is not yet closed.
*/
static enum XML_Error
doCdataSection(XML_Parser parser, const ENCODING *enc, const char **startPtr,
               const char *end, const char **nextPtr, XML_Bool haveMore,
               enum XML_Account account) {
  const char *s = *startPtr;
  const char **eventPP;
  const char **eventEndPP;
  if (enc == parser->m_encoding) {
    eventPP = &parser->m_eventPtr;
    *eventPP = s;
    eventEndPP = &parser->m_eventEndPtr;
  } else {
    eventPP = &(parser->m_openInternalEntities->internalEventPtr);
    eventEndPP = &(parser->m_openInternalEntities->internalEventEndPtr);
  }
  *eventPP = s;
  *startPtr = NULL;

  for (;;) {
    const char *next = s; /* in case of XML_TOK_NONE or XML_TOK_PARTIAL */
    int tok = XmlCdataSectionTok(enc, s, end, &next);
#ifdef XML_DTD
    if (! accountingDiffTolerated(parser, tok, s, next, __LINE__, account)) {
      accountingOnAbort(parser);
      return XML_ERROR_AMPLIFICATION_LIMIT_BREACH;
    }
#else
    UNUSED_P(account);
#endif
    *eventEndPP = next;
    switch (tok) {
    case XML_TOK_CDATA_SECT_CLOSE:
      if (parser->m_endCdataSectionHandler)
        parser->m_endCdataSectionHandler(parser->m_handlerArg);
      /* BEGIN disabled code */
      /* see comment under XML_TOK_CDATA_SECT_OPEN */
      else if (0 && parser->m_characterDataHandler)
        parser->m_characterDataHandler(parser->m_handlerArg, parser->m_dataBuf,
                                       0);
      /* END disabled code */
      else if (parser->m_defaultHandler)
        reportDefault(parser, enc, s, next);
      *startPtr = next;
      *nextPtr = next;
      if (parser->m_parsingStatus.parsing == XML_FINISHED)
        return XML_ERROR_ABORTED;
      else
        return XML_ERROR_NONE;
    case XML_TOK_DATA_NEWLINE:
      if (parser->m_characterDataHandler) {
        XML_Char c = 0xA;
        parser->m_characterDataHandler(parser->m_handlerArg, &c, 1);
      } else if (parser->m_defaultHandler)
        reportDefault(parser, enc, s, next);
      break;
    case XML_TOK_DATA_CHARS: {
      XML_CharacterDataHandler charDataHandler = parser->m_characterDataHandler;
      if (charDataHandler) {
        if (MUST_CONVERT(enc, s)) {
          for (;;) {
            ICHAR *dataPtr = (ICHAR *)parser->m_dataBuf;
            const enum XML_Convert_Result convert_res = XmlConvert(
                enc, &s, next, &dataPtr, (ICHAR *)parser->m_dataBufEnd);
            *eventEndPP = next;
            charDataHandler(parser->m_handlerArg, parser->m_dataBuf,
                            (int)(dataPtr - (ICHAR *)parser->m_dataBuf));
            if ((convert_res == XML_CONVERT_COMPLETED)
                || (convert_res == XML_CONVERT_INPUT_INCOMPLETE))
              break;
            *eventPP = s;
          }
        } else
          charDataHandler(parser->m_handlerArg, (XML_Char *)s,
                          (int)((XML_Char *)next - (XML_Char *)s));
      } else if (parser->m_defaultHandler)
        reportDefault(parser, enc, s, next);
    } break;
    case XML_TOK_INVALID:
      *eventPP = next;
      return XML_ERROR_INVALID_TOKEN;
    case XML_TOK_PARTIAL_CHAR:
      if (haveMore) {
        *nextPtr = s;
        return XML_ERROR_NONE;
      }
      return XML_ERROR_PARTIAL_CHAR;
    case XML_TOK_PARTIAL:
    case XML_TOK_NONE:
      if (haveMore) {
        *nextPtr = s;
        return XML_ERROR_NONE;
      }
      return XML_ERROR_UNCLOSED_CDATA_SECTION;
    default:
      /* Every token returned by XmlCdataSectionTok() has its own
       * explicit case, so this default case will never be executed.
       * We retain it as a safety net and exclude it from the coverage
       * statistics.
       *
       * LCOV_EXCL_START
       */
      *eventPP = next;
      return XML_ERROR_UNEXPECTED_STATE;
      /* LCOV_EXCL_STOP */
    }

    *eventPP = s = next;
    switch (parser->m_parsingStatus.parsing) {
    case XML_SUSPENDED:
      *nextPtr = next;
      return XML_ERROR_NONE;
    case XML_FINISHED:
      return XML_ERROR_ABORTED;
    default:;
    }
  }
  /* not reached */
}

#ifdef XML_DTD

/* The idea here is to avoid using stack for each IGNORE section when
   the whole file is parsed with one call.
*/
static enum XML_Error PTRCALL
ignoreSectionProcessor(XML_Parser parser, const char *start, const char *end,
                       const char **endPtr) {
  enum XML_Error result
      = doIgnoreSection(parser, parser->m_encoding, &start, end, endPtr,
                        (XML_Bool)! parser->m_parsingStatus.finalBuffer);
  if (result != XML_ERROR_NONE)
    return result;
  if (start) {
    parser->m_processor = prologProcessor;
    return prologProcessor(parser, start, end, endPtr);
  }
  return result;
}

/* startPtr gets set to non-null is the section is closed, and to null
   if the section is not yet closed.
*/
static enum XML_Error
doIgnoreSection(XML_Parser parser, const ENCODING *enc, const char **startPtr,
                const char *end, const char **nextPtr, XML_Bool haveMore) {
  const char *next = *startPtr; /* in case of XML_TOK_NONE or XML_TOK_PARTIAL */
  int tok;
  const char *s = *startPtr;
  const char **eventPP;
  const char **eventEndPP;
  if (enc == parser->m_encoding) {
    eventPP = &parser->m_eventPtr;
    *eventPP = s;
    eventEndPP = &parser->m_eventEndPtr;
  } else {
    /* It's not entirely clear, but it seems the following two lines
     * of code cannot be executed.  The only occasions on which 'enc'
     * is not 'encoding' are when this function is called
     * from the internal entity processing, and IGNORE sections are an
     * error in internal entities.
     *
     * Since it really isn't clear that this is true, we keep the code
     * and just remove it from our coverage tests.
     *
     * LCOV_EXCL_START
     */
    eventPP = &(parser->m_openInternalEntities->internalEventPtr);
    eventEndPP = &(parser->m_openInternalEntities->internalEventEndPtr);
    /* LCOV_EXCL_STOP */
  }
  *eventPP = s;
  *startPtr = NULL;
  tok = XmlIgnoreSectionTok(enc, s, end, &next);
#  ifdef XML_DTD
  if (! accountingDiffTolerated(parser, tok, s, next, __LINE__,
                                XML_ACCOUNT_DIRECT)) {
    accountingOnAbort(parser);
    return XML_ERROR_AMPLIFICATION_LIMIT_BREACH;
  }
#  endif
  *eventEndPP = next;
  switch (tok) {
  case XML_TOK_IGNORE_SECT:
    if (parser->m_defaultHandler)
      reportDefault(parser, enc, s, next);
    *startPtr = next;
    *nextPtr = next;
    if (parser->m_parsingStatus.parsing == XML_FINISHED)
      return XML_ERROR_ABORTED;
    else
      return XML_ERROR_NONE;
  case XML_TOK_INVALID:
    *eventPP = next;
    return XML_ERROR_INVALID_TOKEN;
  case XML_TOK_PARTIAL_CHAR:
    if (haveMore) {
      *nextPtr = s;
      return XML_ERROR_NONE;
    }
    return XML_ERROR_PARTIAL_CHAR;
  case XML_TOK_PARTIAL:
  case XML_TOK_NONE:
    if (haveMore) {
      *nextPtr = s;
      return XML_ERROR_NONE;
    }
    return XML_ERROR_SYNTAX; /* XML_ERROR_UNCLOSED_IGNORE_SECTION */
  default:
    /* All of the tokens that XmlIgnoreSectionTok() returns have
     * explicit cases to handle them, so this default case is never
     * executed.  We keep it as a safety net anyway, and remove it
     * from our test coverage statistics.
     *
     * LCOV_EXCL_START
     */
    *eventPP = next;
    return XML_ERROR_UNEXPECTED_STATE;
    /* LCOV_EXCL_STOP */
  }
  /* not reached */
}

#endif /* XML_DTD */

static enum XML_Error
initializeEncoding(XML_Parser parser) {
  const char *s;
#ifdef XML_UNICODE
  char encodingBuf[128];
  /* See comments about `protocolEncodingName` in parserInit() */
  if (! parser->m_protocolEncodingName)
    s = NULL;
  else {
    int i;
    for (i = 0; parser->m_protocolEncodingName[i]; i++) {
      if (i == sizeof(encodingBuf) - 1
          || (parser->m_protocolEncodingName[i] & ~0x7f) != 0) {
        encodingBuf[0] = '\0';
        break;
      }
      encodingBuf[i] = (char)parser->m_protocolEncodingName[i];
    }
    encodingBuf[i] = '\0';
    s = encodingBuf;
  }
#else
  s = parser->m_protocolEncodingName;
#endif
  if ((parser->m_ns ? XmlInitEncodingNS : XmlInitEncoding)(
          &parser->m_initEncoding, &parser->m_encoding, s))
    return XML_ERROR_NONE;
  return handleUnknownEncoding(parser, parser->m_protocolEncodingName);
}

static enum XML_Error
processXmlDecl(XML_Parser parser, int isGeneralTextEntity, const char *s,
               const char *next) {
  const char *encodingName = NULL;
  const XML_Char *storedEncName = NULL;
  const ENCODING *newEncoding = NULL;
  const char *version = NULL;
  const char *versionend = NULL;
  const XML_Char *storedversion = NULL;
  int standalone = -1;

#ifdef XML_DTD
  if (! accountingDiffTolerated(parser, XML_TOK_XML_DECL, s, next, __LINE__,
                                XML_ACCOUNT_DIRECT)) {
    accountingOnAbort(parser);
    return XML_ERROR_AMPLIFICATION_LIMIT_BREACH;
  }
#endif

  if (! (parser->m_ns ? XmlParseXmlDeclNS : XmlParseXmlDecl)(
          isGeneralTextEntity, parser->m_encoding, s, next, &parser->m_eventPtr,
          &version, &versionend, &encodingName, &newEncoding, &standalone)) {
    if (isGeneralTextEntity)
      return XML_ERROR_TEXT_DECL;
    else
      return XML_ERROR_XML_DECL;
  }
  if (! isGeneralTextEntity && standalone == 1) {
    parser->m_dtd->standalone = XML_TRUE;
#ifdef XML_DTD
    if (parser->m_paramEntityParsing
        == XML_PARAM_ENTITY_PARSING_UNLESS_STANDALONE)
      parser->m_paramEntityParsing = XML_PARAM_ENTITY_PARSING_NEVER;
#endif /* XML_DTD */
  }
  if (parser->m_xmlDeclHandler) {
    if (encodingName != NULL) {
      storedEncName = poolStoreString(
          &parser->m_temp2Pool, parser->m_encoding, encodingName,
          encodingName + XmlNameLength(parser->m_encoding, encodingName));
      if (! storedEncName)
        return XML_ERROR_NO_MEMORY;
      poolFinish(&parser->m_temp2Pool);
    }
    if (version) {
      storedversion
          = poolStoreString(&parser->m_temp2Pool, parser->m_encoding, version,
                            versionend - parser->m_encoding->minBytesPerChar);
      if (! storedversion)
        return XML_ERROR_NO_MEMORY;
    }
    parser->m_xmlDeclHandler(parser->m_handlerArg, storedversion, storedEncName,
                             standalone);
  } else if (parser->m_defaultHandler)
    reportDefault(parser, parser->m_encoding, s, next);
  if (parser->m_protocolEncodingName == NULL) {
    if (newEncoding) {
      /* Check that the specified encoding does not conflict with what
       * the parser has already deduced.  Do we have the same number
       * of bytes in the smallest representation of a character?  If
       * this is UTF-16, is it the same endianness?
       */
      if (newEncoding->minBytesPerChar != parser->m_encoding->minBytesPerChar
          || (newEncoding->minBytesPerChar == 2
              && newEncoding != parser->m_encoding)) {
        parser->m_eventPtr = encodingName;
        return XML_ERROR_INCORRECT_ENCODING;
      }
      parser->m_encoding = newEncoding;
    } else if (encodingName) {
      enum XML_Error result;
      if (! storedEncName) {
        storedEncName = poolStoreString(
            &parser->m_temp2Pool, parser->m_encoding, encodingName,
            encodingName + XmlNameLength(parser->m_encoding, encodingName));
        if (! storedEncName)
          return XML_ERROR_NO_MEMORY;
      }
      result = handleUnknownEncoding(parser, storedEncName);
      poolClear(&parser->m_temp2Pool);
      if (result == XML_ERROR_UNKNOWN_ENCODING)
        parser->m_eventPtr = encodingName;
      return result;
    }
  }

  if (storedEncName || storedversion)
    poolClear(&parser->m_temp2Pool);

  return XML_ERROR_NONE;
}

static enum XML_Error
handleUnknownEncoding(XML_Parser parser, const XML_Char *encodingName) {
  if (parser->m_unknownEncodingHandler) {
    XML_Encoding info;
    int i;
    for (i = 0; i < 256; i++)
      info.map[i] = -1;
    info.convert = NULL;
    info.data = NULL;
    info.release = NULL;
    if (parser->m_unknownEncodingHandler(parser->m_unknownEncodingHandlerData,
                                         encodingName, &info)) {
      ENCODING *enc;
      parser->m_unknownEncodingMem = MALLOC(parser, XmlSizeOfUnknownEncoding());
      if (! parser->m_unknownEncodingMem) {
        if (info.release)
          info.release(info.data);
        return XML_ERROR_NO_MEMORY;
      }
      enc = (parser->m_ns ? XmlInitUnknownEncodingNS : XmlInitUnknownEncoding)(
          parser->m_unknownEncodingMem, info.map, info.convert, info.data);
      if (enc) {
        parser->m_unknownEncodingData = info.data;
        parser->m_unknownEncodingRelease = info.release;
        parser->m_encoding = enc;
        return XML_ERROR_NONE;
      }
    }
    if (info.release != NULL)
      info.release(info.data);
  }
  return XML_ERROR_UNKNOWN_ENCODING;
}

static enum XML_Error PTRCALL
prologInitProcessor(XML_Parser parser, const char *s, const char *end,
                    const char **nextPtr) {
  enum XML_Error result = initializeEncoding(parser);
  if (result != XML_ERROR_NONE)
    return result;
  parser->m_processor = prologProcessor;
  return prologProcessor(parser, s, end, nextPtr);
}

#ifdef XML_DTD

static enum XML_Error PTRCALL
externalParEntInitProcessor(XML_Parser parser, const char *s, const char *end,
                            const char **nextPtr) {
  enum XML_Error result = initializeEncoding(parser);
  if (result != XML_ERROR_NONE)
    return result;

  /* we know now that XML_Parse(Buffer) has been called,
     so we consider the external parameter entity read */
  parser->m_dtd->paramEntityRead = XML_TRUE;

  if (parser->m_prologState.inEntityValue) {
    parser->m_processor = entityValueInitProcessor;
    return entityValueInitProcessor(parser, s, end, nextPtr);
  } else {
    parser->m_processor = externalParEntProcessor;
    return externalParEntProcessor(parser, s, end, nextPtr);
  }
}

static enum XML_Error PTRCALL
entityValueInitProcessor(XML_Parser parser, const char *s, const char *end,
                         const char **nextPtr) {
  int tok;
  const char *start = s;
  const char *next = start;
  parser->m_eventPtr = start;

  for (;;) {
    tok = XmlPrologTok(parser->m_encoding, start, end, &next);
    /* Note: Except for XML_TOK_BOM below, these bytes are accounted later in:
             - storeEntityValue
             - processXmlDecl
    */
    parser->m_eventEndPtr = next;
    if (tok <= 0) {
      if (! parser->m_parsingStatus.finalBuffer && tok != XML_TOK_INVALID) {
        *nextPtr = s;
        return XML_ERROR_NONE;
      }
      switch (tok) {
      case XML_TOK_INVALID:
        return XML_ERROR_INVALID_TOKEN;
      case XML_TOK_PARTIAL:
        return XML_ERROR_UNCLOSED_TOKEN;
      case XML_TOK_PARTIAL_CHAR:
        return XML_ERROR_PARTIAL_CHAR;
      case XML_TOK_NONE: /* start == end */
      default:
        break;
      }
      /* found end of entity value - can store it now */
      return storeEntityValue(parser, parser->m_encoding, s, end,
                              XML_ACCOUNT_DIRECT);
    } else if (tok == XML_TOK_XML_DECL) {
      enum XML_Error result;
      result = processXmlDecl(parser, 0, start, next);
      if (result != XML_ERROR_NONE)
        return result;
      /* At this point, m_parsingStatus.parsing cannot be XML_SUSPENDED.  For
       * that to happen, a parameter entity parsing handler must have attempted
       * to suspend the parser, which fails and raises an error.  The parser can
       * be aborted, but can't be suspended.
       */
      if (parser->m_parsingStatus.parsing == XML_FINISHED)
        return XML_ERROR_ABORTED;
      *nextPtr = next;
      /* stop scanning for text declaration - we found one */
      parser->m_processor = entityValueProcessor;
      return entityValueProcessor(parser, next, end, nextPtr);
    }
    /* If we are at the end of the buffer, this would cause XmlPrologTok to
       return XML_TOK_NONE on the next call, which would then cause the
       function to exit with *nextPtr set to s - that is what we want for other
       tokens, but not for the BOM - we would rather like to skip it;
       then, when this routine is entered the next time, XmlPrologTok will
       return XML_TOK_INVALID, since the BOM is still in the buffer
    */
    else if (tok == XML_TOK_BOM && next == end
             && ! parser->m_parsingStatus.finalBuffer) {
#  ifdef XML_DTD
      if (! accountingDiffTolerated(parser, tok, s, next, __LINE__,
                                    XML_ACCOUNT_DIRECT)) {
        accountingOnAbort(parser);
        return XML_ERROR_AMPLIFICATION_LIMIT_BREACH;
      }
#  endif

      *nextPtr = next;
      return XML_ERROR_NONE;
    }
    /* If we get this token, we have the start of what might be a
       normal tag, but not a declaration (i.e. it doesn't begin with
       "<!").  In a DTD context, that isn't legal.
    */
    else if (tok == XML_TOK_INSTANCE_START) {
      *nextPtr = next;
      return XML_ERROR_SYNTAX;
    }
    start = next;
    parser->m_eventPtr = start;
  }
}

static enum XML_Error PTRCALL
externalParEntProcessor(XML_Parser parser, const char *s, const char *end,
                        const char **nextPtr) {
  const char *next = s;
  int tok;

  tok = XmlPrologTok(parser->m_encoding, s, end, &next);
  if (tok <= 0) {
    if (! parser->m_parsingStatus.finalBuffer && tok != XML_TOK_INVALID) {
      *nextPtr = s;
      return XML_ERROR_NONE;
    }
    switch (tok) {
    case XML_TOK_INVALID:
      return XML_ERROR_INVALID_TOKEN;
    case XML_TOK_PARTIAL:
      return XML_ERROR_UNCLOSED_TOKEN;
    case XML_TOK_PARTIAL_CHAR:
      return XML_ERROR_PARTIAL_CHAR;
    case XML_TOK_NONE: /* start == end */
    default:
      break;
    }
  }
  /* This would cause the next stage, i.e. doProlog to be passed XML_TOK_BOM.
     However, when parsing an external subset, doProlog will not accept a BOM
     as valid, and report a syntax error, so we have to skip the BOM, and
     account for the BOM bytes.
  */
  else if (tok == XML_TOK_BOM) {
    if (! accountingDiffTolerated(parser, tok, s, next, __LINE__,
                                  XML_ACCOUNT_DIRECT)) {
      accountingOnAbort(parser);
      return XML_ERROR_AMPLIFICATION_LIMIT_BREACH;
    }

    s = next;
    tok = XmlPrologTok(parser->m_encoding, s, end, &next);
  }

  parser->m_processor = prologProcessor;
  return doProlog(parser, parser->m_encoding, s, end, tok, next, nextPtr,
                  (XML_Bool)! parser->m_parsingStatus.finalBuffer, XML_TRUE,
                  XML_ACCOUNT_DIRECT);
}

static enum XML_Error PTRCALL
entityValueProcessor(XML_Parser parser, const char *s, const char *end,
                     const char **nextPtr) {
  const char *start = s;
  const char *next = s;
  const ENCODING *enc = parser->m_encoding;
  int tok;

  for (;;) {
    tok = XmlPrologTok(enc, start, end, &next);
    /* Note: These bytes are accounted later in:
             - storeEntityValue
    */
    if (tok <= 0) {
      if (! parser->m_parsingStatus.finalBuffer && tok != XML_TOK_INVALID) {
        *nextPtr = s;
        return XML_ERROR_NONE;
      }
      switch (tok) {
      case XML_TOK_INVALID:
        return XML_ERROR_INVALID_TOKEN;
      case XML_TOK_PARTIAL:
        return XML_ERROR_UNCLOSED_TOKEN;
      case XML_TOK_PARTIAL_CHAR:
        return XML_ERROR_PARTIAL_CHAR;
      case XML_TOK_NONE: /* start == end */
      default:
        break;
      }
      /* found end of entity value - can store it now */
      return storeEntityValue(parser, enc, s, end, XML_ACCOUNT_DIRECT);
    }
    start = next;
  }
}

#endif /* XML_DTD */

static enum XML_Error PTRCALL
prologProcessor(XML_Parser parser, const char *s, const char *end,
                const char **nextPtr) {
  const char *next = s;
  int tok = XmlPrologTok(parser->m_encoding, s, end, &next);
  return doProlog(parser, parser->m_encoding, s, end, tok, next, nextPtr,
                  (XML_Bool)! parser->m_parsingStatus.finalBuffer, XML_TRUE,
                  XML_ACCOUNT_DIRECT);
}

static enum XML_Error
doProlog(XML_Parser parser, const ENCODING *enc, const char *s, const char *end,
         int tok, const char *next, const char **nextPtr, XML_Bool haveMore,
         XML_Bool allowClosingDoctype, enum XML_Account account) {
#ifdef XML_DTD
  static const XML_Char externalSubsetName[] = {ASCII_HASH, '\0'};
#endif /* XML_DTD */
  static const XML_Char atypeCDATA[]
      = {ASCII_C, ASCII_D, ASCII_A, ASCII_T, ASCII_A, '\0'};
  static const XML_Char atypeID[] = {ASCII_I, ASCII_D, '\0'};
  static const XML_Char atypeIDREF[]
      = {ASCII_I, ASCII_D, ASCII_R, ASCII_E, ASCII_F, '\0'};
  static const XML_Char atypeIDREFS[]
      = {ASCII_I, ASCII_D, ASCII_R, ASCII_E, ASCII_F, ASCII_S, '\0'};
  static const XML_Char atypeENTITY[]
      = {ASCII_E, ASCII_N, ASCII_T, ASCII_I, ASCII_T, ASCII_Y, '\0'};
  static const XML_Char atypeENTITIES[]
      = {ASCII_E, ASCII_N, ASCII_T, ASCII_I, ASCII_T,
         ASCII_I, ASCII_E, ASCII_S, '\0'};
  static const XML_Char atypeNMTOKEN[]
      = {ASCII_N, ASCII_M, ASCII_T, ASCII_O, ASCII_K, ASCII_E, ASCII_N, '\0'};
  static const XML_Char atypeNMTOKENS[]
      = {ASCII_N, ASCII_M, ASCII_T, ASCII_O, ASCII_K,
         ASCII_E, ASCII_N, ASCII_S, '\0'};
  static const XML_Char notationPrefix[]
      = {ASCII_N, ASCII_O, ASCII_T, ASCII_A,      ASCII_T,
         ASCII_I, ASCII_O, ASCII_N, ASCII_LPAREN, '\0'};
  static const XML_Char enumValueSep[] = {ASCII_PIPE, '\0'};
  static const XML_Char enumValueStart[] = {ASCII_LPAREN, '\0'};

#ifndef XML_DTD
  UNUSED_P(account);
#endif

  /* save one level of indirection */
  DTD *const dtd = parser->m_dtd;

  const char **eventPP;
  const char **eventEndPP;
  enum XML_Content_Quant quant;

  if (enc == parser->m_encoding) {
    eventPP = &parser->m_eventPtr;
    eventEndPP = &parser->m_eventEndPtr;
  } else {
    eventPP = &(parser->m_openInternalEntities->internalEventPtr);
    eventEndPP = &(parser->m_openInternalEntities->internalEventEndPtr);
  }

  for (;;) {
    int role;
    XML_Bool handleDefault = XML_TRUE;
    *eventPP = s;
    *eventEndPP = next;
    if (tok <= 0) {
      if (haveMore && tok != XML_TOK_INVALID) {
        *nextPtr = s;
        return XML_ERROR_NONE;
      }
      switch (tok) {
      case XML_TOK_INVALID:
        *eventPP = next;
        return XML_ERROR_INVALID_TOKEN;
      case XML_TOK_PARTIAL:
        return XML_ERROR_UNCLOSED_TOKEN;
      case XML_TOK_PARTIAL_CHAR:
        return XML_ERROR_PARTIAL_CHAR;
      case -XML_TOK_PROLOG_S:
        tok = -tok;
        break;
      case XML_TOK_NONE:
#ifdef XML_DTD
        /* for internal PE NOT referenced between declarations */
        if (enc != parser->m_encoding
            && ! parser->m_openInternalEntities->betweenDecl) {
          *nextPtr = s;
          return XML_ERROR_NONE;
        }
        /* WFC: PE Between Declarations - must check that PE contains
           complete markup, not only for external PEs, but also for
           internal PEs if the reference occurs between declarations.
        */
        if (parser->m_isParamEntity || enc != parser->m_encoding) {
          if (XmlTokenRole(&parser->m_prologState, XML_TOK_NONE, end, end, enc)
              == XML_ROLE_ERROR)
            return XML_ERROR_INCOMPLETE_PE;
          *nextPtr = s;
          return XML_ERROR_NONE;
        }
#endif /* XML_DTD */
        return XML_ERROR_NO_ELEMENTS;
      default:
        tok = -tok;
        next = end;
        break;
      }
    }
    role = XmlTokenRole(&parser->m_prologState, tok, s, next, enc);
#ifdef XML_DTD
    switch (role) {
    case XML_ROLE_INSTANCE_START: // bytes accounted in contentProcessor
    case XML_ROLE_XML_DECL:       // bytes accounted in processXmlDecl
    case XML_ROLE_TEXT_DECL:      // bytes accounted in processXmlDecl
      break;
    default:
      if (! accountingDiffTolerated(parser, tok, s, next, __LINE__, account)) {
        accountingOnAbort(parser);
        return XML_ERROR_AMPLIFICATION_LIMIT_BREACH;
      }
    }
#endif
    switch (role) {
    case XML_ROLE_XML_DECL: {
      enum XML_Error result = processXmlDecl(parser, 0, s, next);
      if (result != XML_ERROR_NONE)
        return result;
      enc = parser->m_encoding;
      handleDefault = XML_FALSE;
    } break;
    case XML_ROLE_DOCTYPE_NAME:
      if (parser->m_startDoctypeDeclHandler) {
        parser->m_doctypeName
            = poolStoreString(&parser->m_tempPool, enc, s, next);
        if (! parser->m_doctypeName)
          return XML_ERROR_NO_MEMORY;
        poolFinish(&parser->m_tempPool);
        parser->m_doctypePubid = NULL;
        handleDefault = XML_FALSE;
      }
      parser->m_doctypeSysid = NULL; /* always initialize to NULL */
      break;
    case XML_ROLE_DOCTYPE_INTERNAL_SUBSET:
      if (parser->m_startDoctypeDeclHandler) {
        parser->m_startDoctypeDeclHandler(
            parser->m_handlerArg, parser->m_doctypeName, parser->m_doctypeSysid,
            parser->m_doctypePubid, 1);
        parser->m_doctypeName = NULL;
        poolClear(&parser->m_tempPool);
        handleDefault = XML_FALSE;
      }
      break;
#ifdef XML_DTD
    case XML_ROLE_TEXT_DECL: {
      enum XML_Error result = processXmlDecl(parser, 1, s, next);
      if (result != XML_ERROR_NONE)
        return result;
      enc = parser->m_encoding;
      handleDefault = XML_FALSE;
    } break;
#endif /* XML_DTD */
    case XML_ROLE_DOCTYPE_PUBLIC_ID:
#ifdef XML_DTD
      parser->m_useForeignDTD = XML_FALSE;
      parser->m_declEntity = (ENTITY *)lookup(
          parser, &dtd->paramEntities, externalSubsetName, sizeof(ENTITY));
      if (! parser->m_declEntity)
        return XML_ERROR_NO_MEMORY;
#endif /* XML_DTD */
      dtd->hasParamEntityRefs = XML_TRUE;
      if (parser->m_startDoctypeDeclHandler) {
        XML_Char *pubId;
        if (! XmlIsPublicId(enc, s, next, eventPP))
          return XML_ERROR_PUBLICID;
        pubId = poolStoreString(&parser->m_tempPool, enc,
                                s + enc->minBytesPerChar,
                                next - enc->minBytesPerChar);
        if (! pubId)
          return XML_ERROR_NO_MEMORY;
        normalizePublicId(pubId);
        poolFinish(&parser->m_tempPool);
        parser->m_doctypePubid = pubId;
        handleDefault = XML_FALSE;
        goto alreadyChecked;
      }
      /* fall through */
    case XML_ROLE_ENTITY_PUBLIC_ID:
      if (! XmlIsPublicId(enc, s, next, eventPP))
        return XML_ERROR_PUBLICID;
    alreadyChecked:
      if (dtd->keepProcessing && parser->m_declEntity) {
        XML_Char *tem
            = poolStoreString(&dtd->pool, enc, s + enc->minBytesPerChar,
                              next - enc->minBytesPerChar);
        if (! tem)
          return XML_ERROR_NO_MEMORY;
        normalizePublicId(tem);
        parser->m_declEntity->publicId = tem;
        poolFinish(&dtd->pool);
        /* Don't suppress the default handler if we fell through from
         * the XML_ROLE_DOCTYPE_PUBLIC_ID case.
         */
        if (parser->m_entityDeclHandler && role == XML_ROLE_ENTITY_PUBLIC_ID)
          handleDefault = XML_FALSE;
      }
      break;
    case XML_ROLE_DOCTYPE_CLOSE:
      if (allowClosingDoctype != XML_TRUE) {
        /* Must not close doctype from within expanded parameter entities */
        return XML_ERROR_INVALID_TOKEN;
      }

      if (parser->m_doctypeName) {
        parser->m_startDoctypeDeclHandler(
            parser->m_handlerArg, parser->m_doctypeName, parser->m_doctypeSysid,
            parser->m_doctypePubid, 0);
        poolClear(&parser->m_tempPool);
        handleDefault = XML_FALSE;
      }
      /* parser->m_doctypeSysid will be non-NULL in the case of a previous
         XML_ROLE_DOCTYPE_SYSTEM_ID, even if parser->m_startDoctypeDeclHandler
         was not set, indicating an external subset
      */
#ifdef XML_DTD
      if (parser->m_doctypeSysid || parser->m_useForeignDTD) {
        XML_Bool hadParamEntityRefs = dtd->hasParamEntityRefs;
        dtd->hasParamEntityRefs = XML_TRUE;
        if (parser->m_paramEntityParsing
            && parser->m_externalEntityRefHandler) {
          ENTITY *entity = (ENTITY *)lookup(parser, &dtd->paramEntities,
                                            externalSubsetName, sizeof(ENTITY));
          if (! entity) {
            /* The external subset name "#" will have already been
             * inserted into the hash table at the start of the
             * external entity parsing, so no allocation will happen
             * and lookup() cannot fail.
             */
            return XML_ERROR_NO_MEMORY; /* LCOV_EXCL_LINE */
          }
          if (parser->m_useForeignDTD)
            entity->base = parser->m_curBase;
          dtd->paramEntityRead = XML_FALSE;
          if (! parser->m_externalEntityRefHandler(
                  parser->m_externalEntityRefHandlerArg, 0, entity->base,
                  entity->systemId, entity->publicId))
            return XML_ERROR_EXTERNAL_ENTITY_HANDLING;
          if (dtd->paramEntityRead) {
            if (! dtd->standalone && parser->m_notStandaloneHandler
                && ! parser->m_notStandaloneHandler(parser->m_handlerArg))
              return XML_ERROR_NOT_STANDALONE;
          }
          /* if we didn't read the foreign DTD then this means that there
             is no external subset and we must reset dtd->hasParamEntityRefs
          */
          else if (! parser->m_doctypeSysid)
            dtd->hasParamEntityRefs = hadParamEntityRefs;
          /* end of DTD - no need to update dtd->keepProcessing */
        }
        parser->m_useForeignDTD = XML_FALSE;
      }
#endif /* XML_DTD */
      if (parser->m_endDoctypeDeclHandler) {
        parser->m_endDoctypeDeclHandler(parser->m_handlerArg);
        handleDefault = XML_FALSE;
      }
      break;
    case XML_ROLE_INSTANCE_START:
#ifdef XML_DTD
      /* if there is no DOCTYPE declaration then now is the
         last chance to read the foreign DTD
      */
      if (parser->m_useForeignDTD) {
        XML_Bool hadParamEntityRefs = dtd->hasParamEntityRefs;
        dtd->hasParamEntityRefs = XML_TRUE;
        if (parser->m_paramEntityParsing
            && parser->m_externalEntityRefHandler) {
          ENTITY *entity = (ENTITY *)lookup(parser, &dtd->paramEntities,
                                            externalSubsetName, sizeof(ENTITY));
          if (! entity)
            return XML_ERROR_NO_MEMORY;
          entity->base = parser->m_curBase;
          dtd->paramEntityRead = XML_FALSE;
          if (! parser->m_externalEntityRefHandler(
                  parser->m_externalEntityRefHandlerArg, 0, entity->base,
                  entity->systemId, entity->publicId))
            return XML_ERROR_EXTERNAL_ENTITY_HANDLING;
          if (dtd->paramEntityRead) {
            if (! dtd->standalone && parser->m_notStandaloneHandler
                && ! parser->m_notStandaloneHandler(parser->m_handlerArg))
              return XML_ERROR_NOT_STANDALONE;
          }
          /* if we didn't read the foreign DTD then this means that there
             is no external subset and we must reset dtd->hasParamEntityRefs
          */
          else
            dtd->hasParamEntityRefs = hadParamEntityRefs;
          /* end of DTD - no need to update dtd->keepProcessing */
        }
      }
#endif /* XML_DTD */
      parser->m_processor = contentProcessor;
      return contentProcessor(parser, s, end, nextPtr);
    case XML_ROLE_ATTLIST_ELEMENT_NAME:
      parser->m_declElementType = getElementType(parser, enc, s, next);
      if (! parser->m_declElementType)
        return XML_ERROR_NO_MEMORY;
      goto checkAttListDeclHandler;
    case XML_ROLE_ATTRIBUTE_NAME:
      parser->m_declAttributeId = getAttributeId(parser, enc, s, next);
      if (! parser->m_declAttributeId)
        return XML_ERROR_NO_MEMORY;
      parser->m_declAttributeIsCdata = XML_FALSE;
      parser->m_declAttributeType = NULL;
      parser->m_declAttributeIsId = XML_FALSE;
      goto checkAttListDeclHandler;
    case XML_ROLE_ATTRIBUTE_TYPE_CDATA:
      parser->m_declAttributeIsCdata = XML_TRUE;
      parser->m_declAttributeType = atypeCDATA;
      goto checkAttListDeclHandler;
    case XML_ROLE_ATTRIBUTE_TYPE_ID:
      parser->m_declAttributeIsId = XML_TRUE;
      parser->m_declAttributeType = atypeID;
      goto checkAttListDeclHandler;
    case XML_ROLE_ATTRIBUTE_TYPE_IDREF:
      parser->m_declAttributeType = atypeIDREF;
      goto checkAttListDeclHandler;
    case XML_ROLE_ATTRIBUTE_TYPE_IDREFS:
      parser->m_declAttributeType = atypeIDREFS;
      goto checkAttListDeclHandler;
    case XML_ROLE_ATTRIBUTE_TYPE_ENTITY:
      parser->m_declAttributeType = atypeENTITY;
      goto checkAttListDeclHandler;
    case XML_ROLE_ATTRIBUTE_TYPE_ENTITIES:
      parser->m_declAttributeType = atypeENTITIES;
      goto checkAttListDeclHandler;
    case XML_ROLE_ATTRIBUTE_TYPE_NMTOKEN:
      parser->m_declAttributeType = atypeNMTOKEN;
      goto checkAttListDeclHandler;
    case XML_ROLE_ATTRIBUTE_TYPE_NMTOKENS:
      parser->m_declAttributeType = atypeNMTOKENS;
    checkAttListDeclHandler:
      if (dtd->keepProcessing && parser->m_attlistDeclHandler)
        handleDefault = XML_FALSE;
      break;
    case XML_ROLE_ATTRIBUTE_ENUM_VALUE:
    case XML_ROLE_ATTRIBUTE_NOTATION_VALUE:
      if (dtd->keepProcessing && parser->m_attlistDeclHandler) {
        const XML_Char *prefix;
        if (parser->m_declAttributeType) {
          prefix = enumValueSep;
        } else {
          prefix = (role == XML_ROLE_ATTRIBUTE_NOTATION_VALUE ? notationPrefix
                                                              : enumValueStart);
        }
        if (! poolAppendString(&parser->m_tempPool, prefix))
          return XML_ERROR_NO_MEMORY;
        if (! poolAppend(&parser->m_tempPool, enc, s, next))
          return XML_ERROR_NO_MEMORY;
        parser->m_declAttributeType = parser->m_tempPool.start;
        handleDefault = XML_FALSE;
      }
      break;
    case XML_ROLE_IMPLIED_ATTRIBUTE_VALUE:
    case XML_ROLE_REQUIRED_ATTRIBUTE_VALUE:
      if (dtd->keepProcessing) {
        if (! defineAttribute(parser->m_declElementType,
                              parser->m_declAttributeId,
                              parser->m_declAttributeIsCdata,
                              parser->m_declAttributeIsId, 0, parser))
          return XML_ERROR_NO_MEMORY;
        if (parser->m_attlistDeclHandler && parser->m_declAttributeType) {
          if (*parser->m_declAttributeType == XML_T(ASCII_LPAREN)
              || (*parser->m_declAttributeType == XML_T(ASCII_N)
                  && parser->m_declAttributeType[1] == XML_T(ASCII_O))) {
            /* Enumerated or Notation type */
            if (! poolAppendChar(&parser->m_tempPool, XML_T(ASCII_RPAREN))
                || ! poolAppendChar(&parser->m_tempPool, XML_T('\0')))
              return XML_ERROR_NO_MEMORY;
            parser->m_declAttributeType = parser->m_tempPool.start;
            poolFinish(&parser->m_tempPool);
          }
          *eventEndPP = s;
          parser->m_attlistDeclHandler(
              parser->m_handlerArg, parser->m_declElementType->name,
              parser->m_declAttributeId->name, parser->m_declAttributeType, 0,
              role == XML_ROLE_REQUIRED_ATTRIBUTE_VALUE);
          handleDefault = XML_FALSE;
        }
      }
      poolClear(&parser->m_tempPool);
      break;
    case XML_ROLE_DEFAULT_ATTRIBUTE_VALUE:
    case XML_ROLE_FIXED_ATTRIBUTE_VALUE:
      if (dtd->keepProcessing) {
        const XML_Char *attVal;
        enum XML_Error result = storeAttributeValue(
            parser, enc, parser->m_declAttributeIsCdata,
            s + enc->minBytesPerChar, next - enc->minBytesPerChar, &dtd->pool,
            XML_ACCOUNT_NONE);
        if (result)
          return result;
        attVal = poolStart(&dtd->pool);
        poolFinish(&dtd->pool);
        /* ID attributes aren't allowed to have a default */
        if (! defineAttribute(
                parser->m_declElementType, parser->m_declAttributeId,
                parser->m_declAttributeIsCdata, XML_FALSE, attVal, parser))
          return XML_ERROR_NO_MEMORY;
        if (parser->m_attlistDeclHandler && parser->m_declAttributeType) {
          if (*parser->m_declAttributeType == XML_T(ASCII_LPAREN)
              || (*parser->m_declAttributeType == XML_T(ASCII_N)
                  && parser->m_declAttributeType[1] == XML_T(ASCII_O))) {
            /* Enumerated or Notation type */
            if (! poolAppendChar(&parser->m_tempPool, XML_T(ASCII_RPAREN))
                || ! poolAppendChar(&parser->m_tempPool, XML_T('\0')))
              return XML_ERROR_NO_MEMORY;
            parser->m_declAttributeType = parser->m_tempPool.start;
            poolFinish(&parser->m_tempPool);
          }
          *eventEndPP = s;
          parser->m_attlistDeclHandler(
              parser->m_handlerArg, parser->m_declElementType->name,
              parser->m_declAttributeId->name, parser->m_declAttributeType,
              attVal, role == XML_ROLE_FIXED_ATTRIBUTE_VALUE);
          poolClear(&parser->m_tempPool);
          handleDefault = XML_FALSE;
        }
      }
      break;
    case XML_ROLE_ENTITY_VALUE:
      if (dtd->keepProcessing) {
        enum XML_Error result
            = storeEntityValue(parser, enc, s + enc->minBytesPerChar,
                               next - enc->minBytesPerChar, XML_ACCOUNT_NONE);
        if (parser->m_declEntity) {
          parser->m_declEntity->textPtr = poolStart(&dtd->entityValuePool);
          parser->m_declEntity->textLen
              = (int)(poolLength(&dtd->entityValuePool));
          poolFinish(&dtd->entityValuePool);
          if (parser->m_entityDeclHandler) {
            *eventEndPP = s;
            parser->m_entityDeclHandler(
                parser->m_handlerArg, parser->m_declEntity->name,
                parser->m_declEntity->is_param, parser->m_declEntity->textPtr,
                parser->m_declEntity->textLen, parser->m_curBase, 0, 0, 0);
            handleDefault = XML_FALSE;
          }
        } else
          poolDiscard(&dtd->entityValuePool);
        if (result != XML_ERROR_NONE)
          return result;
      }
      break;
    case XML_ROLE_DOCTYPE_SYSTEM_ID:
#ifdef XML_DTD
      parser->m_useForeignDTD = XML_FALSE;
#endif /* XML_DTD */
      dtd->hasParamEntityRefs = XML_TRUE;
      if (parser->m_startDoctypeDeclHandler) {
        parser->m_doctypeSysid = poolStoreString(&parser->m_tempPool, enc,
                                                 s + enc->minBytesPerChar,
                                                 next - enc->minBytesPerChar);
        if (parser->m_doctypeSysid == NULL)
          return XML_ERROR_NO_MEMORY;
        poolFinish(&parser->m_tempPool);
        handleDefault = XML_FALSE;
      }
#ifdef XML_DTD
      else
        /* use externalSubsetName to make parser->m_doctypeSysid non-NULL
           for the case where no parser->m_startDoctypeDeclHandler is set */
        parser->m_doctypeSysid = externalSubsetName;
#endif /* XML_DTD */
      if (! dtd->standalone
#ifdef XML_DTD
          && ! parser->m_paramEntityParsing
#endif /* XML_DTD */
          && parser->m_notStandaloneHandler
          && ! parser->m_notStandaloneHandler(parser->m_handlerArg))
        return XML_ERROR_NOT_STANDALONE;
#ifndef XML_DTD
      break;
#else  /* XML_DTD */
      if (! parser->m_declEntity) {
        parser->m_declEntity = (ENTITY *)lookup(
            parser, &dtd->paramEntities, externalSubsetName, sizeof(ENTITY));
        if (! parser->m_declEntity)
          return XML_ERROR_NO_MEMORY;
        parser->m_declEntity->publicId = NULL;
      }
#endif /* XML_DTD */
      /* fall through */
    case XML_ROLE_ENTITY_SYSTEM_ID:
      if (dtd->keepProcessing && parser->m_declEntity) {
        parser->m_declEntity->systemId
            = poolStoreString(&dtd->pool, enc, s + enc->minBytesPerChar,
                              next - enc->minBytesPerChar);
        if (! parser->m_declEntity->systemId)
          return XML_ERROR_NO_MEMORY;
        parser->m_declEntity->base = parser->m_curBase;
        poolFinish(&dtd->pool);
        /* Don't suppress the default handler if we fell through from
         * the XML_ROLE_DOCTYPE_SYSTEM_ID case.
         */
        if (parser->m_entityDeclHandler && role == XML_ROLE_ENTITY_SYSTEM_ID)
          handleDefault = XML_FALSE;
      }
      break;
    case XML_ROLE_ENTITY_COMPLETE:
      if (dtd->keepProcessing && parser->m_declEntity
          && parser->m_entityDeclHandler) {
        *eventEndPP = s;
        parser->m_entityDeclHandler(
            parser->m_handlerArg, parser->m_declEntity->name,
            parser->m_declEntity->is_param, 0, 0, parser->m_declEntity->base,
            parser->m_declEntity->systemId, parser->m_declEntity->publicId, 0);
        handleDefault = XML_FALSE;
      }
      break;
    case XML_ROLE_ENTITY_NOTATION_NAME:
      if (dtd->keepProcessing && parser->m_declEntity) {
        parser->m_declEntity->notation
            = poolStoreString(&dtd->pool, enc, s, next);
        if (! parser->m_declEntity->notation)
          return XML_ERROR_NO_MEMORY;
        poolFinish(&dtd->pool);
        if (parser->m_unparsedEntityDeclHandler) {
          *eventEndPP = s;
          parser->m_unparsedEntityDeclHandler(
              parser->m_handlerArg, parser->m_declEntity->name,
              parser->m_declEntity->base, parser->m_declEntity->systemId,
              parser->m_declEntity->publicId, parser->m_declEntity->notation);
          handleDefault = XML_FALSE;
        } else if (parser->m_entityDeclHandler) {
          *eventEndPP = s;
          parser->m_entityDeclHandler(
              parser->m_handlerArg, parser->m_declEntity->name, 0, 0, 0,
              parser->m_declEntity->base, parser->m_declEntity->systemId,
              parser->m_declEntity->publicId, parser->m_declEntity->notation);
          handleDefault = XML_FALSE;
        }
      }
      break;
    case XML_ROLE_GENERAL_ENTITY_NAME: {
      if (XmlPredefinedEntityName(enc, s, next)) {
        parser->m_declEntity = NULL;
        break;
      }
      if (dtd->keepProcessing) {
        const XML_Char *name = poolStoreString(&dtd->pool, enc, s, next);
        if (! name)
          return XML_ERROR_NO_MEMORY;
        parser->m_declEntity = (ENTITY *)lookup(parser, &dtd->generalEntities,
                                                name, sizeof(ENTITY));
        if (! parser->m_declEntity)
          return XML_ERROR_NO_MEMORY;
        if (parser->m_declEntity->name != name) {
          poolDiscard(&dtd->pool);
          parser->m_declEntity = NULL;
        } else {
          poolFinish(&dtd->pool);
          parser->m_declEntity->publicId = NULL;
          parser->m_declEntity->is_param = XML_FALSE;
          /* if we have a parent parser or are reading an internal parameter
             entity, then the entity declaration is not considered "internal"
          */
          parser->m_declEntity->is_internal
              = ! (parser->m_parentParser || parser->m_openInternalEntities);
          if (parser->m_entityDeclHandler)
            handleDefault = XML_FALSE;
        }
      } else {
        poolDiscard(&dtd->pool);
        parser->m_declEntity = NULL;
      }
    } break;
    case XML_ROLE_PARAM_ENTITY_NAME:
#ifdef XML_DTD
      if (dtd->keepProcessing) {
        const XML_Char *name = poolStoreString(&dtd->pool, enc, s, next);
        if (! name)
          return XML_ERROR_NO_MEMORY;
        parser->m_declEntity = (ENTITY *)lookup(parser, &dtd->paramEntities,
                                                name, sizeof(ENTITY));
        if (! parser->m_declEntity)
          return XML_ERROR_NO_MEMORY;
        if (parser->m_declEntity->name != name) {
          poolDiscard(&dtd->pool);
          parser->m_declEntity = NULL;
        } else {
          poolFinish(&dtd->pool);
          parser->m_declEntity->publicId = NULL;
          parser->m_declEntity->is_param = XML_TRUE;
          /* if we have a parent parser or are reading an internal parameter
             entity, then the entity declaration is not considered "internal"
          */
          parser->m_declEntity->is_internal
              = ! (parser->m_parentParser || parser->m_openInternalEntities);
          if (parser->m_entityDeclHandler)
            handleDefault = XML_FALSE;
        }
      } else {
        poolDiscard(&dtd->pool);
        parser->m_declEntity = NULL;
      }
#else  /* not XML_DTD */
      parser->m_declEntity = NULL;
#endif /* XML_DTD */
      break;
    case XML_ROLE_NOTATION_NAME:
      parser->m_declNotationPublicId = NULL;
      parser->m_declNotationName = NULL;
      if (parser->m_notationDeclHandler) {
        parser->m_declNotationName
            = poolStoreString(&parser->m_tempPool, enc, s, next);
        if (! parser->m_declNotationName)
          return XML_ERROR_NO_MEMORY;
        poolFinish(&parser->m_tempPool);
        handleDefault = XML_FALSE;
      }
      break;
    case XML_ROLE_NOTATION_PUBLIC_ID:
      if (! XmlIsPublicId(enc, s, next, eventPP))
        return XML_ERROR_PUBLICID;
      if (parser
              ->m_declNotationName) { /* means m_notationDeclHandler != NULL */
        XML_Char *tem = poolStoreString(&parser->m_tempPool, enc,
                                        s + enc->minBytesPerChar,
                                        next - enc->minBytesPerChar);
        if (! tem)
          return XML_ERROR_NO_MEMORY;
        normalizePublicId(tem);
        parser->m_declNotationPublicId = tem;
        poolFinish(&parser->m_tempPool);
        handleDefault = XML_FALSE;
      }
      break;
    case XML_ROLE_NOTATION_SYSTEM_ID:
      if (parser->m_declNotationName && parser->m_notationDeclHandler) {
        const XML_Char *systemId = poolStoreString(&parser->m_tempPool, enc,
                                                   s + enc->minBytesPerChar,
                                                   next - enc->minBytesPerChar);
        if (! systemId)
          return XML_ERROR_NO_MEMORY;
        *eventEndPP = s;
        parser->m_notationDeclHandler(
            parser->m_handlerArg, parser->m_declNotationName, parser->m_curBase,
            systemId, parser->m_declNotationPublicId);
        handleDefault = XML_FALSE;
      }
      poolClear(&parser->m_tempPool);
      break;
    case XML_ROLE_NOTATION_NO_SYSTEM_ID:
      if (parser->m_declNotationPublicId && parser->m_notationDeclHandler) {
        *eventEndPP = s;
        parser->m_notationDeclHandler(
            parser->m_handlerArg, parser->m_declNotationName, parser->m_curBase,
            0, parser->m_declNotationPublicId);
        handleDefault = XML_FALSE;
      }
      poolClear(&parser->m_tempPool);
      break;
    case XML_ROLE_ERROR:
      switch (tok) {
      case XML_TOK_PARAM_ENTITY_REF:
        /* PE references in internal subset are
           not allowed within declarations. */
        return XML_ERROR_PARAM_ENTITY_REF;
      case XML_TOK_XML_DECL:
        return XML_ERROR_MISPLACED_XML_PI;
      default:
        return XML_ERROR_SYNTAX;
      }
#ifdef XML_DTD
    case XML_ROLE_IGNORE_SECT: {
      enum XML_Error result;
      if (parser->m_defaultHandler)
        reportDefault(parser, enc, s, next);
      handleDefault = XML_FALSE;
      result = doIgnoreSection(parser, enc, &next, end, nextPtr, haveMore);
      if (result != XML_ERROR_NONE)
        return result;
      else if (! next) {
        parser->m_processor = ignoreSectionProcessor;
        return result;
      }
    } break;
#endif /* XML_DTD */
    case XML_ROLE_GROUP_OPEN:
      if (parser->m_prologState.level >= parser->m_groupSize) {
        if (parser->m_groupSize) {
          {
            /* Detect and prevent integer overflow */
            if (parser->m_groupSize > (unsigned int)(-1) / 2u) {
              return XML_ERROR_NO_MEMORY;
            }

            char *const new_connector = (char *)REALLOC(
                parser, parser->m_groupConnector, parser->m_groupSize *= 2);
            if (new_connector == NULL) {
              parser->m_groupSize /= 2;
              return XML_ERROR_NO_MEMORY;
            }
            parser->m_groupConnector = new_connector;
          }

          if (dtd->scaffIndex) {
            /* Detect and prevent integer overflow.
             * The preprocessor guard addresses the "always false" warning
             * from -Wtype-limits on platforms where
             * sizeof(unsigned int) < sizeof(size_t), e.g. on x86_64. */
#if UINT_MAX >= SIZE_MAX
            if (parser->m_groupSize > (size_t)(-1) / sizeof(int)) {
              return XML_ERROR_NO_MEMORY;
            }
#endif

            int *const new_scaff_index = (int *)REALLOC(
                parser, dtd->scaffIndex, parser->m_groupSize * sizeof(int));
            if (new_scaff_index == NULL)
              return XML_ERROR_NO_MEMORY;
            dtd->scaffIndex = new_scaff_index;
          }
        } else {
          parser->m_groupConnector
              = (char *)MALLOC(parser, parser->m_groupSize = 32);
          if (! parser->m_groupConnector) {
            parser->m_groupSize = 0;
            return XML_ERROR_NO_MEMORY;
          }
        }
      }
      parser->m_groupConnector[parser->m_prologState.level] = 0;
      if (dtd->in_eldecl) {
        int myindex = nextScaffoldPart(parser);
        if (myindex < 0)
          return XML_ERROR_NO_MEMORY;
        assert(dtd->scaffIndex != NULL);
        dtd->scaffIndex[dtd->scaffLevel] = myindex;
        dtd->scaffLevel++;
        dtd->scaffold[myindex].type = XML_CTYPE_SEQ;
        if (parser->m_elementDeclHandler)
          handleDefault = XML_FALSE;
      }
      break;
    case XML_ROLE_GROUP_SEQUENCE:
      if (parser->m_groupConnector[parser->m_prologState.level] == ASCII_PIPE)
        return XML_ERROR_SYNTAX;
      parser->m_groupConnector[parser->m_prologState.level] = ASCII_COMMA;
      if (dtd->in_eldecl && parser->m_elementDeclHandler)
        handleDefault = XML_FALSE;
      break;
    case XML_ROLE_GROUP_CHOICE:
      if (parser->m_groupConnector[parser->m_prologState.level] == ASCII_COMMA)
        return XML_ERROR_SYNTAX;
      if (dtd->in_eldecl
          && ! parser->m_groupConnector[parser->m_prologState.level]
          && (dtd->scaffold[dtd->scaffIndex[dtd->scaffLevel - 1]].type
              != XML_CTYPE_MIXED)) {
        dtd->scaffold[dtd->scaffIndex[dtd->scaffLevel - 1]].type
            = XML_CTYPE_CHOICE;
        if (parser->m_elementDeclHandler)
          handleDefault = XML_FALSE;
      }
      parser->m_groupConnector[parser->m_prologState.level] = ASCII_PIPE;
      break;
    case XML_ROLE_PARAM_ENTITY_REF:
#ifdef XML_DTD
    case XML_ROLE_INNER_PARAM_ENTITY_REF:
      dtd->hasParamEntityRefs = XML_TRUE;
      if (! parser->m_paramEntityParsing)
        dtd->keepProcessing = dtd->standalone;
      else {
        const XML_Char *name;
        ENTITY *entity;
        name = poolStoreString(&dtd->pool, enc, s + enc->minBytesPerChar,
                               next - enc->minBytesPerChar);
        if (! name)
          return XML_ERROR_NO_MEMORY;
        entity = (ENTITY *)lookup(parser, &dtd->paramEntities, name, 0);
        poolDiscard(&dtd->pool);
        /* first, determine if a check for an existing declaration is needed;
           if yes, check that the entity exists, and that it is internal,
           otherwise call the skipped entity handler
        */
        if (parser->m_prologState.documentEntity
            && (dtd->standalone ? ! parser->m_openInternalEntities
                                : ! dtd->hasParamEntityRefs)) {
          if (! entity)
            return XML_ERROR_UNDEFINED_ENTITY;
          else if (! entity->is_internal) {
            /* It's hard to exhaustively search the code to be sure,
             * but there doesn't seem to be a way of executing the
             * following line.  There are two cases:
             *
             * If 'standalone' is false, the DTD must have no
             * parameter entities or we wouldn't have passed the outer
             * 'if' statement.  That means the only entity in the hash
             * table is the external subset name "#" which cannot be
             * given as a parameter entity name in XML syntax, so the
             * lookup must have returned NULL and we don't even reach
             * the test for an internal entity.
             *
             * If 'standalone' is true, it does not seem to be
             * possible to create entities taking this code path that
             * are not internal entities, so fail the test above.
             *
             * Because this analysis is very uncertain, the code is
             * being left in place and merely removed from the
             * coverage test statistics.
             */
            return XML_ERROR_ENTITY_DECLARED_IN_PE; /* LCOV_EXCL_LINE */
          }
        } else if (! entity) {
          dtd->keepProcessing = dtd->standalone;
          /* cannot report skipped entities in declarations */
          if ((role == XML_ROLE_PARAM_ENTITY_REF)
              && parser->m_skippedEntityHandler) {
            parser->m_skippedEntityHandler(parser->m_handlerArg, name, 1);
            handleDefault = XML_FALSE;
          }
          break;
        }
        if (entity->open)
          return XML_ERROR_RECURSIVE_ENTITY_REF;
        if (entity->textPtr) {
          enum XML_Error result;
          XML_Bool betweenDecl
              = (role == XML_ROLE_PARAM_ENTITY_REF ? XML_TRUE : XML_FALSE);
          result = processInternalEntity(parser, entity, betweenDecl);
          if (result != XML_ERROR_NONE)
            return result;
          handleDefault = XML_FALSE;
          break;
        }
        if (parser->m_externalEntityRefHandler) {
          dtd->paramEntityRead = XML_FALSE;
          entity->open = XML_TRUE;
          entityTrackingOnOpen(parser, entity, __LINE__);
          if (! parser->m_externalEntityRefHandler(
                  parser->m_externalEntityRefHandlerArg, 0, entity->base,
                  entity->systemId, entity->publicId)) {
            entityTrackingOnClose(parser, entity, __LINE__);
            entity->open = XML_FALSE;
            return XML_ERROR_EXTERNAL_ENTITY_HANDLING;
          }
          entityTrackingOnClose(parser, entity, __LINE__);
          entity->open = XML_FALSE;
          handleDefault = XML_FALSE;
          if (! dtd->paramEntityRead) {
            dtd->keepProcessing = dtd->standalone;
            break;
          }
        } else {
          dtd->keepProcessing = dtd->standalone;
          break;
        }
      }
#endif /* XML_DTD */
      if (! dtd->standalone && parser->m_notStandaloneHandler
          && ! parser->m_notStandaloneHandler(parser->m_handlerArg))
        return XML_ERROR_NOT_STANDALONE;
      break;

      /* Element declaration stuff */

    case XML_ROLE_ELEMENT_NAME:
      if (parser->m_elementDeclHandler) {
        parser->m_declElementType = getElementType(parser, enc, s, next);
        if (! parser->m_declElementType)
          return XML_ERROR_NO_MEMORY;
        dtd->scaffLevel = 0;
        dtd->scaffCount = 0;
        dtd->in_eldecl = XML_TRUE;
        handleDefault = XML_FALSE;
      }
      break;

    case XML_ROLE_CONTENT_ANY:
    case XML_ROLE_CONTENT_EMPTY:
      if (dtd->in_eldecl) {
        if (parser->m_elementDeclHandler) {
          XML_Content *content
              = (XML_Content *)MALLOC(parser, sizeof(XML_Content));
          if (! content)
            return XML_ERROR_NO_MEMORY;
          content->quant = XML_CQUANT_NONE;
          content->name = NULL;
          content->numchildren = 0;
          content->children = NULL;
          content->type = ((role == XML_ROLE_CONTENT_ANY) ? XML_CTYPE_ANY
                                                          : XML_CTYPE_EMPTY);
          *eventEndPP = s;
          parser->m_elementDeclHandler(
              parser->m_handlerArg, parser->m_declElementType->name, content);
          handleDefault = XML_FALSE;
        }
        dtd->in_eldecl = XML_FALSE;
      }
      break;

    case XML_ROLE_CONTENT_PCDATA:
      if (dtd->in_eldecl) {
        dtd->scaffold[dtd->scaffIndex[dtd->scaffLevel - 1]].type
            = XML_CTYPE_MIXED;
        if (parser->m_elementDeclHandler)
          handleDefault = XML_FALSE;
      }
      break;

    case XML_ROLE_CONTENT_ELEMENT:
      quant = XML_CQUANT_NONE;
      goto elementContent;
    case XML_ROLE_CONTENT_ELEMENT_OPT:
      quant = XML_CQUANT_OPT;
      goto elementContent;
    case XML_ROLE_CONTENT_ELEMENT_REP:
      quant = XML_CQUANT_REP;
      goto elementContent;
    case XML_ROLE_CONTENT_ELEMENT_PLUS:
      quant = XML_CQUANT_PLUS;
    elementContent:
      if (dtd->in_eldecl) {
        ELEMENT_TYPE *el;
        const XML_Char *name;
        size_t nameLen;
        const char *nxt
            = (quant == XML_CQUANT_NONE ? next : next - enc->minBytesPerChar);
        int myindex = nextScaffoldPart(parser);
        if (myindex < 0)
          return XML_ERROR_NO_MEMORY;
        dtd->scaffold[myindex].type = XML_CTYPE_NAME;
        dtd->scaffold[myindex].quant = quant;
        el = getElementType(parser, enc, s, nxt);
        if (! el)
          return XML_ERROR_NO_MEMORY;
        name = el->name;
        dtd->scaffold[myindex].name = name;
        nameLen = 0;
        for (; name[nameLen++];)
          ;

        /* Detect and prevent integer overflow */
        if (nameLen > UINT_MAX - dtd->contentStringLen) {
          return XML_ERROR_NO_MEMORY;
        }

        dtd->contentStringLen += (unsigned)nameLen;
        if (parser->m_elementDeclHandler)
          handleDefault = XML_FALSE;
      }
      break;

    case XML_ROLE_GROUP_CLOSE:
      quant = XML_CQUANT_NONE;
      goto closeGroup;
    case XML_ROLE_GROUP_CLOSE_OPT:
      quant = XML_CQUANT_OPT;
      goto closeGroup;
    case XML_ROLE_GROUP_CLOSE_REP:
      quant = XML_CQUANT_REP;
      goto closeGroup;
    case XML_ROLE_GROUP_CLOSE_PLUS:
      quant = XML_CQUANT_PLUS;
    closeGroup:
      if (dtd->in_eldecl) {
        if (parser->m_elementDeclHandler)
          handleDefault = XML_FALSE;
        dtd->scaffLevel--;
        dtd->scaffold[dtd->scaffIndex[dtd->scaffLevel]].quant = quant;
        if (dtd->scaffLevel == 0) {
          if (! handleDefault) {
            XML_Content *model = build_model(parser);
            if (! model)
              return XML_ERROR_NO_MEMORY;
            *eventEndPP = s;
            parser->m_elementDeclHandler(
                parser->m_handlerArg, parser->m_declElementType->name, model);
          }
          dtd->in_eldecl = XML_FALSE;
          dtd->contentStringLen = 0;
        }
      }
      break;
      /* End element declaration stuff */

    case XML_ROLE_PI:
      if (! reportProcessingInstruction(parser, enc, s, next))
        return XML_ERROR_NO_MEMORY;
      handleDefault = XML_FALSE;
      break;
    case XML_ROLE_COMMENT:
      if (! reportComment(parser, enc, s, next))
        return XML_ERROR_NO_MEMORY;
      handleDefault = XML_FALSE;
      break;
    case XML_ROLE_NONE:
      switch (tok) {
      case XML_TOK_BOM:
        handleDefault = XML_FALSE;
        break;
      }
      break;
    case XML_ROLE_DOCTYPE_NONE:
      if (parser->m_startDoctypeDeclHandler)
        handleDefault = XML_FALSE;
      break;
    case XML_ROLE_ENTITY_NONE:
      if (dtd->keepProcessing && parser->m_entityDeclHandler)
        handleDefault = XML_FALSE;
      break;
    case XML_ROLE_NOTATION_NONE:
      if (parser->m_notationDeclHandler)
        handleDefault = XML_FALSE;
      break;
    case XML_ROLE_ATTLIST_NONE:
      if (dtd->keepProcessing && parser->m_attlistDeclHandler)
        handleDefault = XML_FALSE;
      break;
    case XML_ROLE_ELEMENT_NONE:
      if (parser->m_elementDeclHandler)
        handleDefault = XML_FALSE;
      break;
    } /* end of big switch */

    if (handleDefault && parser->m_defaultHandler)
      reportDefault(parser, enc, s, next);

    switch (parser->m_parsingStatus.parsing) {
    case XML_SUSPENDED:
      *nextPtr = next;
      return XML_ERROR_NONE;
    case XML_FINISHED:
      return XML_ERROR_ABORTED;
    default:
      s = next;
      tok = XmlPrologTok(enc, s, end, &next);
    }
  }
  /* not reached */
}

static enum XML_Error PTRCALL
epilogProcessor(XML_Parser parser, const char *s, const char *end,
                const char **nextPtr) {
  parser->m_processor = epilogProcessor;
  parser->m_eventPtr = s;
  for (;;) {
    const char *next = NULL;
    int tok = XmlPrologTok(parser->m_encoding, s, end, &next);
#ifdef XML_DTD
    if (! accountingDiffTolerated(parser, tok, s, next, __LINE__,
                                  XML_ACCOUNT_DIRECT)) {
      accountingOnAbort(parser);
      return XML_ERROR_AMPLIFICATION_LIMIT_BREACH;
    }
#endif
    parser->m_eventEndPtr = next;
    switch (tok) {
    /* report partial linebreak - it might be the last token */
    case -XML_TOK_PROLOG_S:
      if (parser->m_defaultHandler) {
        reportDefault(parser, parser->m_encoding, s, next);
        if (parser->m_parsingStatus.parsing == XML_FINISHED)
          return XML_ERROR_ABORTED;
      }
      *nextPtr = next;
      return XML_ERROR_NONE;
    case XML_TOK_NONE:
      *nextPtr = s;
      return XML_ERROR_NONE;
    case XML_TOK_PROLOG_S:
      if (parser->m_defaultHandler)
        reportDefault(parser, parser->m_encoding, s, next);
      break;
    case XML_TOK_PI:
      if (! reportProcessingInstruction(parser, parser->m_encoding, s, next))
        return XML_ERROR_NO_MEMORY;
      break;
    case XML_TOK_COMMENT:
      if (! reportComment(parser, parser->m_encoding, s, next))
        return XML_ERROR_NO_MEMORY;
      break;
    case XML_TOK_INVALID:
      parser->m_eventPtr = next;
      return XML_ERROR_INVALID_TOKEN;
    case XML_TOK_PARTIAL:
      if (! parser->m_parsingStatus.finalBuffer) {
        *nextPtr = s;
        return XML_ERROR_NONE;
      }
      return XML_ERROR_UNCLOSED_TOKEN;
    case XML_TOK_PARTIAL_CHAR:
      if (! parser->m_parsingStatus.finalBuffer) {
        *nextPtr = s;
        return XML_ERROR_NONE;
      }
      return XML_ERROR_PARTIAL_CHAR;
    default:
      return XML_ERROR_JUNK_AFTER_DOC_ELEMENT;
    }
    parser->m_eventPtr = s = next;
    switch (parser->m_parsingStatus.parsing) {
    case XML_SUSPENDED:
      *nextPtr = next;
      return XML_ERROR_NONE;
    case XML_FINISHED:
      return XML_ERROR_ABORTED;
    default:;
    }
  }
}

static enum XML_Error
processInternalEntity(XML_Parser parser, ENTITY *entity, XML_Bool betweenDecl) {
  const char *textStart, *textEnd;
  const char *next;
  enum XML_Error result;
  OPEN_INTERNAL_ENTITY *openEntity;

  if (parser->m_freeInternalEntities) {
    openEntity = parser->m_freeInternalEntities;
    parser->m_freeInternalEntities = openEntity->next;
  } else {
    openEntity
        = (OPEN_INTERNAL_ENTITY *)MALLOC(parser, sizeof(OPEN_INTERNAL_ENTITY));
    if (! openEntity)
      return XML_ERROR_NO_MEMORY;
  }
  entity->open = XML_TRUE;
#ifdef XML_DTD
  entityTrackingOnOpen(parser, entity, __LINE__);
#endif
  entity->processed = 0;
  openEntity->next = parser->m_openInternalEntities;
  parser->m_openInternalEntities = openEntity;
  openEntity->entity = entity;
  openEntity->startTagLevel = parser->m_tagLevel;
  openEntity->betweenDecl = betweenDecl;
  openEntity->internalEventPtr = NULL;
  openEntity->internalEventEndPtr = NULL;
  textStart = (const char *)entity->textPtr;
  textEnd = (const char *)(entity->textPtr + entity->textLen);
  /* Set a safe default value in case 'next' does not get set */
  next = textStart;

#ifdef XML_DTD
  if (entity->is_param) {
    int tok
        = XmlPrologTok(parser->m_internalEncoding, textStart, textEnd, &next);
    result = doProlog(parser, parser->m_internalEncoding, textStart, textEnd,
                      tok, next, &next, XML_FALSE, XML_FALSE,
                      XML_ACCOUNT_ENTITY_EXPANSION);
  } else
#endif /* XML_DTD */
    result = doContent(parser, parser->m_tagLevel, parser->m_internalEncoding,
                       textStart, textEnd, &next, XML_FALSE,
                       XML_ACCOUNT_ENTITY_EXPANSION);

  if (result == XML_ERROR_NONE) {
    if (textEnd != next && parser->m_parsingStatus.parsing == XML_SUSPENDED) {
      entity->processed = (int)(next - textStart);
      parser->m_processor = internalEntityProcessor;
    } else {
#ifdef XML_DTD
      entityTrackingOnClose(parser, entity, __LINE__);
#endif /* XML_DTD */
      entity->open = XML_FALSE;
      parser->m_openInternalEntities = openEntity->next;
      /* put openEntity back in list of free instances */
      openEntity->next = parser->m_freeInternalEntities;
      parser->m_freeInternalEntities = openEntity;
    }
  }
  return result;
}

static enum XML_Error PTRCALL
internalEntityProcessor(XML_Parser parser, const char *s, const char *end,
                        const char **nextPtr) {
  ENTITY *entity;
  const char *textStart, *textEnd;
  const char *next;
  enum XML_Error result;
  OPEN_INTERNAL_ENTITY *openEntity = parser->m_openInternalEntities;
  if (! openEntity)
    return XML_ERROR_UNEXPECTED_STATE;

  entity = openEntity->entity;
  textStart = ((const char *)entity->textPtr) + entity->processed;
  textEnd = (const char *)(entity->textPtr + entity->textLen);
  /* Set a safe default value in case 'next' does not get set */
  next = textStart;

#ifdef XML_DTD
  if (entity->is_param) {
    int tok
        = XmlPrologTok(parser->m_internalEncoding, textStart, textEnd, &next);
    result = doProlog(parser, parser->m_internalEncoding, textStart, textEnd,
                      tok, next, &next, XML_FALSE, XML_TRUE,
                      XML_ACCOUNT_ENTITY_EXPANSION);
  } else
#endif /* XML_DTD */
    result = doContent(parser, openEntity->startTagLevel,
                       parser->m_internalEncoding, textStart, textEnd, &next,
                       XML_FALSE, XML_ACCOUNT_ENTITY_EXPANSION);

  if (result != XML_ERROR_NONE)
    return result;

  if (textEnd != next && parser->m_parsingStatus.parsing == XML_SUSPENDED) {
    entity->processed = (int)(next - (const char *)entity->textPtr);
    return result;
  }

#ifdef XML_DTD
  entityTrackingOnClose(parser, entity, __LINE__);
#endif
  entity->open = XML_FALSE;
  parser->m_openInternalEntities = openEntity->next;
  /* put openEntity back in list of free instances */
  openEntity->next = parser->m_freeInternalEntities;
  parser->m_freeInternalEntities = openEntity;

  // If there are more open entities we want to stop right here and have the
  // upcoming call to XML_ResumeParser continue with entity content, or it would
  // be ignored altogether.
  if (parser->m_openInternalEntities != NULL
      && parser->m_parsingStatus.parsing == XML_SUSPENDED) {
    return XML_ERROR_NONE;
  }

#ifdef XML_DTD
  if (entity->is_param) {
    int tok;
    parser->m_processor = prologProcessor;
    tok = XmlPrologTok(parser->m_encoding, s, end, &next);
    return doProlog(parser, parser->m_encoding, s, end, tok, next, nextPtr,
                    (XML_Bool)! parser->m_parsingStatus.finalBuffer, XML_TRUE,
                    XML_ACCOUNT_DIRECT);
  } else
#endif /* XML_DTD */
  {
    parser->m_processor = contentProcessor;
    /* see externalEntityContentProcessor vs contentProcessor */
    result = doContent(parser, parser->m_parentParser ? 1 : 0,
                       parser->m_encoding, s, end, nextPtr,
                       (XML_Bool)! parser->m_parsingStatus.finalBuffer,
                       XML_ACCOUNT_DIRECT);
    if (result == XML_ERROR_NONE) {
      if (! storeRawNames(parser))
        return XML_ERROR_NO_MEMORY;
    }
    return result;
  }
}

static enum XML_Error PTRCALL
errorProcessor(XML_Parser parser, const char *s, const char *end,
               const char **nextPtr) {
  UNUSED_P(s);
  UNUSED_P(end);
  UNUSED_P(nextPtr);
  return parser->m_errorCode;
}

static enum XML_Error
storeAttributeValue(XML_Parser parser, const ENCODING *enc, XML_Bool isCdata,
                    const char *ptr, const char *end, STRING_POOL *pool,
                    enum XML_Account account) {
  enum XML_Error result
      = appendAttributeValue(parser, enc, isCdata, ptr, end, pool, account);
  if (result)
    return result;
  if (! isCdata && poolLength(pool) && poolLastChar(pool) == 0x20)
    poolChop(pool);
  if (! poolAppendChar(pool, XML_T('\0')))
    return XML_ERROR_NO_MEMORY;
  return XML_ERROR_NONE;
}

static enum XML_Error
appendAttributeValue(XML_Parser parser, const ENCODING *enc, XML_Bool isCdata,
                     const char *ptr, const char *end, STRING_POOL *pool,
                     enum XML_Account account) {
  DTD *const dtd = parser->m_dtd; /* save one level of indirection */
#ifndef XML_DTD
  UNUSED_P(account);
#endif

  for (;;) {
    const char *next
        = ptr; /* XmlAttributeValueTok doesn't always set the last arg */
    int tok = XmlAttributeValueTok(enc, ptr, end, &next);
#ifdef XML_DTD
    if (! accountingDiffTolerated(parser, tok, ptr, next, __LINE__, account)) {
      accountingOnAbort(parser);
      return XML_ERROR_AMPLIFICATION_LIMIT_BREACH;
    }
#endif
    switch (tok) {
    case XML_TOK_NONE:
      return XML_ERROR_NONE;
    case XML_TOK_INVALID:
      if (enc == parser->m_encoding)
        parser->m_eventPtr = next;
      return XML_ERROR_INVALID_TOKEN;
    case XML_TOK_PARTIAL:
      if (enc == parser->m_encoding)
        parser->m_eventPtr = ptr;
      return XML_ERROR_INVALID_TOKEN;
    case XML_TOK_CHAR_REF: {
      XML_Char buf[XML_ENCODE_MAX];
      int i;
      int n = XmlCharRefNumber(enc, ptr);
      if (n < 0) {
        if (enc == parser->m_encoding)
          parser->m_eventPtr = ptr;
        return XML_ERROR_BAD_CHAR_REF;
      }
      if (! isCdata && n == 0x20 /* space */
          && (poolLength(pool) == 0 || poolLastChar(pool) == 0x20))
        break;
      n = XmlEncode(n, (ICHAR *)buf);
      /* The XmlEncode() functions can never return 0 here.  That
       * error return happens if the code point passed in is either
       * negative or greater than or equal to 0x110000.  The
       * XmlCharRefNumber() functions will all return a number
       * strictly less than 0x110000 or a negative value if an error
       * occurred.  The negative value is intercepted above, so
       * XmlEncode() is never passed a value it might return an
       * error for.
       */
      for (i = 0; i < n; i++) {
        if (! poolAppendChar(pool, buf[i]))
          return XML_ERROR_NO_MEMORY;
      }
    } break;
    case XML_TOK_DATA_CHARS:
      if (! poolAppend(pool, enc, ptr, next))
        return XML_ERROR_NO_MEMORY;
      break;
    case XML_TOK_TRAILING_CR:
      next = ptr + enc->minBytesPerChar;
      /* fall through */
    case XML_TOK_ATTRIBUTE_VALUE_S:
    case XML_TOK_DATA_NEWLINE:
      if (! isCdata && (poolLength(pool) == 0 || poolLastChar(pool) == 0x20))
        break;
      if (! poolAppendChar(pool, 0x20))
        return XML_ERROR_NO_MEMORY;
      break;
    case XML_TOK_ENTITY_REF: {
      const XML_Char *name;
      ENTITY *entity;
      char checkEntityDecl;
      XML_Char ch = (XML_Char)XmlPredefinedEntityName(
          enc, ptr + enc->minBytesPerChar, next - enc->minBytesPerChar);
      if (ch) {
#ifdef XML_DTD
        /* NOTE: We are replacing 4-6 characters original input for 1 character
         *       so there is no amplification and hence recording without
         *       protection. */
        accountingDiffTolerated(parser, tok, (char *)&ch,
                                ((char *)&ch) + sizeof(XML_Char), __LINE__,
                                XML_ACCOUNT_ENTITY_EXPANSION);
#endif /* XML_DTD */
        if (! poolAppendChar(pool, ch))
          return XML_ERROR_NO_MEMORY;
        break;
      }
      name = poolStoreString(&parser->m_temp2Pool, enc,
                             ptr + enc->minBytesPerChar,
                             next - enc->minBytesPerChar);
      if (! name)
        return XML_ERROR_NO_MEMORY;
      entity = (ENTITY *)lookup(parser, &dtd->generalEntities, name, 0);
      poolDiscard(&parser->m_temp2Pool);
      /* First, determine if a check for an existing declaration is needed;
         if yes, check that the entity exists, and that it is internal.
      */
      if (pool == &dtd->pool) /* are we called from prolog? */
        checkEntityDecl =
#ifdef XML_DTD
            parser->m_prologState.documentEntity &&
#endif /* XML_DTD */
            (dtd->standalone ? ! parser->m_openInternalEntities
                             : ! dtd->hasParamEntityRefs);
      else /* if (pool == &parser->m_tempPool): we are called from content */
        checkEntityDecl = ! dtd->hasParamEntityRefs || dtd->standalone;
      if (checkEntityDecl) {
        if (! entity)
          return XML_ERROR_UNDEFINED_ENTITY;
        else if (! entity->is_internal)
          return XML_ERROR_ENTITY_DECLARED_IN_PE;
      } else if (! entity) {
        /* Cannot report skipped entity here - see comments on
           parser->m_skippedEntityHandler.
        if (parser->m_skippedEntityHandler)
          parser->m_skippedEntityHandler(parser->m_handlerArg, name, 0);
        */
        /* Cannot call the default handler because this would be
           out of sync with the call to the startElementHandler.
        if ((pool == &parser->m_tempPool) && parser->m_defaultHandler)
          reportDefault(parser, enc, ptr, next);
        */
        break;
      }
      if (entity->open) {
        if (enc == parser->m_encoding) {
          /* It does not appear that this line can be executed.
           *
           * The "if (entity->open)" check catches recursive entity
           * definitions.  In order to be called with an open
           * entity, it must have gone through this code before and
           * been through the recursive call to
           * appendAttributeValue() some lines below.  That call
           * sets the local encoding ("enc") to the parser's
           * internal encoding (internal_utf8 or internal_utf16),
           * which can never be the same as the principle encoding.
           * It doesn't appear there is another code path that gets
           * here with entity->open being TRUE.
           *
           * Since it is not certain that this logic is watertight,
           * we keep the line and merely exclude it from coverage
           * tests.
           */
          parser->m_eventPtr = ptr; /* LCOV_EXCL_LINE */
        }
        return XML_ERROR_RECURSIVE_ENTITY_REF;
      }
      if (entity->notation) {
        if (enc == parser->m_encoding)
          parser->m_eventPtr = ptr;
        return XML_ERROR_BINARY_ENTITY_REF;
      }
      if (! entity->textPtr) {
        if (enc == parser->m_encoding)
          parser->m_eventPtr = ptr;
        return XML_ERROR_ATTRIBUTE_EXTERNAL_ENTITY_REF;
      } else {
        enum XML_Error result;
        const XML_Char *textEnd = entity->textPtr + entity->textLen;
        entity->open = XML_TRUE;
#ifdef XML_DTD
        entityTrackingOnOpen(parser, entity, __LINE__);
#endif
        result = appendAttributeValue(parser, parser->m_internalEncoding,
                                      isCdata, (const char *)entity->textPtr,
                                      (const char *)textEnd, pool,
                                      XML_ACCOUNT_ENTITY_EXPANSION);
#ifdef XML_DTD
        entityTrackingOnClose(parser, entity, __LINE__);
#endif
        entity->open = XML_FALSE;
        if (result)
          return result;
      }
    } break;
    default:
      /* The only token returned by XmlAttributeValueTok() that does
       * not have an explicit case here is XML_TOK_PARTIAL_CHAR.
       * Getting that would require an entity name to contain an
       * incomplete XML character (e.g. \xE2\x82); however previous
       * tokenisers will have already recognised and rejected such
       * names before XmlAttributeValueTok() gets a look-in.  This
       * default case should be retained as a safety net, but the code
       * excluded from coverage tests.
       *
       * LCOV_EXCL_START
       */
      if (enc == parser->m_encoding)
        parser->m_eventPtr = ptr;
      return XML_ERROR_UNEXPECTED_STATE;
      /* LCOV_EXCL_STOP */
    }
    ptr = next;
  }
  /* not reached */
}

static enum XML_Error
storeEntityValue(XML_Parser parser, const ENCODING *enc,
                 const char *entityTextPtr, const char *entityTextEnd,
                 enum XML_Account account) {
  DTD *const dtd = parser->m_dtd; /* save one level of indirection */
  STRING_POOL *pool = &(dtd->entityValuePool);
  enum XML_Error result = XML_ERROR_NONE;
#ifdef XML_DTD
  int oldInEntityValue = parser->m_prologState.inEntityValue;
  parser->m_prologState.inEntityValue = 1;
#else
  UNUSED_P(account);
#endif /* XML_DTD */
  /* never return Null for the value argument in EntityDeclHandler,
     since this would indicate an external entity; therefore we
     have to make sure that entityValuePool.start is not null */
  if (! pool->blocks) {
    if (! poolGrow(pool))
      return XML_ERROR_NO_MEMORY;
  }

  for (;;) {
    const char *next
        = entityTextPtr; /* XmlEntityValueTok doesn't always set the last arg */
    int tok = XmlEntityValueTok(enc, entityTextPtr, entityTextEnd, &next);

#ifdef XML_DTD
    if (! accountingDiffTolerated(parser, tok, entityTextPtr, next, __LINE__,
                                  account)) {
      accountingOnAbort(parser);
      result = XML_ERROR_AMPLIFICATION_LIMIT_BREACH;
      goto endEntityValue;
    }
#endif

    switch (tok) {
    case XML_TOK_PARAM_ENTITY_REF:
#ifdef XML_DTD
      if (parser->m_isParamEntity || enc != parser->m_encoding) {
        const XML_Char *name;
        ENTITY *entity;
        name = poolStoreString(&parser->m_tempPool, enc,
                               entityTextPtr + enc->minBytesPerChar,
                               next - enc->minBytesPerChar);
        if (! name) {
          result = XML_ERROR_NO_MEMORY;
          goto endEntityValue;
        }
        entity = (ENTITY *)lookup(parser, &dtd->paramEntities, name, 0);
        poolDiscard(&parser->m_tempPool);
        if (! entity) {
          /* not a well-formedness error - see XML 1.0: WFC Entity Declared */
          /* cannot report skipped entity here - see comments on
             parser->m_skippedEntityHandler
          if (parser->m_skippedEntityHandler)
            parser->m_skippedEntityHandler(parser->m_handlerArg, name, 0);
          */
          dtd->keepProcessing = dtd->standalone;
          goto endEntityValue;
        }
        if (entity->open) {
          if (enc == parser->m_encoding)
            parser->m_eventPtr = entityTextPtr;
          result = XML_ERROR_RECURSIVE_ENTITY_REF;
          goto endEntityValue;
        }
        if (entity->systemId) {
          if (parser->m_externalEntityRefHandler) {
            dtd->paramEntityRead = XML_FALSE;
            entity->open = XML_TRUE;
            entityTrackingOnOpen(parser, entity, __LINE__);
            if (! parser->m_externalEntityRefHandler(
                    parser->m_externalEntityRefHandlerArg, 0, entity->base,
                    entity->systemId, entity->publicId)) {
              entityTrackingOnClose(parser, entity, __LINE__);
              entity->open = XML_FALSE;
              result = XML_ERROR_EXTERNAL_ENTITY_HANDLING;
              goto endEntityValue;
            }
            entityTrackingOnClose(parser, entity, __LINE__);
            entity->open = XML_FALSE;
            if (! dtd->paramEntityRead)
              dtd->keepProcessing = dtd->standalone;
          } else
            dtd->keepProcessing = dtd->standalone;
        } else {
          entity->open = XML_TRUE;
          entityTrackingOnOpen(parser, entity, __LINE__);
          result = storeEntityValue(
              parser, parser->m_internalEncoding, (const char *)entity->textPtr,
              (const char *)(entity->textPtr + entity->textLen),
              XML_ACCOUNT_ENTITY_EXPANSION);
          entityTrackingOnClose(parser, entity, __LINE__);
          entity->open = XML_FALSE;
          if (result)
            goto endEntityValue;
        }
        break;
      }
#endif /* XML_DTD */
      /* In the internal subset, PE references are not legal
         within markup declarations, e.g entity values in this case. */
      parser->m_eventPtr = entityTextPtr;
      result = XML_ERROR_PARAM_ENTITY_REF;
      goto endEntityValue;
    case XML_TOK_NONE:
      result = XML_ERROR_NONE;
      goto endEntityValue;
    case XML_TOK_ENTITY_REF:
    case XML_TOK_DATA_CHARS:
      if (! poolAppend(pool, enc, entityTextPtr, next)) {
        result = XML_ERROR_NO_MEMORY;
        goto endEntityValue;
      }
      break;
    case XML_TOK_TRAILING_CR:
      next = entityTextPtr + enc->minBytesPerChar;
      /* fall through */
    case XML_TOK_DATA_NEWLINE:
      if (pool->end == pool->ptr && ! poolGrow(pool)) {
        result = XML_ERROR_NO_MEMORY;
        goto endEntityValue;
      }
      *(pool->ptr)++ = 0xA;
      break;
    case XML_TOK_CHAR_REF: {
      XML_Char buf[XML_ENCODE_MAX];
      int i;
      int n = XmlCharRefNumber(enc, entityTextPtr);
      if (n < 0) {
        if (enc == parser->m_encoding)
          parser->m_eventPtr = entityTextPtr;
        result = XML_ERROR_BAD_CHAR_REF;
        goto endEntityValue;
      }
      n = XmlEncode(n, (ICHAR *)buf);
      /* The XmlEncode() functions can never return 0 here.  That
       * error return happens if the code point passed in is either
       * negative or greater than or equal to 0x110000.  The
       * XmlCharRefNumber() functions will all return a number
       * strictly less than 0x110000 or a negative value if an error
       * occurred.  The negative value is intercepted above, so
       * XmlEncode() is never passed a value it might return an
       * error for.
       */
      for (i = 0; i < n; i++) {
        if (pool->end == pool->ptr && ! poolGrow(pool)) {
          result = XML_ERROR_NO_MEMORY;
          goto endEntityValue;
        }
        *(pool->ptr)++ = buf[i];
      }
    } break;
    case XML_TOK_PARTIAL:
      if (enc == parser->m_encoding)
        parser->m_eventPtr = entityTextPtr;
      result = XML_ERROR_INVALID_TOKEN;
      goto endEntityValue;
    case XML_TOK_INVALID:
      if (enc == parser->m_encoding)
        parser->m_eventPtr = next;
      result = XML_ERROR_INVALID_TOKEN;
      goto endEntityValue;
    default:
      /* This default case should be unnecessary -- all the tokens
       * that XmlEntityValueTok() can return have their own explicit
       * cases -- but should be retained for safety.  We do however
       * exclude it from the coverage statistics.
       *
       * LCOV_EXCL_START
       */
      if (enc == parser->m_encoding)
        parser->m_eventPtr = entityTextPtr;
      result = XML_ERROR_UNEXPECTED_STATE;
      goto endEntityValue;
      /* LCOV_EXCL_STOP */
    }
    entityTextPtr = next;
  }
endEntityValue:
#ifdef XML_DTD
  parser->m_prologState.inEntityValue = oldInEntityValue;
#endif /* XML_DTD */
  return result;
}

static void FASTCALL
normalizeLines(XML_Char *s) {
  XML_Char *p;
  for (;; s++) {
    if (*s == XML_T('\0'))
      return;
    if (*s == 0xD)
      break;
  }
  p = s;
  do {
    if (*s == 0xD) {
      *p++ = 0xA;
      if (*++s == 0xA)
        s++;
    } else
      *p++ = *s++;
  } while (*s);
  *p = XML_T('\0');
}

static int
reportProcessingInstruction(XML_Parser parser, const ENCODING *enc,
                            const char *start, const char *end) {
  const XML_Char *target;
  XML_Char *data;
  const char *tem;
  if (! parser->m_processingInstructionHandler) {
    if (parser->m_defaultHandler)
      reportDefault(parser, enc, start, end);
    return 1;
  }
  start += enc->minBytesPerChar * 2;
  tem = start + XmlNameLength(enc, start);
  target = poolStoreString(&parser->m_tempPool, enc, start, tem);
  if (! target)
    return 0;
  poolFinish(&parser->m_tempPool);
  data = poolStoreString(&parser->m_tempPool, enc, XmlSkipS(enc, tem),
                         end - enc->minBytesPerChar * 2);
  if (! data)
    return 0;
  normalizeLines(data);
  parser->m_processingInstructionHandler(parser->m_handlerArg, target, data);
  poolClear(&parser->m_tempPool);
  return 1;
}

static int
reportComment(XML_Parser parser, const ENCODING *enc, const char *start,
              const char *end) {
  XML_Char *data;
  if (! parser->m_commentHandler) {
    if (parser->m_defaultHandler)
      reportDefault(parser, enc, start, end);
    return 1;
  }
  data = poolStoreString(&parser->m_tempPool, enc,
                         start + enc->minBytesPerChar * 4,
                         end - enc->minBytesPerChar * 3);
  if (! data)
    return 0;
  normalizeLines(data);
  parser->m_commentHandler(parser->m_handlerArg, data);
  poolClear(&parser->m_tempPool);
  return 1;
}

static void
reportDefault(XML_Parser parser, const ENCODING *enc, const char *s,
              const char *end) {
  if (MUST_CONVERT(enc, s)) {
    enum XML_Convert_Result convert_res;
    const char **eventPP;
    const char **eventEndPP;
    if (enc == parser->m_encoding) {
      eventPP = &parser->m_eventPtr;
      eventEndPP = &parser->m_eventEndPtr;
    } else {
      /* To get here, two things must be true; the parser must be
       * using a character encoding that is not the same as the
       * encoding passed in, and the encoding passed in must need
       * conversion to the internal format (UTF-8 unless XML_UNICODE
       * is defined).  The only occasions on which the encoding passed
       * in is not the same as the parser's encoding are when it is
       * the internal encoding (e.g. a previously defined parameter
       * entity, already converted to internal format).  This by
       * definition doesn't need conversion, so the whole branch never
       * gets executed.
       *
       * For safety's sake we don't delete these lines and merely
       * exclude them from coverage statistics.
       *
       * LCOV_EXCL_START
       */
      eventPP = &(parser->m_openInternalEntities->internalEventPtr);
      eventEndPP = &(parser->m_openInternalEntities->internalEventEndPtr);
      /* LCOV_EXCL_STOP */
    }
    do {
      ICHAR *dataPtr = (ICHAR *)parser->m_dataBuf;
      convert_res
          = XmlConvert(enc, &s, end, &dataPtr, (ICHAR *)parser->m_dataBufEnd);
      *eventEndPP = s;
      parser->m_defaultHandler(parser->m_handlerArg, parser->m_dataBuf,
                               (int)(dataPtr - (ICHAR *)parser->m_dataBuf));
      *eventPP = s;
    } while ((convert_res != XML_CONVERT_COMPLETED)
             && (convert_res != XML_CONVERT_INPUT_INCOMPLETE));
  } else
    parser->m_defaultHandler(parser->m_handlerArg, (XML_Char *)s,
                             (int)((XML_Char *)end - (XML_Char *)s));
}

static int
defineAttribute(ELEMENT_TYPE *type, ATTRIBUTE_ID *attId, XML_Bool isCdata,
                XML_Bool isId, const XML_Char *value, XML_Parser parser) {
  DEFAULT_ATTRIBUTE *att;
  if (value || isId) {
    /* The handling of default attributes gets messed up if we have
       a default which duplicates a non-default. */
    int i;
    for (i = 0; i < type->nDefaultAtts; i++)
      if (attId == type->defaultAtts[i].id)
        return 1;
    if (isId && ! type->idAtt && ! attId->xmlns)
      type->idAtt = attId;
  }
  if (type->nDefaultAtts == type->allocDefaultAtts) {
    if (type->allocDefaultAtts == 0) {
      type->allocDefaultAtts = 8;
      type->defaultAtts = (DEFAULT_ATTRIBUTE *)MALLOC(
          parser, type->allocDefaultAtts * sizeof(DEFAULT_ATTRIBUTE));
      if (! type->defaultAtts) {
        type->allocDefaultAtts = 0;
        return 0;
      }
    } else {
      DEFAULT_ATTRIBUTE *temp;

      /* Detect and prevent integer overflow */
      if (type->allocDefaultAtts > INT_MAX / 2) {
        return 0;
      }

      int count = type->allocDefaultAtts * 2;

      /* Detect and prevent integer overflow.
       * The preprocessor guard addresses the "always false" warning
       * from -Wtype-limits on platforms where
       * sizeof(unsigned int) < sizeof(size_t), e.g. on x86_64. */
#if UINT_MAX >= SIZE_MAX
      if ((unsigned)count > (size_t)(-1) / sizeof(DEFAULT_ATTRIBUTE)) {
        return 0;
      }
#endif

      temp = (DEFAULT_ATTRIBUTE *)REALLOC(parser, type->defaultAtts,
                                          (count * sizeof(DEFAULT_ATTRIBUTE)));
      if (temp == NULL)
        return 0;
      type->allocDefaultAtts = count;
      type->defaultAtts = temp;
    }
  }
  att = type->defaultAtts + type->nDefaultAtts;
  att->id = attId;
  att->value = value;
  att->isCdata = isCdata;
  if (! isCdata)
    attId->maybeTokenized = XML_TRUE;
  type->nDefaultAtts += 1;
  return 1;
}

static int
setElementTypePrefix(XML_Parser parser, ELEMENT_TYPE *elementType) {
  DTD *const dtd = parser->m_dtd; /* save one level of indirection */
  const XML_Char *name;
  for (name = elementType->name; *name; name++) {
    if (*name == XML_T(ASCII_COLON)) {
      PREFIX *prefix;
      const XML_Char *s;
      for (s = elementType->name; s != name; s++) {
        if (! poolAppendChar(&dtd->pool, *s))
          return 0;
      }
      if (! poolAppendChar(&dtd->pool, XML_T('\0')))
        return 0;
      prefix = (PREFIX *)lookup(parser, &dtd->prefixes, poolStart(&dtd->pool),
                                sizeof(PREFIX));
      if (! prefix)
        return 0;
      if (prefix->name == poolStart(&dtd->pool))
        poolFinish(&dtd->pool);
      else
        poolDiscard(&dtd->pool);
      elementType->prefix = prefix;
      break;
    }
  }
  return 1;
}

static ATTRIBUTE_ID *
getAttributeId(XML_Parser parser, const ENCODING *enc, const char *start,
               const char *end) {
  DTD *const dtd = parser->m_dtd; /* save one level of indirection */
  ATTRIBUTE_ID *id;
  const XML_Char *name;
  if (! poolAppendChar(&dtd->pool, XML_T('\0')))
    return NULL;
  name = poolStoreString(&dtd->pool, enc, start, end);
  if (! name)
    return NULL;
  /* skip quotation mark - its storage will be re-used (like in name[-1]) */
  ++name;
  id = (ATTRIBUTE_ID *)lookup(parser, &dtd->attributeIds, name,
                              sizeof(ATTRIBUTE_ID));
  if (! id)
    return NULL;
  if (id->name != name)
    poolDiscard(&dtd->pool);
  else {
    poolFinish(&dtd->pool);
    if (! parser->m_ns)
      ;
    else if (name[0] == XML_T(ASCII_x) && name[1] == XML_T(ASCII_m)
             && name[2] == XML_T(ASCII_l) && name[3] == XML_T(ASCII_n)
             && name[4] == XML_T(ASCII_s)
             && (name[5] == XML_T('\0') || name[5] == XML_T(ASCII_COLON))) {
      if (name[5] == XML_T('\0'))
        id->prefix = &dtd->defaultPrefix;
      else
        id->prefix = (PREFIX *)lookup(parser, &dtd->prefixes, name + 6,
                                      sizeof(PREFIX));
      id->xmlns = XML_TRUE;
    } else {
      int i;
      for (i = 0; name[i]; i++) {
        /* attributes without prefix are *not* in the default namespace */
        if (name[i] == XML_T(ASCII_COLON)) {
          int j;
          for (j = 0; j < i; j++) {
            if (! poolAppendChar(&dtd->pool, name[j]))
              return NULL;
          }
          if (! poolAppendChar(&dtd->pool, XML_T('\0')))
            return NULL;
          id->prefix = (PREFIX *)lookup(parser, &dtd->prefixes,
                                        poolStart(&dtd->pool), sizeof(PREFIX));
          if (! id->prefix)
            return NULL;
          if (id->prefix->name == poolStart(&dtd->pool))
            poolFinish(&dtd->pool);
          else
            poolDiscard(&dtd->pool);
          break;
        }
      }
    }
  }
  return id;
}

#define CONTEXT_SEP XML_T(ASCII_FF)

static const XML_Char *
getContext(XML_Parser parser) {
  DTD *const dtd = parser->m_dtd; /* save one level of indirection */
  HASH_TABLE_ITER iter;
  XML_Bool needSep = XML_FALSE;

  if (dtd->defaultPrefix.binding) {
    int i;
    int len;
    if (! poolAppendChar(&parser->m_tempPool, XML_T(ASCII_EQUALS)))
      return NULL;
    len = dtd->defaultPrefix.binding->uriLen;
    if (parser->m_namespaceSeparator)
      len--;
    for (i = 0; i < len; i++) {
      if (! poolAppendChar(&parser->m_tempPool,
                           dtd->defaultPrefix.binding->uri[i])) {
        /* Because of memory caching, I don't believe this line can be
         * executed.
         *
         * This is part of a loop copying the default prefix binding
         * URI into the parser's temporary string pool.  Previously,
         * that URI was copied into the same string pool, with a
         * terminating NUL character, as part of setContext().  When
         * the pool was cleared, that leaves a block definitely big
         * enough to hold the URI on the free block list of the pool.
         * The URI copy in getContext() therefore cannot run out of
         * memory.
         *
         * If the pool is used between the setContext() and
         * getContext() calls, the worst it can do is leave a bigger
         * block on the front of the free list.  Given that this is
         * all somewhat inobvious and program logic can be changed, we
         * don't delete the line but we do exclude it from the test
         * coverage statistics.
         */
        return NULL; /* LCOV_EXCL_LINE */
      }
    }
    needSep = XML_TRUE;
  }

  hashTableIterInit(&iter, &(dtd->prefixes));
  for (;;) {
    int i;
    int len;
    const XML_Char *s;
    PREFIX *prefix = (PREFIX *)hashTableIterNext(&iter);
    if (! prefix)
      break;
    if (! prefix->binding) {
      /* This test appears to be (justifiable) paranoia.  There does
       * not seem to be a way of injecting a prefix without a binding
       * that doesn't get errored long before this function is called.
       * The test should remain for safety's sake, so we instead
       * exclude the following line from the coverage statistics.
       */
      continue; /* LCOV_EXCL_LINE */
    }
    if (needSep && ! poolAppendChar(&parser->m_tempPool, CONTEXT_SEP))
      return NULL;
    for (s = prefix->name; *s; s++)
      if (! poolAppendChar(&parser->m_tempPool, *s))
        return NULL;
    if (! poolAppendChar(&parser->m_tempPool, XML_T(ASCII_EQUALS)))
      return NULL;
    len = prefix->binding->uriLen;
    if (parser->m_namespaceSeparator)
      len--;
    for (i = 0; i < len; i++)
      if (! poolAppendChar(&parser->m_tempPool, prefix->binding->uri[i]))
        return NULL;
    needSep = XML_TRUE;
  }

  hashTableIterInit(&iter, &(dtd->generalEntities));
  for (;;) {
    const XML_Char *s;
    ENTITY *e = (ENTITY *)hashTableIterNext(&iter);
    if (! e)
      break;
    if (! e->open)
      continue;
    if (needSep && ! poolAppendChar(&parser->m_tempPool, CONTEXT_SEP))
      return NULL;
    for (s = e->name; *s; s++)
      if (! poolAppendChar(&parser->m_tempPool, *s))
        return 0;
    needSep = XML_TRUE;
  }

  if (! poolAppendChar(&parser->m_tempPool, XML_T('\0')))
    return NULL;
  return parser->m_tempPool.start;
}

static XML_Bool
setContext(XML_Parser parser, const XML_Char *context) {
  DTD *const dtd = parser->m_dtd; /* save one level of indirection */
  const XML_Char *s = context;

  while (*context != XML_T('\0')) {
    if (*s == CONTEXT_SEP || *s == XML_T('\0')) {
      ENTITY *e;
      if (! poolAppendChar(&parser->m_tempPool, XML_T('\0')))
        return XML_FALSE;
      e = (ENTITY *)lookup(parser, &dtd->generalEntities,
                           poolStart(&parser->m_tempPool), 0);
      if (e)
        e->open = XML_TRUE;
      if (*s != XML_T('\0'))
        s++;
      context = s;
      poolDiscard(&parser->m_tempPool);
    } else if (*s == XML_T(ASCII_EQUALS)) {
      PREFIX *prefix;
      if (poolLength(&parser->m_tempPool) == 0)
        prefix = &dtd->defaultPrefix;
      else {
        if (! poolAppendChar(&parser->m_tempPool, XML_T('\0')))
          return XML_FALSE;
        prefix
            = (PREFIX *)lookup(parser, &dtd->prefixes,
                               poolStart(&parser->m_tempPool), sizeof(PREFIX));
        if (! prefix)
          return XML_FALSE;
        if (prefix->name == poolStart(&parser->m_tempPool)) {
          prefix->name = poolCopyString(&dtd->pool, prefix->name);
          if (! prefix->name)
            return XML_FALSE;
        }
        poolDiscard(&parser->m_tempPool);
      }
      for (context = s + 1; *context != CONTEXT_SEP && *context != XML_T('\0');
           context++)
        if (! poolAppendChar(&parser->m_tempPool, *context))
          return XML_FALSE;
      if (! poolAppendChar(&parser->m_tempPool, XML_T('\0')))
        return XML_FALSE;
      if (addBinding(parser, prefix, NULL, poolStart(&parser->m_tempPool),
                     &parser->m_inheritedBindings)
          != XML_ERROR_NONE)
        return XML_FALSE;
      poolDiscard(&parser->m_tempPool);
      if (*context != XML_T('\0'))
        ++context;
      s = context;
    } else {
      if (! poolAppendChar(&parser->m_tempPool, *s))
        return XML_FALSE;
      s++;
    }
  }
  return XML_TRUE;
}

static void FASTCALL
normalizePublicId(XML_Char *publicId) {
  XML_Char *p = publicId;
  XML_Char *s;
  for (s = publicId; *s; s++) {
    switch (*s) {
    case 0x20:
    case 0xD:
    case 0xA:
      if (p != publicId && p[-1] != 0x20)
        *p++ = 0x20;
      break;
    default:
      *p++ = *s;
    }
  }
  if (p != publicId && p[-1] == 0x20)
    --p;
  *p = XML_T('\0');
}

static DTD *
dtdCreate(const XML_Memory_Handling_Suite *ms) {
  DTD *p = (DTD *)ms->malloc_fcn(sizeof(DTD));
  if (p == NULL)
    return p;
  poolInit(&(p->pool), ms);
  poolInit(&(p->entityValuePool), ms);
  hashTableInit(&(p->generalEntities), ms);
  hashTableInit(&(p->elementTypes), ms);
  hashTableInit(&(p->attributeIds), ms);
  hashTableInit(&(p->prefixes), ms);
#ifdef XML_DTD
  p->paramEntityRead = XML_FALSE;
  hashTableInit(&(p->paramEntities), ms);
#endif /* XML_DTD */
  p->defaultPrefix.name = NULL;
  p->defaultPrefix.binding = NULL;

  p->in_eldecl = XML_FALSE;
  p->scaffIndex = NULL;
  p->scaffold = NULL;
  p->scaffLevel = 0;
  p->scaffSize = 0;
  p->scaffCount = 0;
  p->contentStringLen = 0;

  p->keepProcessing = XML_TRUE;
  p->hasParamEntityRefs = XML_FALSE;
  p->standalone = XML_FALSE;
  return p;
}

static void
dtdReset(DTD *p, const XML_Memory_Handling_Suite *ms) {
  HASH_TABLE_ITER iter;
  hashTableIterInit(&iter, &(p->elementTypes));
  for (;;) {
    ELEMENT_TYPE *e = (ELEMENT_TYPE *)hashTableIterNext(&iter);
    if (! e)
      break;
    if (e->allocDefaultAtts != 0)
      ms->free_fcn(e->defaultAtts);
  }
  hashTableClear(&(p->generalEntities));
#ifdef XML_DTD
  p->paramEntityRead = XML_FALSE;
  hashTableClear(&(p->paramEntities));
#endif /* XML_DTD */
  hashTableClear(&(p->elementTypes));
  hashTableClear(&(p->attributeIds));
  hashTableClear(&(p->prefixes));
  poolClear(&(p->pool));
  poolClear(&(p->entityValuePool));
  p->defaultPrefix.name = NULL;
  p->defaultPrefix.binding = NULL;

  p->in_eldecl = XML_FALSE;

  ms->free_fcn(p->scaffIndex);
  p->scaffIndex = NULL;
  ms->free_fcn(p->scaffold);
  p->scaffold = NULL;

  p->scaffLevel = 0;
  p->scaffSize = 0;
  p->scaffCount = 0;
  p->contentStringLen = 0;

  p->keepProcessing = XML_TRUE;
  p->hasParamEntityRefs = XML_FALSE;
  p->standalone = XML_FALSE;
}

static void
dtdDestroy(DTD *p, XML_Bool isDocEntity, const XML_Memory_Handling_Suite *ms) {
  HASH_TABLE_ITER iter;
  hashTableIterInit(&iter, &(p->elementTypes));
  for (;;) {
    ELEMENT_TYPE *e = (ELEMENT_TYPE *)hashTableIterNext(&iter);
    if (! e)
      break;
    if (e->allocDefaultAtts != 0)
      ms->free_fcn(e->defaultAtts);
  }
  hashTableDestroy(&(p->generalEntities));
#ifdef XML_DTD
  hashTableDestroy(&(p->paramEntities));
#endif /* XML_DTD */
  hashTableDestroy(&(p->elementTypes));
  hashTableDestroy(&(p->attributeIds));
  hashTableDestroy(&(p->prefixes));
  poolDestroy(&(p->pool));
  poolDestroy(&(p->entityValuePool));
  if (isDocEntity) {
    ms->free_fcn(p->scaffIndex);
    ms->free_fcn(p->scaffold);
  }
  ms->free_fcn(p);
}

/* Do a deep copy of the DTD. Return 0 for out of memory, non-zero otherwise.
   The new DTD has already been initialized.
*/
static int
dtdCopy(XML_Parser oldParser, DTD *newDtd, const DTD *oldDtd,
        const XML_Memory_Handling_Suite *ms) {
  HASH_TABLE_ITER iter;

  /* Copy the prefix table. */

  hashTableIterInit(&iter, &(oldDtd->prefixes));
  for (;;) {
    const XML_Char *name;
    const PREFIX *oldP = (PREFIX *)hashTableIterNext(&iter);
    if (! oldP)
      break;
    name = poolCopyString(&(newDtd->pool), oldP->name);
    if (! name)
      return 0;
    if (! lookup(oldParser, &(newDtd->prefixes), name, sizeof(PREFIX)))
      return 0;
  }

  hashTableIterInit(&iter, &(oldDtd->attributeIds));

  /* Copy the attribute id table. */

  for (;;) {
    ATTRIBUTE_ID *newA;
    const XML_Char *name;
    const ATTRIBUTE_ID *oldA = (ATTRIBUTE_ID *)hashTableIterNext(&iter);

    if (! oldA)
      break;
    /* Remember to allocate the scratch byte before the name. */
    if (! poolAppendChar(&(newDtd->pool), XML_T('\0')))
      return 0;
    name = poolCopyString(&(newDtd->pool), oldA->name);
    if (! name)
      return 0;
    ++name;
    newA = (ATTRIBUTE_ID *)lookup(oldParser, &(newDtd->attributeIds), name,
                                  sizeof(ATTRIBUTE_ID));
    if (! newA)
      return 0;
    newA->maybeTokenized = oldA->maybeTokenized;
    if (oldA->prefix) {
      newA->xmlns = oldA->xmlns;
      if (oldA->prefix == &oldDtd->defaultPrefix)
        newA->prefix = &newDtd->defaultPrefix;
      else
        newA->prefix = (PREFIX *)lookup(oldParser, &(newDtd->prefixes),
                                        oldA->prefix->name, 0);
    }
  }

  /* Copy the element type table. */

  hashTableIterInit(&iter, &(oldDtd->elementTypes));

  for (;;) {
    int i;
    ELEMENT_TYPE *newE;
    const XML_Char *name;
    const ELEMENT_TYPE *oldE = (ELEMENT_TYPE *)hashTableIterNext(&iter);
    if (! oldE)
      break;
    name = poolCopyString(&(newDtd->pool), oldE->name);
    if (! name)
      return 0;
    newE = (ELEMENT_TYPE *)lookup(oldParser, &(newDtd->elementTypes), name,
                                  sizeof(ELEMENT_TYPE));
    if (! newE)
      return 0;
    if (oldE->nDefaultAtts) {
      newE->defaultAtts = (DEFAULT_ATTRIBUTE *)
        ms->malloc_fcn(oldE->nDefaultAtts * sizeof(DEFAULT_ATTRIBUTE));
      if (! newE->defaultAtts) {
        return 0;
      }
    }
    if (oldE->idAtt)
      newE->idAtt = (ATTRIBUTE_ID *)lookup(oldParser, &(newDtd->attributeIds),
                                           oldE->idAtt->name, 0);
    newE->allocDefaultAtts = newE->nDefaultAtts = oldE->nDefaultAtts;
    if (oldE->prefix)
      newE->prefix = (PREFIX *)lookup(oldParser, &(newDtd->prefixes),
                                      oldE->prefix->name, 0);
    for (i = 0; i < newE->nDefaultAtts; i++) {
      newE->defaultAtts[i].id = (ATTRIBUTE_ID *)lookup(
          oldParser, &(newDtd->attributeIds), oldE->defaultAtts[i].id->name, 0);
      newE->defaultAtts[i].isCdata = oldE->defaultAtts[i].isCdata;
      if (oldE->defaultAtts[i].value) {
        newE->defaultAtts[i].value
            = poolCopyString(&(newDtd->pool), oldE->defaultAtts[i].value);
        if (! newE->defaultAtts[i].value)
          return 0;
      } else
        newE->defaultAtts[i].value = NULL;
    }
  }

  /* Copy the entity tables. */
  if (! copyEntityTable(oldParser, &(newDtd->generalEntities), &(newDtd->pool),
                        &(oldDtd->generalEntities)))
    return 0;

#ifdef XML_DTD
  if (! copyEntityTable(oldParser, &(newDtd->paramEntities), &(newDtd->pool),
                        &(oldDtd->paramEntities)))
    return 0;
  newDtd->paramEntityRead = oldDtd->paramEntityRead;
#endif /* XML_DTD */

  newDtd->keepProcessing = oldDtd->keepProcessing;
  newDtd->hasParamEntityRefs = oldDtd->hasParamEntityRefs;
  newDtd->standalone = oldDtd->standalone;

  /* Don't want deep copying for scaffolding */
  newDtd->in_eldecl = oldDtd->in_eldecl;
  newDtd->scaffold = oldDtd->scaffold;
  newDtd->contentStringLen = oldDtd->contentStringLen;
  newDtd->scaffSize = oldDtd->scaffSize;
  newDtd->scaffLevel = oldDtd->scaffLevel;
  newDtd->scaffIndex = oldDtd->scaffIndex;

  return 1;
} /* End dtdCopy */

static int
copyEntityTable(XML_Parser oldParser, HASH_TABLE *newTable,
                STRING_POOL *newPool, const HASH_TABLE *oldTable) {
  HASH_TABLE_ITER iter;
  const XML_Char *cachedOldBase = NULL;
  const XML_Char *cachedNewBase = NULL;

  hashTableIterInit(&iter, oldTable);

  for (;;) {
    ENTITY *newE;
    const XML_Char *name;
    const ENTITY *oldE = (ENTITY *)hashTableIterNext(&iter);
    if (! oldE)
      break;
    name = poolCopyString(newPool, oldE->name);
    if (! name)
      return 0;
    newE = (ENTITY *)lookup(oldParser, newTable, name, sizeof(ENTITY));
    if (! newE)
      return 0;
    if (oldE->systemId) {
      const XML_Char *tem = poolCopyString(newPool, oldE->systemId);
      if (! tem)
        return 0;
      newE->systemId = tem;
      if (oldE->base) {
        if (oldE->base == cachedOldBase)
          newE->base = cachedNewBase;
        else {
          cachedOldBase = oldE->base;
          tem = poolCopyString(newPool, cachedOldBase);
          if (! tem)
            return 0;
          cachedNewBase = newE->base = tem;
        }
      }
      if (oldE->publicId) {
        tem = poolCopyString(newPool, oldE->publicId);
        if (! tem)
          return 0;
        newE->publicId = tem;
      }
    } else {
      const XML_Char *tem
          = poolCopyStringN(newPool, oldE->textPtr, oldE->textLen);
      if (! tem)
        return 0;
      newE->textPtr = tem;
      newE->textLen = oldE->textLen;
    }
    if (oldE->notation) {
      const XML_Char *tem = poolCopyString(newPool, oldE->notation);
      if (! tem)
        return 0;
      newE->notation = tem;
    }
    newE->is_param = oldE->is_param;
    newE->is_internal = oldE->is_internal;
  }
  return 1;
}

#define INIT_POWER 6

static XML_Bool FASTCALL
keyeq(KEY s1, KEY s2) {
  for (; *s1 == *s2; s1++, s2++)
    if (*s1 == 0)
      return XML_TRUE;
  return XML_FALSE;
}

static size_t
keylen(KEY s) {
  size_t len = 0;
  for (; *s; s++, len++)
    ;
  return len;
}

static void
copy_salt_to_sipkey(XML_Parser parser, struct sipkey *key) {
  key->k[0] = 0;
  key->k[1] = get_hash_secret_salt(parser);
}

static unsigned long FASTCALL
hash(XML_Parser parser, KEY s) {
  struct siphash state;
  struct sipkey key;
  (void)sip24_valid;
  copy_salt_to_sipkey(parser, &key);
  sip24_init(&state, &key);
  sip24_update(&state, s, keylen(s) * sizeof(XML_Char));
  return (unsigned long)sip24_final(&state);
}

static NAMED *
lookup(XML_Parser parser, HASH_TABLE *table, KEY name, size_t createSize) {
  size_t i;
  if (table->size == 0) {
    size_t tsize;
    if (! createSize)
      return NULL;
    table->power = INIT_POWER;
    /* table->size is a power of 2 */
    table->size = (size_t)1 << INIT_POWER;
    tsize = table->size * sizeof(NAMED *);
    table->v = (NAMED **)table->mem->malloc_fcn(tsize);
    if (! table->v) {
      table->size = 0;
      return NULL;
    }
    memset(table->v, 0, tsize);
    i = hash(parser, name) & ((unsigned long)table->size - 1);
  } else {
    unsigned long h = hash(parser, name);
    unsigned long mask = (unsigned long)table->size - 1;
    unsigned char step = 0;
    i = h & mask;
    while (table->v[i]) {
      if (keyeq(name, table->v[i]->name))
        return table->v[i];
      if (! step)
        step = PROBE_STEP(h, mask, table->power);
      i < step ? (i += table->size - step) : (i -= step);
    }
    if (! createSize)
      return NULL;

    /* check for overflow (table is half full) */
    if (table->used >> (table->power - 1)) {
      unsigned char newPower = table->power + 1;

      /* Detect and prevent invalid shift */
      if (newPower >= sizeof(unsigned long) * 8 /* bits per byte */) {
        return NULL;
      }

      size_t newSize = (size_t)1 << newPower;
      unsigned long newMask = (unsigned long)newSize - 1;

      /* Detect and prevent integer overflow */
      if (newSize > (size_t)(-1) / sizeof(NAMED *)) {
        return NULL;
      }

      size_t tsize = newSize * sizeof(NAMED *);
      NAMED **newV = (NAMED **)table->mem->malloc_fcn(tsize);
      if (! newV)
        return NULL;
      memset(newV, 0, tsize);
      for (i = 0; i < table->size; i++)
        if (table->v[i]) {
          unsigned long newHash = hash(parser, table->v[i]->name);
          size_t j = newHash & newMask;
          step = 0;
          while (newV[j]) {
            if (! step)
              step = PROBE_STEP(newHash, newMask, newPower);
            j < step ? (j += newSize - step) : (j -= step);
          }
          newV[j] = table->v[i];
        }
      table->mem->free_fcn(table->v);
      table->v = newV;
      table->power = newPower;
      table->size = newSize;
      i = h & newMask;
      step = 0;
      while (table->v[i]) {
        if (! step)
          step = PROBE_STEP(h, newMask, newPower);
        i < step ? (i += newSize - step) : (i -= step);
      }
    }
  }
  table->v[i] = (NAMED *)table->mem->malloc_fcn(createSize);
  if (! table->v[i])
    return NULL;
  memset(table->v[i], 0, createSize);
  table->v[i]->name = name;
  (table->used)++;
  return table->v[i];
}

static void FASTCALL
hashTableClear(HASH_TABLE *table) {
  size_t i;
  for (i = 0; i < table->size; i++) {
    table->mem->free_fcn(table->v[i]);
    table->v[i] = NULL;
  }
  table->used = 0;
}

static void FASTCALL
hashTableDestroy(HASH_TABLE *table) {
  size_t i;
  for (i = 0; i < table->size; i++)
    table->mem->free_fcn(table->v[i]);
  table->mem->free_fcn(table->v);
}

static void FASTCALL
hashTableInit(HASH_TABLE *p, const XML_Memory_Handling_Suite *ms) {
  p->power = 0;
  p->size = 0;
  p->used = 0;
  p->v = NULL;
  p->mem = ms;
}

static void FASTCALL
hashTableIterInit(HASH_TABLE_ITER *iter, const HASH_TABLE *table) {
  iter->p = table->v;
  iter->end = iter->p ? iter->p + table->size : NULL;
}

static NAMED *FASTCALL
hashTableIterNext(HASH_TABLE_ITER *iter) {
  while (iter->p != iter->end) {
    NAMED *tem = *(iter->p)++;
    if (tem)
      return tem;
  }
  return NULL;
}

static void FASTCALL
poolInit(STRING_POOL *pool, const XML_Memory_Handling_Suite *ms) {
  pool->blocks = NULL;
  pool->freeBlocks = NULL;
  pool->start = NULL;
  pool->ptr = NULL;
  pool->end = NULL;
  pool->mem = ms;
}

static void FASTCALL
poolClear(STRING_POOL *pool) {
  if (! pool->freeBlocks)
    pool->freeBlocks = pool->blocks;
  else {
    BLOCK *p = pool->blocks;
    while (p) {
      BLOCK *tem = p->next;
      p->next = pool->freeBlocks;
      pool->freeBlocks = p;
      p = tem;
    }
  }
  pool->blocks = NULL;
  pool->start = NULL;
  pool->ptr = NULL;
  pool->end = NULL;
}

static void FASTCALL
poolDestroy(STRING_POOL *pool) {
  BLOCK *p = pool->blocks;
  while (p) {
    BLOCK *tem = p->next;
    pool->mem->free_fcn(p);
    p = tem;
  }
  p = pool->freeBlocks;
  while (p) {
    BLOCK *tem = p->next;
    pool->mem->free_fcn(p);
    p = tem;
  }
}

static XML_Char *
poolAppend(STRING_POOL *pool, const ENCODING *enc, const char *ptr,
           const char *end) {
  if (! pool->ptr && ! poolGrow(pool))
    return NULL;
  for (;;) {
    const enum XML_Convert_Result convert_res = XmlConvert(
        enc, &ptr, end, (ICHAR **)&(pool->ptr), (ICHAR *)pool->end);
    if ((convert_res == XML_CONVERT_COMPLETED)
        || (convert_res == XML_CONVERT_INPUT_INCOMPLETE))
      break;
    if (! poolGrow(pool))
      return NULL;
  }
  return pool->start;
}

static const XML_Char *FASTCALL
poolCopyString(STRING_POOL *pool, const XML_Char *s) {
  do {
    if (! poolAppendChar(pool, *s))
      return NULL;
  } while (*s++);
  s = pool->start;
  poolFinish(pool);
  return s;
}

static const XML_Char *
poolCopyStringN(STRING_POOL *pool, const XML_Char *s, int n) {
  if (! pool->ptr && ! poolGrow(pool)) {
    /* The following line is unreachable given the current usage of
     * poolCopyStringN().  Currently it is called from exactly one
     * place to copy the text of a simple general entity.  By that
     * point, the name of the entity is already stored in the pool, so
     * pool->ptr cannot be NULL.
     *
     * If poolCopyStringN() is used elsewhere as it well might be,
     * this line may well become executable again.  Regardless, this
     * sort of check shouldn't be removed lightly, so we just exclude
     * it from the coverage statistics.
     */
    return NULL; /* LCOV_EXCL_LINE */
  }
  for (; n > 0; --n, s++) {
    if (! poolAppendChar(pool, *s))
      return NULL;
  }
  s = pool->start;
  poolFinish(pool);
  return s;
}

static const XML_Char *FASTCALL
poolAppendString(STRING_POOL *pool, const XML_Char *s) {
  while (*s) {
    if (! poolAppendChar(pool, *s))
      return NULL;
    s++;
  }
  return pool->start;
}

static XML_Char *
poolStoreString(STRING_POOL *pool, const ENCODING *enc, const char *ptr,
                const char *end) {
  if (! poolAppend(pool, enc, ptr, end))
    return NULL;
  if (pool->ptr == pool->end && ! poolGrow(pool))
    return NULL;
  *(pool->ptr)++ = 0;
  return pool->start;
}

static size_t
poolBytesToAllocateFor(int blockSize) {
  /* Unprotected math would be:
  ** return offsetof(BLOCK, s) + blockSize * sizeof(XML_Char);
  **
  ** Detect overflow, avoiding _signed_ overflow undefined behavior
  ** For a + b * c we check b * c in isolation first, so that addition of a
  ** on top has no chance of making us accept a small non-negative number
  */
  const size_t stretch = sizeof(XML_Char); /* can be 4 bytes */

  if (blockSize <= 0)
    return 0;

  if (blockSize > (int)(INT_MAX / stretch))
    return 0;

  {
    const int stretchedBlockSize = blockSize * (int)stretch;
    const int bytesToAllocate
        = (int)(offsetof(BLOCK, s) + (unsigned)stretchedBlockSize);
    if (bytesToAllocate < 0)
      return 0;

    return (size_t)bytesToAllocate;
  }
}

static XML_Bool FASTCALL
poolGrow(STRING_POOL *pool) {
  if (pool->freeBlocks) {
    if (pool->start == 0) {
      pool->blocks = pool->freeBlocks;
      pool->freeBlocks = pool->freeBlocks->next;
      pool->blocks->next = NULL;
      pool->start = pool->blocks->s;
      pool->end = pool->start + pool->blocks->size;
      pool->ptr = pool->start;
      return XML_TRUE;
    }
    if (pool->end - pool->start < pool->freeBlocks->size) {
      BLOCK *tem = pool->freeBlocks->next;
      pool->freeBlocks->next = pool->blocks;
      pool->blocks = pool->freeBlocks;
      pool->freeBlocks = tem;
      memcpy(pool->blocks->s, pool->start,
             (pool->end - pool->start) * sizeof(XML_Char));
      pool->ptr = pool->blocks->s + (pool->ptr - pool->start);
      pool->start = pool->blocks->s;
      pool->end = pool->start + pool->blocks->size;
      return XML_TRUE;
    }
  }
  if (pool->blocks && pool->start == pool->blocks->s) {
    BLOCK *temp;
    int blockSize = (int)((unsigned)(pool->end - pool->start) * 2U);
    size_t bytesToAllocate;

    /* NOTE: Needs to be calculated prior to calling `realloc`
             to avoid dangling pointers: */
    const ptrdiff_t offsetInsideBlock = pool->ptr - pool->start;

    if (blockSize < 0) {
      /* This condition traps a situation where either more than
       * INT_MAX/2 bytes have already been allocated.  This isn't
       * readily testable, since it is unlikely that an average
       * machine will have that much memory, so we exclude it from the
       * coverage statistics.
       */
      return XML_FALSE; /* LCOV_EXCL_LINE */
    }

    bytesToAllocate = poolBytesToAllocateFor(blockSize);
    if (bytesToAllocate == 0)
      return XML_FALSE;

    temp = (BLOCK *)pool->mem->realloc_fcn(pool->blocks,
                                           (unsigned)bytesToAllocate);
    if (temp == NULL)
      return XML_FALSE;
    pool->blocks = temp;
    pool->blocks->size = blockSize;
    pool->ptr = pool->blocks->s + offsetInsideBlock;
    pool->start = pool->blocks->s;
    pool->end = pool->start + blockSize;
  } else {
    BLOCK *tem;
    int blockSize = (int)(pool->end - pool->start);
    size_t bytesToAllocate;

    if (blockSize < 0) {
      /* This condition traps a situation where either more than
       * INT_MAX bytes have already been allocated (which is prevented
       * by various pieces of program logic, not least this one, never
       * mind the unlikelihood of actually having that much memory) or
       * the pool control fields have been corrupted (which could
       * conceivably happen in an extremely buggy user handler
       * function).  Either way it isn't readily testable, so we
       * exclude it from the coverage statistics.
       */
      return XML_FALSE; /* LCOV_EXCL_LINE */
    }

    if (blockSize < INIT_BLOCK_SIZE)
      blockSize = INIT_BLOCK_SIZE;
    else {
      /* Detect overflow, avoiding _signed_ overflow undefined behavior */
      if ((int)((unsigned)blockSize * 2U) < 0) {
        return XML_FALSE;
      }
      blockSize *= 2;
    }

    bytesToAllocate = poolBytesToAllocateFor(blockSize);
    if (bytesToAllocate == 0)
      return XML_FALSE;

    tem = (BLOCK *)pool->mem->malloc_fcn(bytesToAllocate);
    if (! tem)
      return XML_FALSE;
    tem->size = blockSize;
    tem->next = pool->blocks;
    pool->blocks = tem;
    if (pool->ptr != pool->start)
      memcpy(tem->s, pool->start, (pool->ptr - pool->start) * sizeof(XML_Char));
    pool->ptr = tem->s + (pool->ptr - pool->start);
    pool->start = tem->s;
    pool->end = tem->s + blockSize;
  }
  return XML_TRUE;
}

static int FASTCALL
nextScaffoldPart(XML_Parser parser) {
  DTD *const dtd = parser->m_dtd; /* save one level of indirection */
  CONTENT_SCAFFOLD *me;
  int next;

  if (! dtd->scaffIndex) {
    dtd->scaffIndex = (int *)MALLOC(parser, parser->m_groupSize * sizeof(int));
    if (! dtd->scaffIndex)
      return -1;
    dtd->scaffIndex[0] = 0;
  }

  if (dtd->scaffCount >= dtd->scaffSize) {
    CONTENT_SCAFFOLD *temp;
    if (dtd->scaffold) {
      /* Detect and prevent integer overflow */
      if (dtd->scaffSize > UINT_MAX / 2u) {
        return -1;
      }
      /* Detect and prevent integer overflow.
       * The preprocessor guard addresses the "always false" warning
       * from -Wtype-limits on platforms where
       * sizeof(unsigned int) < sizeof(size_t), e.g. on x86_64. */
#if UINT_MAX >= SIZE_MAX
      if (dtd->scaffSize > (size_t)(-1) / 2u / sizeof(CONTENT_SCAFFOLD)) {
        return -1;
      }
#endif

      temp = (CONTENT_SCAFFOLD *)REALLOC(
          parser, dtd->scaffold, dtd->scaffSize * 2 * sizeof(CONTENT_SCAFFOLD));
      if (temp == NULL)
        return -1;
      dtd->scaffSize *= 2;
    } else {
      temp = (CONTENT_SCAFFOLD *)MALLOC(parser, INIT_SCAFFOLD_ELEMENTS
                                                    * sizeof(CONTENT_SCAFFOLD));
      if (temp == NULL)
        return -1;
      dtd->scaffSize = INIT_SCAFFOLD_ELEMENTS;
    }
    dtd->scaffold = temp;
  }
  next = dtd->scaffCount++;
  me = &dtd->scaffold[next];
  if (dtd->scaffLevel) {
    CONTENT_SCAFFOLD *parent
        = &dtd->scaffold[dtd->scaffIndex[dtd->scaffLevel - 1]];
    if (parent->lastchild) {
      dtd->scaffold[parent->lastchild].nextsib = next;
    }
    if (! parent->childcnt)
      parent->firstchild = next;
    parent->lastchild = next;
    parent->childcnt++;
  }
  me->firstchild = me->lastchild = me->childcnt = me->nextsib = 0;
  return next;
}

static XML_Content *
build_model(XML_Parser parser) {
  /* Function build_model transforms the existing parser->m_dtd->scaffold
   * array of CONTENT_SCAFFOLD tree nodes into a new array of
   * XML_Content tree nodes followed by a gapless list of zero-terminated
   * strings. */
  DTD *const dtd = parser->m_dtd; /* save one level of indirection */
  XML_Content *ret;
  XML_Char *str; /* the current string writing location */

  /* Detect and prevent integer overflow.
   * The preprocessor guard addresses the "always false" warning
   * from -Wtype-limits on platforms where
   * sizeof(unsigned int) < sizeof(size_t), e.g. on x86_64. */
#if UINT_MAX >= SIZE_MAX
  if (dtd->scaffCount > (size_t)(-1) / sizeof(XML_Content)) {
    return NULL;
  }
  if (dtd->contentStringLen > (size_t)(-1) / sizeof(XML_Char)) {
    return NULL;
  }
#endif
  if (dtd->scaffCount * sizeof(XML_Content)
      > (size_t)(-1) - dtd->contentStringLen * sizeof(XML_Char)) {
    return NULL;
  }

  const size_t allocsize = (dtd->scaffCount * sizeof(XML_Content)
                            + (dtd->contentStringLen * sizeof(XML_Char)));

  ret = (XML_Content *)MALLOC(parser, allocsize);
  if (! ret)
    return NULL;

  /* What follows is an iterative implementation (of what was previously done
   * recursively in a dedicated function called "build_node".  The old recursive
   * build_node could be forced into stack exhaustion from input as small as a
   * few megabyte, and so that was a security issue.  Hence, a function call
   * stack is avoided now by resolving recursion.)
   *
   * The iterative approach works as follows:
   *
   * - We have two writing pointers, both walking up the result array; one does
   *   the work, the other creates "jobs" for its colleague to do, and leads
   *   the way:
   *
   *   - The faster one, pointer jobDest, always leads and writes "what job
   *     to do" by the other, once they reach that place in the
   *     array: leader "jobDest" stores the source node array index (relative
   *     to array dtd->scaffold) in field "numchildren".
   *
   *   - The slower one, pointer dest, looks at the value stored in the
   *     "numchildren" field (which actually holds a source node array index
   *     at that time) and puts the real data from dtd->scaffold in.
   *
   * - Before the loop starts, jobDest writes source array index 0
   *   (where the root node is located) so that dest will have something to do
   *   when it starts operation.
   *
   * - Whenever nodes with children are encountered, jobDest appends
   *   them as new jobs, in order.  As a result, tree node siblings are
   *   adjacent in the resulting array, for example:
   *
   *     [0] root, has two children
   *       [1] first child of 0, has three children
   *         [3] first child of 1, does not have children
   *         [4] second child of 1, does not have children
   *         [5] third child of 1, does not have children
   *       [2] second child of 0, does not have children
   *
   *   Or (the same data) presented in flat array view:
   *
   *     [0] root, has two children
   *
   *     [1] first child of 0, has three children
   *     [2] second child of 0, does not have children
   *
   *     [3] first child of 1, does not have children
   *     [4] second child of 1, does not have children
   *     [5] third child of 1, does not have children
   *
   * - The algorithm repeats until all target array indices have been processed.
   */
  XML_Content *dest = ret; /* tree node writing location, moves upwards */
  XML_Content *const destLimit = &ret[dtd->scaffCount];
  XML_Content *jobDest = ret; /* next free writing location in target array */
  str = (XML_Char *)&ret[dtd->scaffCount];

  /* Add the starting job, the root node (index 0) of the source tree  */
  (jobDest++)->numchildren = 0;

  for (; dest < destLimit; dest++) {
    /* Retrieve source tree array index from job storage */
    const int src_node = (int)dest->numchildren;

    /* Convert item */
    dest->type = dtd->scaffold[src_node].type;
    dest->quant = dtd->scaffold[src_node].quant;
    if (dest->type == XML_CTYPE_NAME) {
      const XML_Char *src;
      dest->name = str;
      src = dtd->scaffold[src_node].name;
      for (;;) {
        *str++ = *src;
        if (! *src)
          break;
        src++;
      }
      dest->numchildren = 0;
      dest->children = NULL;
    } else {
      unsigned int i;
      int cn;
      dest->name = NULL;
      dest->numchildren = dtd->scaffold[src_node].childcnt;
      dest->children = jobDest;

      /* Append scaffold indices of children to array */
      for (i = 0, cn = dtd->scaffold[src_node].firstchild;
           i < dest->numchildren; i++, cn = dtd->scaffold[cn].nextsib)
        (jobDest++)->numchildren = (unsigned int)cn;
    }
  }

  return ret;
}

static ELEMENT_TYPE *
getElementType(XML_Parser parser, const ENCODING *enc, const char *ptr,
               const char *end) {
  DTD *const dtd = parser->m_dtd; /* save one level of indirection */
  const XML_Char *name = poolStoreString(&dtd->pool, enc, ptr, end);
  ELEMENT_TYPE *ret;

  if (! name)
    return NULL;
  ret = (ELEMENT_TYPE *)lookup(parser, &dtd->elementTypes, name,
                               sizeof(ELEMENT_TYPE));
  if (! ret)
    return NULL;
  if (ret->name != name)
    poolDiscard(&dtd->pool);
  else {
    poolFinish(&dtd->pool);
    if (! setElementTypePrefix(parser, ret))
      return NULL;
  }
  return ret;
}

static XML_Char *
copyString(const XML_Char *s, const XML_Memory_Handling_Suite *memsuite) {
  size_t charsRequired = 0;
  XML_Char *result;

  /* First determine how long the string is */
  while (s[charsRequired] != 0) {
    charsRequired++;
  }
  /* Include the terminator */
  charsRequired++;

  /* Now allocate space for the copy */
  result = (XML_Char*) memsuite->malloc_fcn(charsRequired * sizeof(XML_Char));
  if (result == NULL)
    return NULL;
  /* Copy the original into place */
  memcpy(result, s, charsRequired * sizeof(XML_Char));
  return result;
}

#ifdef XML_DTD

static float
accountingGetCurrentAmplification(XML_Parser rootParser) {
  const XmlBigCount countBytesOutput
      = rootParser->m_accounting.countBytesDirect
        + rootParser->m_accounting.countBytesIndirect;
  const float amplificationFactor
      = rootParser->m_accounting.countBytesDirect
            ? (countBytesOutput
               / (float)(rootParser->m_accounting.countBytesDirect))
            : 1.0f;
  assert(! rootParser->m_parentParser);
  return amplificationFactor;
}

static void
accountingReportStats(XML_Parser originParser, const char *epilog) {
  const XML_Parser rootParser = getRootParserOf(originParser, NULL);
  assert(! rootParser->m_parentParser);

  if (rootParser->m_accounting.debugLevel < 1) {
    return;
  }

  const float amplificationFactor
      = accountingGetCurrentAmplification(rootParser);
  fprintf(stderr,
          "expat: Accounting(%p): Direct " EXPAT_FMT_ULL(
              "10") ", indirect " EXPAT_FMT_ULL("10") ", amplification %8.2f%s",
          (void *)rootParser, rootParser->m_accounting.countBytesDirect,
          rootParser->m_accounting.countBytesIndirect,
          (double)amplificationFactor, epilog);
}

static void
accountingOnAbort(XML_Parser originParser) {
  accountingReportStats(originParser, " ABORTING\n");
}

static void
accountingReportDiff(XML_Parser rootParser,
                     unsigned int levelsAwayFromRootParser, const char *before,
                     const char *after, ptrdiff_t bytesMore, int source_line,
                     enum XML_Account account) {
  assert(! rootParser->m_parentParser);

  fprintf(stderr,
          " (+" EXPAT_FMT_PTRDIFF_T("6") " bytes %s|%d, xmlparse.c:%d) %*s\"",
          bytesMore, (account == XML_ACCOUNT_DIRECT) ? "DIR" : "EXP",
          levelsAwayFromRootParser, source_line, 10, "");

  const char ellipis[] = "[..]";
  const size_t ellipsisLength = sizeof(ellipis) /* because compile-time */ - 1;
  const unsigned int contextLength = 10;

  /* Note: Performance is of no concern here */
  const char *walker = before;
  if ((rootParser->m_accounting.debugLevel >= 3)
      || (after - before)
             <= (ptrdiff_t)(contextLength + ellipsisLength + contextLength)) {
    for (; walker < after; walker++) {
      fprintf(stderr, "%s", unsignedCharToPrintable(walker[0]));
    }
  } else {
    for (; walker < before + contextLength; walker++) {
      fprintf(stderr, "%s", unsignedCharToPrintable(walker[0]));
    }
    fprintf(stderr, ellipis);
    walker = after - contextLength;
    for (; walker < after; walker++) {
      fprintf(stderr, "%s", unsignedCharToPrintable(walker[0]));
    }
  }
  fprintf(stderr, "\"\n");
}

static XML_Bool
accountingDiffTolerated(XML_Parser originParser, int tok, const char *before,
                        const char *after, int source_line,
                        enum XML_Account account) {
  /* Note: We need to check the token type *first* to be sure that
   *       we can even access variable <after>, safely.
   *       E.g. for XML_TOK_NONE <after> may hold an invalid pointer. */
  switch (tok) {
  case XML_TOK_INVALID:
  case XML_TOK_PARTIAL:
  case XML_TOK_PARTIAL_CHAR:
  case XML_TOK_NONE:
    return XML_TRUE;
  }

  if (account == XML_ACCOUNT_NONE)
    return XML_TRUE; /* because these bytes have been accounted for, already */

  unsigned int levelsAwayFromRootParser;
  const XML_Parser rootParser
      = getRootParserOf(originParser, &levelsAwayFromRootParser);
  assert(! rootParser->m_parentParser);

  const int isDirect
      = (account == XML_ACCOUNT_DIRECT) && (originParser == rootParser);
  const ptrdiff_t bytesMore = after - before;

  XmlBigCount *const additionTarget
      = isDirect ? &rootParser->m_accounting.countBytesDirect
                 : &rootParser->m_accounting.countBytesIndirect;

  /* Detect and avoid integer overflow */
  if (*additionTarget > (XmlBigCount)(-1) - (XmlBigCount)bytesMore)
    return XML_FALSE;
  *additionTarget += bytesMore;

  const XmlBigCount countBytesOutput
      = rootParser->m_accounting.countBytesDirect
        + rootParser->m_accounting.countBytesIndirect;
  const float amplificationFactor
      = accountingGetCurrentAmplification(rootParser);
  const XML_Bool tolerated
      = (countBytesOutput < rootParser->m_accounting.activationThresholdBytes)
        || (amplificationFactor
            <= rootParser->m_accounting.maximumAmplificationFactor);

  if (rootParser->m_accounting.debugLevel >= 2) {
    accountingReportStats(rootParser, "");
    accountingReportDiff(rootParser, levelsAwayFromRootParser, before, after,
                         bytesMore, source_line, account);
  }

  return tolerated;
}

unsigned long long
testingAccountingGetCountBytesDirect(XML_Parser parser) {
  if (! parser)
    return 0;
  return parser->m_accounting.countBytesDirect;
}

unsigned long long
testingAccountingGetCountBytesIndirect(XML_Parser parser) {
  if (! parser)
    return 0;
  return parser->m_accounting.countBytesIndirect;
}

static void
entityTrackingReportStats(XML_Parser rootParser, ENTITY *entity,
                          const char *action, int sourceLine) {
  assert(! rootParser->m_parentParser);
  if (rootParser->m_entity_stats.debugLevel < 1)
    return;

#  if defined(XML_UNICODE)
  const char *const entityName = "[..]";
#  else
  const char *const entityName = entity->name;
#  endif

  fprintf(
      stderr,
      "expat: Entities(%p): Count %9d, depth %2d/%2d %*s%s%s; %s length %d (xmlparse.c:%d)\n",
      (void *)rootParser, rootParser->m_entity_stats.countEverOpened,
      rootParser->m_entity_stats.currentDepth,
      rootParser->m_entity_stats.maximumDepthSeen,
      (rootParser->m_entity_stats.currentDepth - 1) * 2, "",
      entity->is_param ? "%" : "&", entityName, action, entity->textLen,
      sourceLine);
}

static void
entityTrackingOnOpen(XML_Parser originParser, ENTITY *entity, int sourceLine) {
  const XML_Parser rootParser = getRootParserOf(originParser, NULL);
  assert(! rootParser->m_parentParser);

  rootParser->m_entity_stats.countEverOpened++;
  rootParser->m_entity_stats.currentDepth++;
  if (rootParser->m_entity_stats.currentDepth
      > rootParser->m_entity_stats.maximumDepthSeen) {
    rootParser->m_entity_stats.maximumDepthSeen++;
  }

  entityTrackingReportStats(rootParser, entity, "OPEN ", sourceLine);
}

static void
entityTrackingOnClose(XML_Parser originParser, ENTITY *entity, int sourceLine) {
  const XML_Parser rootParser = getRootParserOf(originParser, NULL);
  assert(! rootParser->m_parentParser);

  entityTrackingReportStats(rootParser, entity, "CLOSE", sourceLine);
  rootParser->m_entity_stats.currentDepth--;
}

static XML_Parser
getRootParserOf(XML_Parser parser, unsigned int *outLevelDiff) {
  XML_Parser rootParser = parser;
  unsigned int stepsTakenUpwards = 0;
  while (rootParser->m_parentParser) {
    rootParser = rootParser->m_parentParser;
    stepsTakenUpwards++;
  }
  assert(! rootParser->m_parentParser);
  if (outLevelDiff != NULL) {
    *outLevelDiff = stepsTakenUpwards;
  }
  return rootParser;
}

const char *
unsignedCharToPrintable(unsigned char c) {
  switch (c) {
  case 0:
    return "\\0";
  case 1:
    return "\\x1";
  case 2:
    return "\\x2";
  case 3:
    return "\\x3";
  case 4:
    return "\\x4";
  case 5:
    return "\\x5";
  case 6:
    return "\\x6";
  case 7:
    return "\\x7";
  case 8:
    return "\\x8";
  case 9:
    return "\\t";
  case 10:
    return "\\n";
  case 11:
    return "\\xB";
  case 12:
    return "\\xC";
  case 13:
    return "\\r";
  case 14:
    return "\\xE";
  case 15:
    return "\\xF";
  case 16:
    return "\\x10";
  case 17:
    return "\\x11";
  case 18:
    return "\\x12";
  case 19:
    return "\\x13";
  case 20:
    return "\\x14";
  case 21:
    return "\\x15";
  case 22:
    return "\\x16";
  case 23:
    return "\\x17";
  case 24:
    return "\\x18";
  case 25:
    return "\\x19";
  case 26:
    return "\\x1A";
  case 27:
    return "\\x1B";
  case 28:
    return "\\x1C";
  case 29:
    return "\\x1D";
  case 30:
    return "\\x1E";
  case 31:
    return "\\x1F";
  case 32:
    return " ";
  case 33:
    return "!";
  case 34:
    return "\\\"";
  case 35:
    return "#";
  case 36:
    return "$";
  case 37:
    return "%";
  case 38:
    return "&";
  case 39:
    return "'";
  case 40:
    return "(";
  case 41:
    return ")";
  case 42:
    return "*";
  case 43:
    return "+";
  case 44:
    return ",";
  case 45:
    return "-";
  case 46:
    return ".";
  case 47:
    return "/";
  case 48:
    return "0";
  case 49:
    return "1";
  case 50:
    return "2";
  case 51:
    return "3";
  case 52:
    return "4";
  case 53:
    return "5";
  case 54:
    return "6";
  case 55:
    return "7";
  case 56:
    return "8";
  case 57:
    return "9";
  case 58:
    return ":";
  case 59:
    return ";";
  case 60:
    return "<";
  case 61:
    return "=";
  case 62:
    return ">";
  case 63:
    return "?";
  case 64:
    return "@";
  case 65:
    return "A";
  case 66:
    return "B";
  case 67:
    return "C";
  case 68:
    return "D";
  case 69:
    return "E";
  case 70:
    return "F";
  case 71:
    return "G";
  case 72:
    return "H";
  case 73:
    return "I";
  case 74:
    return "J";
  case 75:
    return "K";
  case 76:
    return "L";
  case 77:
    return "M";
  case 78:
    return "N";
  case 79:
    return "O";
  case 80:
    return "P";
  case 81:
    return "Q";
  case 82:
    return "R";
  case 83:
    return "S";
  case 84:
    return "T";
  case 85:
    return "U";
  case 86:
    return "V";
  case 87:
    return "W";
  case 88:
    return "X";
  case 89:
    return "Y";
  case 90:
    return "Z";
  case 91:
    return "[";
  case 92:
    return "\\\\";
  case 93:
    return "]";
  case 94:
    return "^";
  case 95:
    return "_";
  case 96:
    return "`";
  case 97:
    return "a";
  case 98:
    return "b";
  case 99:
    return "c";
  case 100:
    return "d";
  case 101:
    return "e";
  case 102:
    return "f";
  case 103:
    return "g";
  case 104:
    return "h";
  case 105:
    return "i";
  case 106:
    return "j";
  case 107:
    return "k";
  case 108:
    return "l";
  case 109:
    return "m";
  case 110:
    return "n";
  case 111:
    return "o";
  case 112:
    return "p";
  case 113:
    return "q";
  case 114:
    return "r";
  case 115:
    return "s";
  case 116:
    return "t";
  case 117:
    return "u";
  case 118:
    return "v";
  case 119:
    return "w";
  case 120:
    return "x";
  case 121:
    return "y";
  case 122:
    return "z";
  case 123:
    return "{";
  case 124:
    return "|";
  case 125:
    return "}";
  case 126:
    return "~";
  case 127:
    return "\\x7F";
  case 128:
    return "\\x80";
  case 129:
    return "\\x81";
  case 130:
    return "\\x82";
  case 131:
    return "\\x83";
  case 132:
    return "\\x84";
  case 133:
    return "\\x85";
  case 134:
    return "\\x86";
  case 135:
    return "\\x87";
  case 136:
    return "\\x88";
  case 137:
    return "\\x89";
  case 138:
    return "\\x8A";
  case 139:
    return "\\x8B";
  case 140:
    return "\\x8C";
  case 141:
    return "\\x8D";
  case 142:
    return "\\x8E";
  case 143:
    return "\\x8F";
  case 144:
    return "\\x90";
  case 145:
    return "\\x91";
  case 146:
    return "\\x92";
  case 147:
    return "\\x93";
  case 148:
    return "\\x94";
  case 149:
    return "\\x95";
  case 150:
    return "\\x96";
  case 151:
    return "\\x97";
  case 152:
    return "\\x98";
  case 153:
    return "\\x99";
  case 154:
    return "\\x9A";
  case 155:
    return "\\x9B";
  case 156:
    return "\\x9C";
  case 157:
    return "\\x9D";
  case 158:
    return "\\x9E";
  case 159:
    return "\\x9F";
  case 160:
    return "\\xA0";
  case 161:
    return "\\xA1";
  case 162:
    return "\\xA2";
  case 163:
    return "\\xA3";
  case 164:
    return "\\xA4";
  case 165:
    return "\\xA5";
  case 166:
    return "\\xA6";
  case 167:
    return "\\xA7";
  case 168:
    return "\\xA8";
  case 169:
    return "\\xA9";
  case 170:
    return "\\xAA";
  case 171:
    return "\\xAB";
  case 172:
    return "\\xAC";
  case 173:
    return "\\xAD";
  case 174:
    return "\\xAE";
  case 175:
    return "\\xAF";
  case 176:
    return "\\xB0";
  case 177:
    return "\\xB1";
  case 178:
    return "\\xB2";
  case 179:
    return "\\xB3";
  case 180:
    return "\\xB4";
  case 181:
    return "\\xB5";
  case 182:
    return "\\xB6";
  case 183:
    return "\\xB7";
  case 184:
    return "\\xB8";
  case 185:
    return "\\xB9";
  case 186:
    return "\\xBA";
  case 187:
    return "\\xBB";
  case 188:
    return "\\xBC";
  case 189:
    return "\\xBD";
  case 190:
    return "\\xBE";
  case 191:
    return "\\xBF";
  case 192:
    return "\\xC0";
  case 193:
    return "\\xC1";
  case 194:
    return "\\xC2";
  case 195:
    return "\\xC3";
  case 196:
    return "\\xC4";
  case 197:
    return "\\xC5";
  case 198:
    return "\\xC6";
  case 199:
    return "\\xC7";
  case 200:
    return "\\xC8";
  case 201:
    return "\\xC9";
  case 202:
    return "\\xCA";
  case 203:
    return "\\xCB";
  case 204:
    return "\\xCC";
  case 205:
    return "\\xCD";
  case 206:
    return "\\xCE";
  case 207:
    return "\\xCF";
  case 208:
    return "\\xD0";
  case 209:
    return "\\xD1";
  case 210:
    return "\\xD2";
  case 211:
    return "\\xD3";
  case 212:
    return "\\xD4";
  case 213:
    return "\\xD5";
  case 214:
    return "\\xD6";
  case 215:
    return "\\xD7";
  case 216:
    return "\\xD8";
  case 217:
    return "\\xD9";
  case 218:
    return "\\xDA";
  case 219:
    return "\\xDB";
  case 220:
    return "\\xDC";
  case 221:
    return "\\xDD";
  case 222:
    return "\\xDE";
  case 223:
    return "\\xDF";
  case 224:
    return "\\xE0";
  case 225:
    return "\\xE1";
  case 226:
    return "\\xE2";
  case 227:
    return "\\xE3";
  case 228:
    return "\\xE4";
  case 229:
    return "\\xE5";
  case 230:
    return "\\xE6";
  case 231:
    return "\\xE7";
  case 232:
    return "\\xE8";
  case 233:
    return "\\xE9";
  case 234:
    return "\\xEA";
  case 235:
    return "\\xEB";
  case 236:
    return "\\xEC";
  case 237:
    return "\\xED";
  case 238:
    return "\\xEE";
  case 239:
    return "\\xEF";
  case 240:
    return "\\xF0";
  case 241:
    return "\\xF1";
  case 242:
    return "\\xF2";
  case 243:
    return "\\xF3";
  case 244:
    return "\\xF4";
  case 245:
    return "\\xF5";
  case 246:
    return "\\xF6";
  case 247:
    return "\\xF7";
  case 248:
    return "\\xF8";
  case 249:
    return "\\xF9";
  case 250:
    return "\\xFA";
  case 251:
    return "\\xFB";
  case 252:
    return "\\xFC";
  case 253:
    return "\\xFD";
  case 254:
    return "\\xFE";
  case 255:
    return "\\xFF";
  default:
    assert(0); /* never gets here */
    return "dead code";
  }
  assert(0); /* never gets here */
}

#endif /* XML_DTD */

static unsigned long
getDebugLevel(const char *variableName, unsigned long defaultDebugLevel) {
  const char *const valueOrNull = getenv(variableName);
  if (valueOrNull == NULL) {
    return defaultDebugLevel;
  }
  const char *const value = valueOrNull;

  errno = 0;
  char *afterValue = (char *)value;
  unsigned long debugLevel = strtoul(value, &afterValue, 10);
  if ((errno != 0) || (afterValue[0] != '\0')) {
    errno = 0;
    return defaultDebugLevel;
  }

  return debugLevel;
}<|MERGE_RESOLUTION|>--- conflicted
+++ resolved
@@ -1,8 +1,4 @@
-<<<<<<< HEAD
-/* fcb1a62fefa945567301146eb98e3ad3413e823a41c4378e84e8b6b6f308d824 (2.4.7+)
-=======
 /* 5ab094ffadd6edfc94c3eee53af44a86951f9f1f0933ada3114bbce2bfb02c99 (2.5.0+)
->>>>>>> 74e94598
                             __  __            _
                          ___\ \/ /_ __   __ _| |_
                         / _ \\  /| '_ \ / _` | __|
@@ -39,10 +35,7 @@
    Copyright (c) 2021      Dong-hee Na <donghee.na@python.org>
    Copyright (c) 2022      Samanta Navarro <ferivoz@riseup.net>
    Copyright (c) 2022      Jeffrey Walton <noloader@gmail.com>
-<<<<<<< HEAD
-=======
    Copyright (c) 2022      Jann Horn <jannh@google.com>
->>>>>>> 74e94598
    Licensed under the MIT license:
 
    Permission is  hereby granted,  free of charge,  to any  person obtaining
