/*
                            __  __            _
                         ___\ \/ /_ __   __ _| |_
                        / _ \\  /| '_ \ / _` | __|
                       |  __//  \| |_) | (_| | |_
                        \___/_/\_\ .__/ \__,_|\__|
                                 |_| XML parser

   Copyright (c) 1997-2000 Thai Open Source Software Center Ltd
   Copyright (c) 2000      Clark Cooper <coopercc@users.sourceforge.net>
   Copyright (c) 2001-2003 Fred L. Drake, Jr. <fdrake@users.sourceforge.net>
   Copyright (c) 2002      Greg Stein <gstein@users.sourceforge.net>
   Copyright (c) 2002-2016 Karl Waclawek <karl@waclawek.net>
   Copyright (c) 2005-2009 Steven Solie <steven@solie.ca>
   Copyright (c) 2016-2022 Sebastian Pipping <sebastian@pipping.org>
   Copyright (c) 2016      Pascal Cuoq <cuoq@trust-in-soft.com>
   Copyright (c) 2016      Don Lewis <truckman@apache.org>
   Copyright (c) 2017      Rhodri James <rhodri@wildebeest.org.uk>
   Copyright (c) 2017      Alexander Bluhm <alexander.bluhm@gmx.net>
   Copyright (c) 2017      Benbuck Nason <bnason@netflix.com>
   Copyright (c) 2017      José Gutiérrez de la Concha <jose@zeroc.com>
   Copyright (c) 2019      David Loffredo <loffredo@steptools.com>
   Copyright (c) 2021      Dong-hee Na <donghee.na@python.org>
<<<<<<< HEAD
=======
   Copyright (c) 2022      Martin Ettl <ettl.martin78@googlemail.com>
>>>>>>> 74e94598
   Licensed under the MIT license:

   Permission is  hereby granted,  free of charge,  to any  person obtaining
   a  copy  of  this  software   and  associated  documentation  files  (the
   "Software"),  to  deal in  the  Software  without restriction,  including
   without  limitation the  rights  to use,  copy,  modify, merge,  publish,
   distribute, sublicense, and/or sell copies of the Software, and to permit
   persons  to whom  the Software  is  furnished to  do so,  subject to  the
   following conditions:

   The above copyright  notice and this permission notice  shall be included
   in all copies or substantial portions of the Software.

   THE  SOFTWARE  IS  PROVIDED  "AS  IS",  WITHOUT  WARRANTY  OF  ANY  KIND,
   EXPRESS  OR IMPLIED,  INCLUDING  BUT  NOT LIMITED  TO  THE WARRANTIES  OF
   MERCHANTABILITY, FITNESS FOR A PARTICULAR PURPOSE AND NONINFRINGEMENT. IN
   NO EVENT SHALL THE AUTHORS OR  COPYRIGHT HOLDERS BE LIABLE FOR ANY CLAIM,
   DAMAGES OR  OTHER LIABILITY, WHETHER  IN AN  ACTION OF CONTRACT,  TORT OR
   OTHERWISE, ARISING FROM, OUT OF OR IN CONNECTION WITH THE SOFTWARE OR THE
   USE OR OTHER DEALINGS IN THE SOFTWARE.
*/

#include <stddef.h>
#include <string.h> /* memcpy */
#include <stdbool.h>

#ifdef EXPAT_WIN32
#  include "winconfig.h"
#endif 

#include "expat_config.h"

#include "Poco/XML/expat_external.h"
#include "internal.h"
#include "xmltok.h"
#include "nametab.h"

#ifdef XML_DTD
#  define IGNORE_SECTION_TOK_VTABLE , PREFIX(ignoreSectionTok)
#else
#  define IGNORE_SECTION_TOK_VTABLE /* as nothing */
#endif

#define VTABLE1                                                                \
  {PREFIX(prologTok), PREFIX(contentTok),                                      \
   PREFIX(cdataSectionTok) IGNORE_SECTION_TOK_VTABLE},                         \
      {PREFIX(attributeValueTok), PREFIX(entityValueTok)},                     \
      PREFIX(nameMatchesAscii), PREFIX(nameLength), PREFIX(skipS),             \
      PREFIX(getAtts), PREFIX(charRefNumber), PREFIX(predefinedEntityName),    \
      PREFIX(updatePosition), PREFIX(isPublicId)

#define VTABLE VTABLE1, PREFIX(toUtf8), PREFIX(toUtf16)

#define UCS2_GET_NAMING(pages, hi, lo)                                         \
  (namingBitmap[(pages[hi] << 3) + ((lo) >> 5)] & (1u << ((lo)&0x1F)))

/* A 2 byte UTF-8 representation splits the characters 11 bits between
   the bottom 5 and 6 bits of the bytes.  We need 8 bits to index into
   pages, 3 bits to add to that index and 5 bits to generate the mask.
*/
#define UTF8_GET_NAMING2(pages, byte)                                          \
  (namingBitmap[((pages)[(((byte)[0]) >> 2) & 7] << 3)                         \
                + ((((byte)[0]) & 3) << 1) + ((((byte)[1]) >> 5) & 1)]         \
   & (1u << (((byte)[1]) & 0x1F)))

/* A 3 byte UTF-8 representation splits the characters 16 bits between
   the bottom 4, 6 and 6 bits of the bytes.  We need 8 bits to index
   into pages, 3 bits to add to that index and 5 bits to generate the
   mask.
*/
#define UTF8_GET_NAMING3(pages, byte)                                          \
  (namingBitmap                                                                \
       [((pages)[((((byte)[0]) & 0xF) << 4) + ((((byte)[1]) >> 2) & 0xF)]      \
         << 3)                                                                 \
        + ((((byte)[1]) & 3) << 1) + ((((byte)[2]) >> 5) & 1)]                 \
   & (1u << (((byte)[2]) & 0x1F)))

/* Detection of invalid UTF-8 sequences is based on Table 3.1B
   of Unicode 3.2: http://www.unicode.org/unicode/reports/tr28/
   with the additional restriction of not allowing the Unicode
   code points 0xFFFF and 0xFFFE (sequences EF,BF,BF and EF,BF,BE).
   Implementation details:
     (A & 0x80) == 0     means A < 0x80
   and
     (A & 0xC0) == 0xC0  means A > 0xBF
*/

#define UTF8_INVALID2(p)                                                       \
  ((*p) < 0xC2 || ((p)[1] & 0x80) == 0 || ((p)[1] & 0xC0) == 0xC0)

#define UTF8_INVALID3(p)                                                       \
  (((p)[2] & 0x80) == 0                                                        \
   || ((*p) == 0xEF && (p)[1] == 0xBF ? (p)[2] > 0xBD                          \
                                      : ((p)[2] & 0xC0) == 0xC0)               \
   || ((*p) == 0xE0                                                            \
           ? (p)[1] < 0xA0 || ((p)[1] & 0xC0) == 0xC0                          \
           : ((p)[1] & 0x80) == 0                                              \
                 || ((*p) == 0xED ? (p)[1] > 0x9F : ((p)[1] & 0xC0) == 0xC0)))

#define UTF8_INVALID4(p)                                                       \
  (((p)[3] & 0x80) == 0 || ((p)[3] & 0xC0) == 0xC0 || ((p)[2] & 0x80) == 0     \
   || ((p)[2] & 0xC0) == 0xC0                                                  \
   || ((*p) == 0xF0                                                            \
           ? (p)[1] < 0x90 || ((p)[1] & 0xC0) == 0xC0                          \
           : ((p)[1] & 0x80) == 0                                              \
                 || ((*p) == 0xF4 ? (p)[1] > 0x8F : ((p)[1] & 0xC0) == 0xC0)))

static int PTRFASTCALL
isNever(const ENCODING *enc, const char *p) {
  UNUSED_P(enc);
  UNUSED_P(p);
  return 0;
}

static int PTRFASTCALL
utf8_isName2(const ENCODING *enc, const char *p) {
  UNUSED_P(enc);
  return UTF8_GET_NAMING2(namePages, (const unsigned char *)p);
}

static int PTRFASTCALL
utf8_isName3(const ENCODING *enc, const char *p) {
  UNUSED_P(enc);
  return UTF8_GET_NAMING3(namePages, (const unsigned char *)p);
}

#define utf8_isName4 isNever

static int PTRFASTCALL
utf8_isNmstrt2(const ENCODING *enc, const char *p) {
  UNUSED_P(enc);
  return UTF8_GET_NAMING2(nmstrtPages, (const unsigned char *)p);
}

static int PTRFASTCALL
utf8_isNmstrt3(const ENCODING *enc, const char *p) {
  UNUSED_P(enc);
  return UTF8_GET_NAMING3(nmstrtPages, (const unsigned char *)p);
}

#define utf8_isNmstrt4 isNever

static int PTRFASTCALL
utf8_isInvalid2(const ENCODING *enc, const char *p) {
  UNUSED_P(enc);
  return UTF8_INVALID2((const unsigned char *)p);
}

static int PTRFASTCALL
utf8_isInvalid3(const ENCODING *enc, const char *p) {
  UNUSED_P(enc);
  return UTF8_INVALID3((const unsigned char *)p);
}

static int PTRFASTCALL
utf8_isInvalid4(const ENCODING *enc, const char *p) {
  UNUSED_P(enc);
  return UTF8_INVALID4((const unsigned char *)p);
}

struct normal_encoding {
  ENCODING enc;
  unsigned char type[256];
#ifdef XML_MIN_SIZE
  int(PTRFASTCALL *byteType)(const ENCODING *, const char *);
  int(PTRFASTCALL *isNameMin)(const ENCODING *, const char *);
  int(PTRFASTCALL *isNmstrtMin)(const ENCODING *, const char *);
  int(PTRFASTCALL *byteToAscii)(const ENCODING *, const char *);
  int(PTRCALL *charMatches)(const ENCODING *, const char *, int);
#endif /* XML_MIN_SIZE */
  int(PTRFASTCALL *isName2)(const ENCODING *, const char *);
  int(PTRFASTCALL *isName3)(const ENCODING *, const char *);
  int(PTRFASTCALL *isName4)(const ENCODING *, const char *);
  int(PTRFASTCALL *isNmstrt2)(const ENCODING *, const char *);
  int(PTRFASTCALL *isNmstrt3)(const ENCODING *, const char *);
  int(PTRFASTCALL *isNmstrt4)(const ENCODING *, const char *);
  int(PTRFASTCALL *isInvalid2)(const ENCODING *, const char *);
  int(PTRFASTCALL *isInvalid3)(const ENCODING *, const char *);
  int(PTRFASTCALL *isInvalid4)(const ENCODING *, const char *);
};

#define AS_NORMAL_ENCODING(enc) ((const struct normal_encoding *)(enc))

#ifdef XML_MIN_SIZE

#  define STANDARD_VTABLE(E)                                                   \
    E##byteType, E##isNameMin, E##isNmstrtMin, E##byteToAscii, E##charMatches,

#else

#  define STANDARD_VTABLE(E) /* as nothing */

#endif

#define NORMAL_VTABLE(E)                                                       \
  E##isName2, E##isName3, E##isName4, E##isNmstrt2, E##isNmstrt3,              \
      E##isNmstrt4, E##isInvalid2, E##isInvalid3, E##isInvalid4

#define NULL_VTABLE                                                            \
  /* isName2 */ NULL, /* isName3 */ NULL, /* isName4 */ NULL,                  \
      /* isNmstrt2 */ NULL, /* isNmstrt3 */ NULL, /* isNmstrt4 */ NULL,        \
      /* isInvalid2 */ NULL, /* isInvalid3 */ NULL, /* isInvalid4 */ NULL

static int FASTCALL checkCharRefNumber(int);

#include "xmltok_impl.h"
#include "ascii.h"

#ifdef XML_MIN_SIZE
#  define sb_isNameMin isNever
#  define sb_isNmstrtMin isNever
#endif

#ifdef XML_MIN_SIZE
#  define MINBPC(enc) ((enc)->minBytesPerChar)
#else
/* minimum bytes per character */
#  define MINBPC(enc) 1
#endif

#define SB_BYTE_TYPE(enc, p)                                                   \
  (((struct normal_encoding *)(enc))->type[(unsigned char)*(p)])

#ifdef XML_MIN_SIZE
static int PTRFASTCALL
sb_byteType(const ENCODING *enc, const char *p) {
  return SB_BYTE_TYPE(enc, p);
}
#  define BYTE_TYPE(enc, p) (AS_NORMAL_ENCODING(enc)->byteType(enc, p))
#else
#  define BYTE_TYPE(enc, p) SB_BYTE_TYPE(enc, p)
#endif

#ifdef XML_MIN_SIZE
#  define BYTE_TO_ASCII(enc, p) (AS_NORMAL_ENCODING(enc)->byteToAscii(enc, p))
static int PTRFASTCALL
sb_byteToAscii(const ENCODING *enc, const char *p) {
  UNUSED_P(enc);
  return *p;
}
#else
#  define BYTE_TO_ASCII(enc, p) (*(p))
#endif

#define IS_NAME_CHAR(enc, p, n) (AS_NORMAL_ENCODING(enc)->isName##n(enc, p))
#define IS_NMSTRT_CHAR(enc, p, n) (AS_NORMAL_ENCODING(enc)->isNmstrt##n(enc, p))
#ifdef XML_MIN_SIZE
#  define IS_INVALID_CHAR(enc, p, n)                                           \
    (AS_NORMAL_ENCODING(enc)->isInvalid##n                                     \
     && AS_NORMAL_ENCODING(enc)->isInvalid##n(enc, p))
#else
#  define IS_INVALID_CHAR(enc, p, n)                                           \
    (AS_NORMAL_ENCODING(enc)->isInvalid##n(enc, p))
#endif

#ifdef XML_MIN_SIZE
#  define IS_NAME_CHAR_MINBPC(enc, p)                                          \
    (AS_NORMAL_ENCODING(enc)->isNameMin(enc, p))
#  define IS_NMSTRT_CHAR_MINBPC(enc, p)                                        \
    (AS_NORMAL_ENCODING(enc)->isNmstrtMin(enc, p))
#else
#  define IS_NAME_CHAR_MINBPC(enc, p) (0)
#  define IS_NMSTRT_CHAR_MINBPC(enc, p) (0)
#endif

#ifdef XML_MIN_SIZE
#  define CHAR_MATCHES(enc, p, c)                                              \
    (AS_NORMAL_ENCODING(enc)->charMatches(enc, p, c))
static int PTRCALL
sb_charMatches(const ENCODING *enc, const char *p, int c) {
  UNUSED_P(enc);
  return *p == c;
}
#else
/* c is an ASCII character */
#  define CHAR_MATCHES(enc, p, c) (*(p) == (c))
#endif

#define PREFIX(ident) normal_##ident
#define XML_TOK_IMPL_C
#include "xmltok_impl.c"
#undef XML_TOK_IMPL_C

#undef MINBPC
#undef BYTE_TYPE
#undef BYTE_TO_ASCII
#undef CHAR_MATCHES
#undef IS_NAME_CHAR
#undef IS_NAME_CHAR_MINBPC
#undef IS_NMSTRT_CHAR
#undef IS_NMSTRT_CHAR_MINBPC
#undef IS_INVALID_CHAR

enum { /* UTF8_cvalN is value of masked first byte of N byte sequence */
       UTF8_cval1 = 0x00,
       UTF8_cval2 = 0xc0,
       UTF8_cval3 = 0xe0,
       UTF8_cval4 = 0xf0
};

void
_INTERNAL_trim_to_complete_utf8_characters(const char *from,
                                           const char **fromLimRef) {
  const char *fromLim = *fromLimRef;
  size_t walked = 0;
  for (; fromLim > from; fromLim--, walked++) {
    const unsigned char prev = (unsigned char)fromLim[-1];
    if ((prev & 0xf8u)
        == 0xf0u) { /* 4-byte character, lead by 0b11110xxx byte */
      if (walked + 1 >= 4) {
        fromLim += 4 - 1;
        break;
      } else {
        walked = 0;
      }
    } else if ((prev & 0xf0u)
               == 0xe0u) { /* 3-byte character, lead by 0b1110xxxx byte */
      if (walked + 1 >= 3) {
        fromLim += 3 - 1;
        break;
      } else {
        walked = 0;
      }
    } else if ((prev & 0xe0u)
               == 0xc0u) { /* 2-byte character, lead by 0b110xxxxx byte */
      if (walked + 1 >= 2) {
        fromLim += 2 - 1;
        break;
      } else {
        walked = 0;
      }
    } else if ((prev & 0x80u)
               == 0x00u) { /* 1-byte character, matching 0b0xxxxxxx */
      break;
    }
  }
  *fromLimRef = fromLim;
}

static enum XML_Convert_Result PTRCALL
utf8_toUtf8(const ENCODING *enc, const char **fromP, const char *fromLim,
            char **toP, const char *toLim) {
  bool input_incomplete = false;
  bool output_exhausted = false;

  /* Avoid copying partial characters (due to limited space). */
  const ptrdiff_t bytesAvailable = fromLim - *fromP;
  const ptrdiff_t bytesStorable = toLim - *toP;
  UNUSED_P(enc);
  if (bytesAvailable > bytesStorable) {
    fromLim = *fromP + bytesStorable;
    output_exhausted = true;
  }

  /* Avoid copying partial characters (from incomplete input). */
  {
    const char *const fromLimBefore = fromLim;
    _INTERNAL_trim_to_complete_utf8_characters(*fromP, &fromLim);
    if (fromLim < fromLimBefore) {
      input_incomplete = true;
    }
  }

  {
    const ptrdiff_t bytesToCopy = fromLim - *fromP;
    memcpy(*toP, *fromP, bytesToCopy);
    *fromP += bytesToCopy;
    *toP += bytesToCopy;
  }

  if (output_exhausted) /* needs to go first */
    return XML_CONVERT_OUTPUT_EXHAUSTED;
  else if (input_incomplete)
    return XML_CONVERT_INPUT_INCOMPLETE;
  else
    return XML_CONVERT_COMPLETED;
}

static enum XML_Convert_Result PTRCALL
utf8_toUtf16(const ENCODING *enc, const char **fromP, const char *fromLim,
             unsigned short **toP, const unsigned short *toLim) {
  enum XML_Convert_Result res = XML_CONVERT_COMPLETED;
  unsigned short *to = *toP;
  const char *from = *fromP;
  while (from < fromLim && to < toLim) {
    switch (((struct normal_encoding *)enc)->type[(unsigned char)*from]) {
    case BT_LEAD2:
      if (fromLim - from < 2) {
        res = XML_CONVERT_INPUT_INCOMPLETE;
        goto after;
      }
      *to++ = (unsigned short)(((from[0] & 0x1f) << 6) | (from[1] & 0x3f));
      from += 2;
      break;
    case BT_LEAD3:
      if (fromLim - from < 3) {
        res = XML_CONVERT_INPUT_INCOMPLETE;
        goto after;
      }
      *to++ = (unsigned short)(((from[0] & 0xf) << 12) | ((from[1] & 0x3f) << 6)
                               | (from[2] & 0x3f));
      from += 3;
      break;
    case BT_LEAD4: {
      unsigned long n;
      if (toLim - to < 2) {
        res = XML_CONVERT_OUTPUT_EXHAUSTED;
        goto after;
      }
      if (fromLim - from < 4) {
        res = XML_CONVERT_INPUT_INCOMPLETE;
        goto after;
      }
      n = ((from[0] & 0x7) << 18) | ((from[1] & 0x3f) << 12)
          | ((from[2] & 0x3f) << 6) | (from[3] & 0x3f);
      n -= 0x10000;
      to[0] = (unsigned short)((n >> 10) | 0xD800);
      to[1] = (unsigned short)((n & 0x3FF) | 0xDC00);
      to += 2;
      from += 4;
    } break;
    default:
      *to++ = *from++;
      break;
    }
  }
  if (from < fromLim)
    res = XML_CONVERT_OUTPUT_EXHAUSTED;
after:
  *fromP = from;
  *toP = to;
  return res;
}

#ifdef XML_NS
static const struct normal_encoding utf8_encoding_ns
    = {{VTABLE1, utf8_toUtf8, utf8_toUtf16, 1, 1, 0},
       {
#  include "asciitab.h"
#  include "utf8tab.h"
       },
       STANDARD_VTABLE(sb_) NORMAL_VTABLE(utf8_)};
#endif

static const struct normal_encoding utf8_encoding
    = {{VTABLE1, utf8_toUtf8, utf8_toUtf16, 1, 1, 0},
       {
#define BT_COLON BT_NMSTRT
#include "asciitab.h"
#undef BT_COLON
#include "utf8tab.h"
       },
       STANDARD_VTABLE(sb_) NORMAL_VTABLE(utf8_)};

#ifdef XML_NS

static const struct normal_encoding internal_utf8_encoding_ns
    = {{VTABLE1, utf8_toUtf8, utf8_toUtf16, 1, 1, 0},
       {
#  include "iasciitab.h"
#  include "utf8tab.h"
       },
       STANDARD_VTABLE(sb_) NORMAL_VTABLE(utf8_)};

#endif

static const struct normal_encoding internal_utf8_encoding
    = {{VTABLE1, utf8_toUtf8, utf8_toUtf16, 1, 1, 0},
       {
#define BT_COLON BT_NMSTRT
#include "iasciitab.h"
#undef BT_COLON
#include "utf8tab.h"
       },
       STANDARD_VTABLE(sb_) NORMAL_VTABLE(utf8_)};

static enum XML_Convert_Result PTRCALL
latin1_toUtf8(const ENCODING *enc, const char **fromP, const char *fromLim,
              char **toP, const char *toLim) {
  UNUSED_P(enc);
  for (;;) {
    unsigned char c;
    if (*fromP == fromLim)
      return XML_CONVERT_COMPLETED;
    c = (unsigned char)**fromP;
    if (c & 0x80) {
      if (toLim - *toP < 2)
        return XML_CONVERT_OUTPUT_EXHAUSTED;
      *(*toP)++ = (char)((c >> 6) | UTF8_cval2);
      *(*toP)++ = (char)((c & 0x3f) | 0x80);
      (*fromP)++;
    } else {
      if (*toP == toLim)
        return XML_CONVERT_OUTPUT_EXHAUSTED;
      *(*toP)++ = *(*fromP)++;
    }
  }
}

static enum XML_Convert_Result PTRCALL
latin1_toUtf16(const ENCODING *enc, const char **fromP, const char *fromLim,
               unsigned short **toP, const unsigned short *toLim) {
  UNUSED_P(enc);
  while (*fromP < fromLim && *toP < toLim)
    *(*toP)++ = (unsigned char)*(*fromP)++;

  if ((*toP == toLim) && (*fromP < fromLim))
    return XML_CONVERT_OUTPUT_EXHAUSTED;
  else
    return XML_CONVERT_COMPLETED;
}

#ifdef XML_NS

static const struct normal_encoding latin1_encoding_ns
    = {{VTABLE1, latin1_toUtf8, latin1_toUtf16, 1, 0, 0},
       {
#  include "asciitab.h"
#  include "latin1tab.h"
       },
       STANDARD_VTABLE(sb_) NULL_VTABLE};

#endif

static const struct normal_encoding latin1_encoding
    = {{VTABLE1, latin1_toUtf8, latin1_toUtf16, 1, 0, 0},
       {
#define BT_COLON BT_NMSTRT
#include "asciitab.h"
#undef BT_COLON
#include "latin1tab.h"
       },
       STANDARD_VTABLE(sb_) NULL_VTABLE};

static enum XML_Convert_Result PTRCALL
ascii_toUtf8(const ENCODING *enc, const char **fromP, const char *fromLim,
             char **toP, const char *toLim) {
  UNUSED_P(enc);
  while (*fromP < fromLim && *toP < toLim)
    *(*toP)++ = *(*fromP)++;

  if ((*toP == toLim) && (*fromP < fromLim))
    return XML_CONVERT_OUTPUT_EXHAUSTED;
  else
    return XML_CONVERT_COMPLETED;
}

#ifdef XML_NS

static const struct normal_encoding ascii_encoding_ns
    = {{VTABLE1, ascii_toUtf8, latin1_toUtf16, 1, 1, 0},
       {
#  include "asciitab.h"
           /* BT_NONXML == 0 */
       },
       STANDARD_VTABLE(sb_) NULL_VTABLE};

#endif

static const struct normal_encoding ascii_encoding
    = {{VTABLE1, ascii_toUtf8, latin1_toUtf16, 1, 1, 0},
       {
#define BT_COLON BT_NMSTRT
#include "asciitab.h"
#undef BT_COLON
           /* BT_NONXML == 0 */
       },
       STANDARD_VTABLE(sb_) NULL_VTABLE};

static int PTRFASTCALL
unicode_byte_type(char hi, char lo) {
  switch ((unsigned char)hi) {
  /* 0xD800-0xDBFF first 16-bit code unit or high surrogate (W1) */
  case 0xD8:
  case 0xD9:
  case 0xDA:
  case 0xDB:
    return BT_LEAD4;
  /* 0xDC00-0xDFFF second 16-bit code unit or low surrogate (W2) */
  case 0xDC:
  case 0xDD:
  case 0xDE:
  case 0xDF:
    return BT_TRAIL;
  case 0xFF:
    switch ((unsigned char)lo) {
    case 0xFF: /* noncharacter-FFFF */
    case 0xFE: /* noncharacter-FFFE */
      return BT_NONXML;
    }
    break;
  }
  return BT_NONASCII;
}

#define DEFINE_UTF16_TO_UTF8(E)                                                \
  static enum XML_Convert_Result PTRCALL E##toUtf8(                            \
      const ENCODING *enc, const char **fromP, const char *fromLim,            \
      char **toP, const char *toLim) {                                         \
    const char *from = *fromP;                                                 \
    UNUSED_P(enc);                                                             \
    fromLim = from + (((fromLim - from) >> 1) << 1); /* shrink to even */      \
    for (; from < fromLim; from += 2) {                                        \
      int plane;                                                               \
      unsigned char lo2;                                                       \
      unsigned char lo = GET_LO(from);                                         \
      unsigned char hi = GET_HI(from);                                         \
      switch (hi) {                                                            \
      case 0:                                                                  \
        if (lo < 0x80) {                                                       \
          if (*toP == toLim) {                                                 \
            *fromP = from;                                                     \
            return XML_CONVERT_OUTPUT_EXHAUSTED;                               \
          }                                                                    \
          *(*toP)++ = lo;                                                      \
          break;                                                               \
        }                                                                      \
        /* fall through */                                                     \
      case 0x1:                                                                \
      case 0x2:                                                                \
      case 0x3:                                                                \
      case 0x4:                                                                \
      case 0x5:                                                                \
      case 0x6:                                                                \
      case 0x7:                                                                \
        if (toLim - *toP < 2) {                                                \
          *fromP = from;                                                       \
          return XML_CONVERT_OUTPUT_EXHAUSTED;                                 \
        }                                                                      \
        *(*toP)++ = ((lo >> 6) | (hi << 2) | UTF8_cval2);                      \
        *(*toP)++ = ((lo & 0x3f) | 0x80);                                      \
        break;                                                                 \
      default:                                                                 \
        if (toLim - *toP < 3) {                                                \
          *fromP = from;                                                       \
          return XML_CONVERT_OUTPUT_EXHAUSTED;                                 \
        }                                                                      \
        /* 16 bits divided 4, 6, 6 amongst 3 bytes */                          \
        *(*toP)++ = ((hi >> 4) | UTF8_cval3);                                  \
        *(*toP)++ = (((hi & 0xf) << 2) | (lo >> 6) | 0x80);                    \
        *(*toP)++ = ((lo & 0x3f) | 0x80);                                      \
        break;                                                                 \
      case 0xD8:                                                               \
      case 0xD9:                                                               \
      case 0xDA:                                                               \
      case 0xDB:                                                               \
        if (toLim - *toP < 4) {                                                \
          *fromP = from;                                                       \
          return XML_CONVERT_OUTPUT_EXHAUSTED;                                 \
        }                                                                      \
        if (fromLim - from < 4) {                                              \
          *fromP = from;                                                       \
          return XML_CONVERT_INPUT_INCOMPLETE;                                 \
        }                                                                      \
        plane = (((hi & 0x3) << 2) | ((lo >> 6) & 0x3)) + 1;                   \
        *(*toP)++ = (char)((plane >> 2) | UTF8_cval4);                         \
        *(*toP)++ = (((lo >> 2) & 0xF) | ((plane & 0x3) << 4) | 0x80);         \
        from += 2;                                                             \
        lo2 = GET_LO(from);                                                    \
        *(*toP)++ = (((lo & 0x3) << 4) | ((GET_HI(from) & 0x3) << 2)           \
                     | (lo2 >> 6) | 0x80);                                     \
        *(*toP)++ = ((lo2 & 0x3f) | 0x80);                                     \
        break;                                                                 \
      }                                                                        \
    }                                                                          \
    *fromP = from;                                                             \
    if (from < fromLim)                                                        \
      return XML_CONVERT_INPUT_INCOMPLETE;                                     \
    else                                                                       \
      return XML_CONVERT_COMPLETED;                                            \
  }

#define DEFINE_UTF16_TO_UTF16(E)                                               \
  static enum XML_Convert_Result PTRCALL E##toUtf16(                           \
      const ENCODING *enc, const char **fromP, const char *fromLim,            \
      unsigned short **toP, const unsigned short *toLim) {                     \
    enum XML_Convert_Result res = XML_CONVERT_COMPLETED;                       \
    UNUSED_P(enc);                                                             \
    fromLim = *fromP + (((fromLim - *fromP) >> 1) << 1); /* shrink to even */  \
    /* Avoid copying first half only of surrogate */                           \
    if (fromLim - *fromP > ((toLim - *toP) << 1)                               \
        && (GET_HI(fromLim - 2) & 0xF8) == 0xD8) {                             \
      fromLim -= 2;                                                            \
      res = XML_CONVERT_INPUT_INCOMPLETE;                                      \
    }                                                                          \
    for (; *fromP < fromLim && *toP < toLim; *fromP += 2)                      \
      *(*toP)++ = (GET_HI(*fromP) << 8) | GET_LO(*fromP);                      \
    if ((*toP == toLim) && (*fromP < fromLim))                                 \
      return XML_CONVERT_OUTPUT_EXHAUSTED;                                     \
    else                                                                       \
      return res;                                                              \
  }

#define SET2(ptr, ch) (((ptr)[0] = ((ch)&0xff)), ((ptr)[1] = ((ch) >> 8)))
#define GET_LO(ptr) ((unsigned char)(ptr)[0])
#define GET_HI(ptr) ((unsigned char)(ptr)[1])

DEFINE_UTF16_TO_UTF8(little2_)
DEFINE_UTF16_TO_UTF16(little2_)

#undef SET2
#undef GET_LO
#undef GET_HI

#define SET2(ptr, ch) (((ptr)[0] = ((ch) >> 8)), ((ptr)[1] = ((ch)&0xFF)))
#define GET_LO(ptr) ((unsigned char)(ptr)[1])
#define GET_HI(ptr) ((unsigned char)(ptr)[0])

DEFINE_UTF16_TO_UTF8(big2_)
DEFINE_UTF16_TO_UTF16(big2_)

#undef SET2
#undef GET_LO
#undef GET_HI

#define LITTLE2_BYTE_TYPE(enc, p)                                              \
  ((p)[1] == 0 ? ((struct normal_encoding *)(enc))->type[(unsigned char)*(p)]  \
               : unicode_byte_type((p)[1], (p)[0]))
#define LITTLE2_BYTE_TO_ASCII(p) ((p)[1] == 0 ? (p)[0] : -1)
#define LITTLE2_CHAR_MATCHES(p, c) ((p)[1] == 0 && (p)[0] == (c))
#define LITTLE2_IS_NAME_CHAR_MINBPC(p)                                         \
  UCS2_GET_NAMING(namePages, (unsigned char)p[1], (unsigned char)p[0])
#define LITTLE2_IS_NMSTRT_CHAR_MINBPC(p)                                       \
  UCS2_GET_NAMING(nmstrtPages, (unsigned char)p[1], (unsigned char)p[0])

#ifdef XML_MIN_SIZE

static int PTRFASTCALL
little2_byteType(const ENCODING *enc, const char *p) {
  return LITTLE2_BYTE_TYPE(enc, p);
}

static int PTRFASTCALL
little2_byteToAscii(const ENCODING *enc, const char *p) {
  UNUSED_P(enc);
  return LITTLE2_BYTE_TO_ASCII(p);
}

static int PTRCALL
little2_charMatches(const ENCODING *enc, const char *p, int c) {
  UNUSED_P(enc);
  return LITTLE2_CHAR_MATCHES(p, c);
}

static int PTRFASTCALL
little2_isNameMin(const ENCODING *enc, const char *p) {
  UNUSED_P(enc);
  return LITTLE2_IS_NAME_CHAR_MINBPC(p);
}

static int PTRFASTCALL
little2_isNmstrtMin(const ENCODING *enc, const char *p) {
  UNUSED_P(enc);
  return LITTLE2_IS_NMSTRT_CHAR_MINBPC(p);
}

#  undef VTABLE
#  define VTABLE VTABLE1, little2_toUtf8, little2_toUtf16

#else /* not XML_MIN_SIZE */

#  undef PREFIX
#  define PREFIX(ident) little2_##ident
#  define MINBPC(enc) 2
/* CHAR_MATCHES is guaranteed to have MINBPC bytes available. */
#  define BYTE_TYPE(enc, p) LITTLE2_BYTE_TYPE(enc, p)
#  define BYTE_TO_ASCII(enc, p) LITTLE2_BYTE_TO_ASCII(p)
#  define CHAR_MATCHES(enc, p, c) LITTLE2_CHAR_MATCHES(p, c)
#  define IS_NAME_CHAR(enc, p, n) 0
#  define IS_NAME_CHAR_MINBPC(enc, p) LITTLE2_IS_NAME_CHAR_MINBPC(p)
#  define IS_NMSTRT_CHAR(enc, p, n) (0)
#  define IS_NMSTRT_CHAR_MINBPC(enc, p) LITTLE2_IS_NMSTRT_CHAR_MINBPC(p)

#  define XML_TOK_IMPL_C
#  include "xmltok_impl.c"
#  undef XML_TOK_IMPL_C

#  undef MINBPC
#  undef BYTE_TYPE
#  undef BYTE_TO_ASCII
#  undef CHAR_MATCHES
#  undef IS_NAME_CHAR
#  undef IS_NAME_CHAR_MINBPC
#  undef IS_NMSTRT_CHAR
#  undef IS_NMSTRT_CHAR_MINBPC
#  undef IS_INVALID_CHAR

#endif /* not XML_MIN_SIZE */

#ifdef XML_NS

static const struct normal_encoding little2_encoding_ns
    = {{VTABLE, 2, 0,
#  if BYTEORDER == 1234
        1
#  else
        0
#  endif
       },
       {
#  include "asciitab.h"
#  include "latin1tab.h"
       },
       STANDARD_VTABLE(little2_) NULL_VTABLE};

#endif

static const struct normal_encoding little2_encoding
    = {{VTABLE, 2, 0,
#if BYTEORDER == 1234
        1
#else
        0
#endif
       },
       {
#define BT_COLON BT_NMSTRT
#include "asciitab.h"
#undef BT_COLON
#include "latin1tab.h"
       },
       STANDARD_VTABLE(little2_) NULL_VTABLE};

#if BYTEORDER != 4321

#  ifdef XML_NS

static const struct normal_encoding internal_little2_encoding_ns
    = {{VTABLE, 2, 0, 1},
       {
#    include "iasciitab.h"
#    include "latin1tab.h"
       },
       STANDARD_VTABLE(little2_) NULL_VTABLE};

#  endif

static const struct normal_encoding internal_little2_encoding
    = {{VTABLE, 2, 0, 1},
       {
#  define BT_COLON BT_NMSTRT
#  include "iasciitab.h"
#  undef BT_COLON
#  include "latin1tab.h"
       },
       STANDARD_VTABLE(little2_) NULL_VTABLE};

#endif

#define BIG2_BYTE_TYPE(enc, p)                                                 \
  ((p)[0] == 0                                                                 \
       ? ((struct normal_encoding *)(enc))->type[(unsigned char)(p)[1]]        \
       : unicode_byte_type((p)[0], (p)[1]))
#define BIG2_BYTE_TO_ASCII(p) ((p)[0] == 0 ? (p)[1] : -1)
#define BIG2_CHAR_MATCHES(p, c) ((p)[0] == 0 && (p)[1] == (c))
#define BIG2_IS_NAME_CHAR_MINBPC(p)                                            \
  UCS2_GET_NAMING(namePages, (unsigned char)p[0], (unsigned char)p[1])
#define BIG2_IS_NMSTRT_CHAR_MINBPC(p)                                          \
  UCS2_GET_NAMING(nmstrtPages, (unsigned char)p[0], (unsigned char)p[1])

#ifdef XML_MIN_SIZE

static int PTRFASTCALL
big2_byteType(const ENCODING *enc, const char *p) {
  return BIG2_BYTE_TYPE(enc, p);
}

static int PTRFASTCALL
big2_byteToAscii(const ENCODING *enc, const char *p) {
  UNUSED_P(enc);
  return BIG2_BYTE_TO_ASCII(p);
}

static int PTRCALL
big2_charMatches(const ENCODING *enc, const char *p, int c) {
  UNUSED_P(enc);
  return BIG2_CHAR_MATCHES(p, c);
}

static int PTRFASTCALL
big2_isNameMin(const ENCODING *enc, const char *p) {
  UNUSED_P(enc);
  return BIG2_IS_NAME_CHAR_MINBPC(p);
}

static int PTRFASTCALL
big2_isNmstrtMin(const ENCODING *enc, const char *p) {
  UNUSED_P(enc);
  return BIG2_IS_NMSTRT_CHAR_MINBPC(p);
}

#  undef VTABLE
#  define VTABLE VTABLE1, big2_toUtf8, big2_toUtf16

#else /* not XML_MIN_SIZE */

#  undef PREFIX
#  define PREFIX(ident) big2_##ident
#  define MINBPC(enc) 2
/* CHAR_MATCHES is guaranteed to have MINBPC bytes available. */
#  define BYTE_TYPE(enc, p) BIG2_BYTE_TYPE(enc, p)
#  define BYTE_TO_ASCII(enc, p) BIG2_BYTE_TO_ASCII(p)
#  define CHAR_MATCHES(enc, p, c) BIG2_CHAR_MATCHES(p, c)
#  define IS_NAME_CHAR(enc, p, n) 0
#  define IS_NAME_CHAR_MINBPC(enc, p) BIG2_IS_NAME_CHAR_MINBPC(p)
#  define IS_NMSTRT_CHAR(enc, p, n) (0)
#  define IS_NMSTRT_CHAR_MINBPC(enc, p) BIG2_IS_NMSTRT_CHAR_MINBPC(p)

#  define XML_TOK_IMPL_C
#  include "xmltok_impl.c"
#  undef XML_TOK_IMPL_C

#  undef MINBPC
#  undef BYTE_TYPE
#  undef BYTE_TO_ASCII
#  undef CHAR_MATCHES
#  undef IS_NAME_CHAR
#  undef IS_NAME_CHAR_MINBPC
#  undef IS_NMSTRT_CHAR
#  undef IS_NMSTRT_CHAR_MINBPC
#  undef IS_INVALID_CHAR

#endif /* not XML_MIN_SIZE */

#ifdef XML_NS

static const struct normal_encoding big2_encoding_ns
    = {{VTABLE, 2, 0,
#  if BYTEORDER == 4321
        1
#  else
        0
#  endif
       },
       {
#  include "asciitab.h"
#  include "latin1tab.h"
       },
       STANDARD_VTABLE(big2_) NULL_VTABLE};

#endif

static const struct normal_encoding big2_encoding
    = {{VTABLE, 2, 0,
#if BYTEORDER == 4321
        1
#else
        0
#endif
       },
       {
#define BT_COLON BT_NMSTRT
#include "asciitab.h"
#undef BT_COLON
#include "latin1tab.h"
       },
       STANDARD_VTABLE(big2_) NULL_VTABLE};

#if BYTEORDER != 1234

#  ifdef XML_NS

static const struct normal_encoding internal_big2_encoding_ns
    = {{VTABLE, 2, 0, 1},
       {
#    include "iasciitab.h"
#    include "latin1tab.h"
       },
       STANDARD_VTABLE(big2_) NULL_VTABLE};

#  endif

static const struct normal_encoding internal_big2_encoding
    = {{VTABLE, 2, 0, 1},
       {
#  define BT_COLON BT_NMSTRT
#  include "iasciitab.h"
#  undef BT_COLON
#  include "latin1tab.h"
       },
       STANDARD_VTABLE(big2_) NULL_VTABLE};

#endif

#undef PREFIX

static int FASTCALL
streqci(const char *s1, const char *s2) {
  for (;;) {
    char c1 = *s1++;
    char c2 = *s2++;
    if (ASCII_a <= c1 && c1 <= ASCII_z)
      c1 += ASCII_A - ASCII_a;
    if (ASCII_a <= c2 && c2 <= ASCII_z)
      /* The following line will never get executed.  streqci() is
       * only called from two places, both of which guarantee to put
       * upper-case strings into s2.
       */
      c2 += ASCII_A - ASCII_a; /* LCOV_EXCL_LINE */
    if (c1 != c2)
      return 0;
    if (! c1)
      break;
  }
  return 1;
}

static void PTRCALL
initUpdatePosition(const ENCODING *enc, const char *ptr, const char *end,
                   POSITION *pos) {
  UNUSED_P(enc);
  normal_updatePosition(&utf8_encoding.enc, ptr, end, pos);
}

static int
toAscii(const ENCODING *enc, const char *ptr, const char *end) {
  char buf[1];
  char *p = buf;
  XmlUtf8Convert(enc, &ptr, end, &p, p + 1);
  if (p == buf)
    return -1;
  else
    return buf[0];
}

static int FASTCALL
isSpace(int c) {
  switch (c) {
  case 0x20:
  case 0xD:
  case 0xA:
  case 0x9:
    return 1;
  }
  return 0;
}

/* Return 1 if there's just optional white space or there's an S
   followed by name=val.
*/
static int
parsePseudoAttribute(const ENCODING *enc, const char *ptr, const char *end,
                     const char **namePtr, const char **nameEndPtr,
                     const char **valPtr, const char **nextTokPtr) {
  int c;
  char open;
  if (ptr == end) {
    *namePtr = NULL;
    return 1;
  }
  if (! isSpace(toAscii(enc, ptr, end))) {
    *nextTokPtr = ptr;
    return 0;
  }
  do {
    ptr += enc->minBytesPerChar;
  } while (isSpace(toAscii(enc, ptr, end)));
  if (ptr == end) {
    *namePtr = NULL;
    return 1;
  }
  *namePtr = ptr;
  for (;;) {
    c = toAscii(enc, ptr, end);
    if (c == -1) {
      *nextTokPtr = ptr;
      return 0;
    }
    if (c == ASCII_EQUALS) {
      *nameEndPtr = ptr;
      break;
    }
    if (isSpace(c)) {
      *nameEndPtr = ptr;
      do {
        ptr += enc->minBytesPerChar;
      } while (isSpace(c = toAscii(enc, ptr, end)));
      if (c != ASCII_EQUALS) {
        *nextTokPtr = ptr;
        return 0;
      }
      break;
    }
    ptr += enc->minBytesPerChar;
  }
  if (ptr == *namePtr) {
    *nextTokPtr = ptr;
    return 0;
  }
  ptr += enc->minBytesPerChar;
  c = toAscii(enc, ptr, end);
  while (isSpace(c)) {
    ptr += enc->minBytesPerChar;
    c = toAscii(enc, ptr, end);
  }
  if (c != ASCII_QUOT && c != ASCII_APOS) {
    *nextTokPtr = ptr;
    return 0;
  }
  open = (char)c;
  ptr += enc->minBytesPerChar;
  *valPtr = ptr;
  for (;; ptr += enc->minBytesPerChar) {
    c = toAscii(enc, ptr, end);
    if (c == open)
      break;
    if (! (ASCII_a <= c && c <= ASCII_z) && ! (ASCII_A <= c && c <= ASCII_Z)
        && ! (ASCII_0 <= c && c <= ASCII_9) && c != ASCII_PERIOD
        && c != ASCII_MINUS && c != ASCII_UNDERSCORE) {
      *nextTokPtr = ptr;
      return 0;
    }
  }
  *nextTokPtr = ptr + enc->minBytesPerChar;
  return 1;
}

static const char KW_version[]
    = {ASCII_v, ASCII_e, ASCII_r, ASCII_s, ASCII_i, ASCII_o, ASCII_n, '\0'};

static const char KW_encoding[] = {ASCII_e, ASCII_n, ASCII_c, ASCII_o, ASCII_d,
                                   ASCII_i, ASCII_n, ASCII_g, '\0'};

static const char KW_standalone[]
    = {ASCII_s, ASCII_t, ASCII_a, ASCII_n, ASCII_d, ASCII_a,
       ASCII_l, ASCII_o, ASCII_n, ASCII_e, '\0'};

static const char KW_yes[] = {ASCII_y, ASCII_e, ASCII_s, '\0'};

static const char KW_no[] = {ASCII_n, ASCII_o, '\0'};

static int
doParseXmlDecl(const ENCODING *(*encodingFinder)(const ENCODING *, const char *,
                                                 const char *),
               int isGeneralTextEntity, const ENCODING *enc, const char *ptr,
               const char *end, const char **badPtr, const char **versionPtr,
               const char **versionEndPtr, const char **encodingName,
               const ENCODING **encoding, int *standalone) {
  const char *val = NULL;
  const char *name = NULL;
  const char *nameEnd = NULL;
  ptr += 5 * enc->minBytesPerChar;
  end -= 2 * enc->minBytesPerChar;
  if (! parsePseudoAttribute(enc, ptr, end, &name, &nameEnd, &val, &ptr)
      || ! name) {
    *badPtr = ptr;
    return 0;
  }
  if (! XmlNameMatchesAscii(enc, name, nameEnd, KW_version)) {
    if (! isGeneralTextEntity) {
      *badPtr = name;
      return 0;
    }
  } else {
    if (versionPtr)
      *versionPtr = val;
    if (versionEndPtr)
      *versionEndPtr = ptr;
    if (! parsePseudoAttribute(enc, ptr, end, &name, &nameEnd, &val, &ptr)) {
      *badPtr = ptr;
      return 0;
    }
    if (! name) {
      if (isGeneralTextEntity) {
        /* a TextDecl must have an EncodingDecl */
        *badPtr = ptr;
        return 0;
      }
      return 1;
    }
  }
  if (XmlNameMatchesAscii(enc, name, nameEnd, KW_encoding)) {
    int c = toAscii(enc, val, end);
    if (! (ASCII_a <= c && c <= ASCII_z) && ! (ASCII_A <= c && c <= ASCII_Z)) {
      *badPtr = val;
      return 0;
    }
    if (encodingName)
      *encodingName = val;
    if (encoding)
      *encoding = encodingFinder(enc, val, ptr - enc->minBytesPerChar);
    if (! parsePseudoAttribute(enc, ptr, end, &name, &nameEnd, &val, &ptr)) {
      *badPtr = ptr;
      return 0;
    }
    if (! name)
      return 1;
  }
  if (! XmlNameMatchesAscii(enc, name, nameEnd, KW_standalone)
      || isGeneralTextEntity) {
    *badPtr = name;
    return 0;
  }
  if (XmlNameMatchesAscii(enc, val, ptr - enc->minBytesPerChar, KW_yes)) {
    if (standalone)
      *standalone = 1;
  } else if (XmlNameMatchesAscii(enc, val, ptr - enc->minBytesPerChar, KW_no)) {
    if (standalone)
      *standalone = 0;
  } else {
    *badPtr = val;
    return 0;
  }
  while (isSpace(toAscii(enc, ptr, end)))
    ptr += enc->minBytesPerChar;
  if (ptr != end) {
    *badPtr = ptr;
    return 0;
  }
  return 1;
}

static int FASTCALL
checkCharRefNumber(int result) {
  switch (result >> 8) {
  case 0xD8:
  case 0xD9:
  case 0xDA:
  case 0xDB:
  case 0xDC:
  case 0xDD:
  case 0xDE:
  case 0xDF:
    return -1;
  case 0:
    if (latin1_encoding.type[result] == BT_NONXML)
      return -1;
    break;
  case 0xFF:
    if (result == 0xFFFE || result == 0xFFFF)
      return -1;
    break;
  }
  return result;
}

int FASTCALL
XmlUtf8Encode(int c, char *buf) {
  enum {
    /* minN is minimum legal resulting value for N byte sequence */
    min2 = 0x80,
    min3 = 0x800,
    min4 = 0x10000
  };

  if (c < 0)
    return 0; /* LCOV_EXCL_LINE: this case is always eliminated beforehand */
  if (c < min2) {
    buf[0] = (char)(c | UTF8_cval1);
    return 1;
  }
  if (c < min3) {
    buf[0] = (char)((c >> 6) | UTF8_cval2);
    buf[1] = (char)((c & 0x3f) | 0x80);
    return 2;
  }
  if (c < min4) {
    buf[0] = (char)((c >> 12) | UTF8_cval3);
    buf[1] = (char)(((c >> 6) & 0x3f) | 0x80);
    buf[2] = (char)((c & 0x3f) | 0x80);
    return 3;
  }
  if (c < 0x110000) {
    buf[0] = (char)((c >> 18) | UTF8_cval4);
    buf[1] = (char)(((c >> 12) & 0x3f) | 0x80);
    buf[2] = (char)(((c >> 6) & 0x3f) | 0x80);
    buf[3] = (char)((c & 0x3f) | 0x80);
    return 4;
  }
  return 0; /* LCOV_EXCL_LINE: this case too is eliminated before calling */
}

int FASTCALL
XmlUtf16Encode(int charNum, unsigned short *buf) {
  if (charNum < 0)
    return 0;
  if (charNum < 0x10000) {
    buf[0] = (unsigned short)charNum;
    return 1;
  }
  if (charNum < 0x110000) {
    charNum -= 0x10000;
    buf[0] = (unsigned short)((charNum >> 10) + 0xD800);
    buf[1] = (unsigned short)((charNum & 0x3FF) + 0xDC00);
    return 2;
  }
  return 0;
}

struct unknown_encoding {
  struct normal_encoding normal;
  CONVERTER convert;
  void *userData;
  unsigned short utf16[256];
  char utf8[256][4];
};

#define AS_UNKNOWN_ENCODING(enc) ((const struct unknown_encoding *)(enc))

int
XmlSizeOfUnknownEncoding(void) {
  return sizeof(struct unknown_encoding);
}

static int PTRFASTCALL
unknown_isName(const ENCODING *enc, const char *p) {
  const struct unknown_encoding *uenc = AS_UNKNOWN_ENCODING(enc);
  int c = uenc->convert(uenc->userData, p);
  if (c & ~0xFFFF)
    return 0;
  return UCS2_GET_NAMING(namePages, c >> 8, c & 0xFF);
}

static int PTRFASTCALL
unknown_isNmstrt(const ENCODING *enc, const char *p) {
  const struct unknown_encoding *uenc = AS_UNKNOWN_ENCODING(enc);
  int c = uenc->convert(uenc->userData, p);
  if (c & ~0xFFFF)
    return 0;
  return UCS2_GET_NAMING(nmstrtPages, c >> 8, c & 0xFF);
}

static int PTRFASTCALL
unknown_isInvalid(const ENCODING *enc, const char *p) {
  const struct unknown_encoding *uenc = AS_UNKNOWN_ENCODING(enc);
  int c = uenc->convert(uenc->userData, p);
  return (c & ~0xFFFF) || checkCharRefNumber(c) < 0;
}

static enum XML_Convert_Result PTRCALL
unknown_toUtf8(const ENCODING *enc, const char **fromP, const char *fromLim,
               char **toP, const char *toLim) {
  const struct unknown_encoding *uenc = AS_UNKNOWN_ENCODING(enc);
  char buf[XML_UTF8_ENCODE_MAX];
  for (;;) {
    const char *utf8;
    int n;
    if (*fromP == fromLim)
      return XML_CONVERT_COMPLETED;
    utf8 = uenc->utf8[(unsigned char)**fromP];
    n = *utf8++;
    if (n == 0) {
      int c = uenc->convert(uenc->userData, *fromP);
      n = XmlUtf8Encode(c, buf);
      if (n > toLim - *toP)
        return XML_CONVERT_OUTPUT_EXHAUSTED;
      utf8 = buf;
      *fromP += (AS_NORMAL_ENCODING(enc)->type[(unsigned char)**fromP]
                 - (BT_LEAD2 - 2));
    } else {
      if (n > toLim - *toP)
        return XML_CONVERT_OUTPUT_EXHAUSTED;
      (*fromP)++;
    }
    memcpy(*toP, utf8, n);
    *toP += n;
  }
}

static enum XML_Convert_Result PTRCALL
unknown_toUtf16(const ENCODING *enc, const char **fromP, const char *fromLim,
                unsigned short **toP, const unsigned short *toLim) {
  const struct unknown_encoding *uenc = AS_UNKNOWN_ENCODING(enc);
  while (*fromP < fromLim && *toP < toLim) {
    unsigned short c = uenc->utf16[(unsigned char)**fromP];
    if (c == 0) {
      c = (unsigned short)uenc->convert(uenc->userData, *fromP);
      *fromP += (AS_NORMAL_ENCODING(enc)->type[(unsigned char)**fromP]
                 - (BT_LEAD2 - 2));
    } else
      (*fromP)++;
    *(*toP)++ = c;
  }

  if ((*toP == toLim) && (*fromP < fromLim))
    return XML_CONVERT_OUTPUT_EXHAUSTED;
  else
    return XML_CONVERT_COMPLETED;
}

ENCODING *
XmlInitUnknownEncoding(void *mem, int *table, CONVERTER convert,
                       void *userData) {
  int i;
  struct unknown_encoding *e = (struct unknown_encoding *)mem;
  memcpy(mem, &latin1_encoding, sizeof(struct normal_encoding));
  for (i = 0; i < 128; i++)
    if (latin1_encoding.type[i] != BT_OTHER
        && latin1_encoding.type[i] != BT_NONXML && table[i] != i)
      return 0;
  for (i = 0; i < 256; i++) {
    int c = table[i];
    if (c == -1) {
      e->normal.type[i] = BT_MALFORM;
      /* This shouldn't really get used. */
      e->utf16[i] = 0xFFFF;
      e->utf8[i][0] = 1;
      e->utf8[i][1] = 0;
    } else if (c < 0) {
      if (c < -4)
        return 0;
      /* Multi-byte sequences need a converter function */
      if (! convert)
        return 0;
      e->normal.type[i] = (unsigned char)(BT_LEAD2 - (c + 2));
      e->utf8[i][0] = 0;
      e->utf16[i] = 0;
    } else if (c < 0x80) {
      if (latin1_encoding.type[c] != BT_OTHER
          && latin1_encoding.type[c] != BT_NONXML && c != i)
        return 0;
      e->normal.type[i] = latin1_encoding.type[c];
      e->utf8[i][0] = 1;
      e->utf8[i][1] = (char)c;
      e->utf16[i] = (unsigned short)(c == 0 ? 0xFFFF : c);
    } else if (checkCharRefNumber(c) < 0) {
      e->normal.type[i] = BT_NONXML;
      /* This shouldn't really get used. */
      e->utf16[i] = 0xFFFF;
      e->utf8[i][0] = 1;
      e->utf8[i][1] = 0;
    } else {
      if (c > 0xFFFF)
        return 0;
      if (UCS2_GET_NAMING(nmstrtPages, c >> 8, c & 0xff))
        e->normal.type[i] = BT_NMSTRT;
      else if (UCS2_GET_NAMING(namePages, c >> 8, c & 0xff))
        e->normal.type[i] = BT_NAME;
      else
        e->normal.type[i] = BT_OTHER;
      e->utf8[i][0] = (char)XmlUtf8Encode(c, e->utf8[i] + 1);
      e->utf16[i] = (unsigned short)c;
    }
  }
  e->userData = userData;
  e->convert = convert;
  if (convert) {
    e->normal.isName2 = unknown_isName;
    e->normal.isName3 = unknown_isName;
    e->normal.isName4 = unknown_isName;
    e->normal.isNmstrt2 = unknown_isNmstrt;
    e->normal.isNmstrt3 = unknown_isNmstrt;
    e->normal.isNmstrt4 = unknown_isNmstrt;
    e->normal.isInvalid2 = unknown_isInvalid;
    e->normal.isInvalid3 = unknown_isInvalid;
    e->normal.isInvalid4 = unknown_isInvalid;
  }
  e->normal.enc.utf8Convert = unknown_toUtf8;
  e->normal.enc.utf16Convert = unknown_toUtf16;
  return &(e->normal.enc);
}

/* If this enumeration is changed, getEncodingIndex and encodings
must also be changed. */
enum {
  UNKNOWN_ENC = -1,
  ISO_8859_1_ENC = 0,
  US_ASCII_ENC,
  UTF_8_ENC,
  UTF_16_ENC,
  UTF_16BE_ENC,
  UTF_16LE_ENC,
  /* must match encodingNames up to here */
  NO_ENC
};

static const char KW_ISO_8859_1[]
    = {ASCII_I, ASCII_S, ASCII_O,     ASCII_MINUS, ASCII_8, ASCII_8,
       ASCII_5, ASCII_9, ASCII_MINUS, ASCII_1,     '\0'};
static const char KW_US_ASCII[]
    = {ASCII_U, ASCII_S, ASCII_MINUS, ASCII_A, ASCII_S,
       ASCII_C, ASCII_I, ASCII_I,     '\0'};
static const char KW_UTF_8[]
    = {ASCII_U, ASCII_T, ASCII_F, ASCII_MINUS, ASCII_8, '\0'};
static const char KW_UTF_16[]
    = {ASCII_U, ASCII_T, ASCII_F, ASCII_MINUS, ASCII_1, ASCII_6, '\0'};
static const char KW_UTF_16BE[]
    = {ASCII_U, ASCII_T, ASCII_F, ASCII_MINUS, ASCII_1,
       ASCII_6, ASCII_B, ASCII_E, '\0'};
static const char KW_UTF_16LE[]
    = {ASCII_U, ASCII_T, ASCII_F, ASCII_MINUS, ASCII_1,
       ASCII_6, ASCII_L, ASCII_E, '\0'};

static int FASTCALL
getEncodingIndex(const char *name) {
  static const char *const encodingNames[] = {
      KW_ISO_8859_1, KW_US_ASCII, KW_UTF_8, KW_UTF_16, KW_UTF_16BE, KW_UTF_16LE,
  };
  int i;
  if (name == NULL)
    return NO_ENC;
  for (i = 0; i < (int)(sizeof(encodingNames) / sizeof(encodingNames[0])); i++)
    if (streqci(name, encodingNames[i]))
      return i;
  return UNKNOWN_ENC;
}

/* For binary compatibility, we store the index of the encoding
   specified at initialization in the isUtf16 member.
*/

#define INIT_ENC_INDEX(enc) ((int)(enc)->initEnc.isUtf16)
#define SET_INIT_ENC_INDEX(enc, i) ((enc)->initEnc.isUtf16 = (char)i)

/* This is what detects the encoding.  encodingTable maps from
   encoding indices to encodings; INIT_ENC_INDEX(enc) is the index of
   the external (protocol) specified encoding; state is
   XML_CONTENT_STATE if we're parsing an external text entity, and
   XML_PROLOG_STATE otherwise.
*/

static int
initScan(const ENCODING *const *encodingTable, const INIT_ENCODING *enc,
         int state, const char *ptr, const char *end, const char **nextTokPtr) {
  const ENCODING **encPtr;

  if (ptr >= end)
    return XML_TOK_NONE;
  encPtr = enc->encPtr;
  if (ptr + 1 == end) {
    /* only a single byte available for auto-detection */
#ifndef XML_DTD /* FIXME */
    /* a well-formed document entity must have more than one byte */
    if (state != XML_CONTENT_STATE)
      return XML_TOK_PARTIAL;
#endif
    /* so we're parsing an external text entity... */
    /* if UTF-16 was externally specified, then we need at least 2 bytes */
    switch (INIT_ENC_INDEX(enc)) {
    case UTF_16_ENC:
    case UTF_16LE_ENC:
    case UTF_16BE_ENC:
      return XML_TOK_PARTIAL;
    }
    switch ((unsigned char)*ptr) {
    case 0xFE:
    case 0xFF:
    case 0xEF: /* possibly first byte of UTF-8 BOM */
      if (INIT_ENC_INDEX(enc) == ISO_8859_1_ENC && state == XML_CONTENT_STATE)
        break;
      /* fall through */
    case 0x00:
    case 0x3C:
      return XML_TOK_PARTIAL;
    }
  } else {
    switch (((unsigned char)ptr[0] << 8) | (unsigned char)ptr[1]) {
    case 0xFEFF:
      if (INIT_ENC_INDEX(enc) == ISO_8859_1_ENC && state == XML_CONTENT_STATE)
        break;
      *nextTokPtr = ptr + 2;
      *encPtr = encodingTable[UTF_16BE_ENC];
      return XML_TOK_BOM;
    /* 00 3C is handled in the default case */
    case 0x3C00:
      if ((INIT_ENC_INDEX(enc) == UTF_16BE_ENC
           || INIT_ENC_INDEX(enc) == UTF_16_ENC)
          && state == XML_CONTENT_STATE)
        break;
      *encPtr = encodingTable[UTF_16LE_ENC];
      return XmlTok(*encPtr, state, ptr, end, nextTokPtr);
    case 0xFFFE:
      if (INIT_ENC_INDEX(enc) == ISO_8859_1_ENC && state == XML_CONTENT_STATE)
        break;
      *nextTokPtr = ptr + 2;
      *encPtr = encodingTable[UTF_16LE_ENC];
      return XML_TOK_BOM;
    case 0xEFBB:
      /* Maybe a UTF-8 BOM (EF BB BF) */
      /* If there's an explicitly specified (external) encoding
         of ISO-8859-1 or some flavour of UTF-16
         and this is an external text entity,
         don't look for the BOM,
         because it might be a legal data.
      */
      if (state == XML_CONTENT_STATE) {
        int e = INIT_ENC_INDEX(enc);
        if (e == ISO_8859_1_ENC || e == UTF_16BE_ENC || e == UTF_16LE_ENC
            || e == UTF_16_ENC)
          break;
      }
      if (ptr + 2 == end)
        return XML_TOK_PARTIAL;
      if ((unsigned char)ptr[2] == 0xBF) {
        *nextTokPtr = ptr + 3;
        *encPtr = encodingTable[UTF_8_ENC];
        return XML_TOK_BOM;
      }
      break;
    default:
      if (ptr[0] == '\0') {
        /* 0 isn't a legal data character. Furthermore a document
           entity can only start with ASCII characters.  So the only
           way this can fail to be big-endian UTF-16 if it it's an
           external parsed general entity that's labelled as
           UTF-16LE.
        */
        if (state == XML_CONTENT_STATE && INIT_ENC_INDEX(enc) == UTF_16LE_ENC)
          break;
        *encPtr = encodingTable[UTF_16BE_ENC];
        return XmlTok(*encPtr, state, ptr, end, nextTokPtr);
      } else if (ptr[1] == '\0') {
        /* We could recover here in the case:
            - parsing an external entity
            - second byte is 0
            - no externally specified encoding
            - no encoding declaration
           by assuming UTF-16LE.  But we don't, because this would mean when
           presented just with a single byte, we couldn't reliably determine
           whether we needed further bytes.
        */
        if (state == XML_CONTENT_STATE)
          break;
        *encPtr = encodingTable[UTF_16LE_ENC];
        return XmlTok(*encPtr, state, ptr, end, nextTokPtr);
      }
      break;
    }
  }
  *encPtr = encodingTable[INIT_ENC_INDEX(enc)];
  return XmlTok(*encPtr, state, ptr, end, nextTokPtr);
}

#define NS(x) x
#define ns(x) x
#define XML_TOK_NS_C
#include "xmltok_ns.c"
#undef XML_TOK_NS_C
#undef NS
#undef ns

#ifdef XML_NS

#  define NS(x) x##NS
#  define ns(x) x##_ns

#  define XML_TOK_NS_C
#  include "xmltok_ns.c"
#  undef XML_TOK_NS_C

#  undef NS
#  undef ns

ENCODING *
XmlInitUnknownEncodingNS(void *mem, int *table, CONVERTER convert,
                         void *userData) {
  ENCODING *enc = XmlInitUnknownEncoding(mem, table, convert, userData);
  if (enc)
    ((struct normal_encoding *)enc)->type[ASCII_COLON] = BT_COLON;
  return enc;
}

#endif /* XML_NS */<|MERGE_RESOLUTION|>--- conflicted
+++ resolved
@@ -21,10 +21,7 @@
    Copyright (c) 2017      José Gutiérrez de la Concha <jose@zeroc.com>
    Copyright (c) 2019      David Loffredo <loffredo@steptools.com>
    Copyright (c) 2021      Dong-hee Na <donghee.na@python.org>
-<<<<<<< HEAD
-=======
    Copyright (c) 2022      Martin Ettl <ettl.martin78@googlemail.com>
->>>>>>> 74e94598
    Licensed under the MIT license:
 
    Permission is  hereby granted,  free of charge,  to any  person obtaining
