/*
                            __  __            _
                         ___\ \/ /_ __   __ _| |_
                        / _ \\  /| '_ \ / _` | __|
                       |  __//  \| |_) | (_| | |_
                        \___/_/\_\ .__/ \__,_|\__|
                                 |_| XML parser

   Copyright (c) 1997-2000 Thai Open Source Software Center Ltd
   Copyright (c) 2000      Clark Cooper <coopercc@users.sourceforge.net>
   Copyright (c) 2000-2005 Fred L. Drake, Jr. <fdrake@users.sourceforge.net>
   Copyright (c) 2001-2002 Greg Stein <gstein@users.sourceforge.net>
   Copyright (c) 2002-2016 Karl Waclawek <karl@waclawek.net>
   Copyright (c) 2016-2022 Sebastian Pipping <sebastian@pipping.org>
   Copyright (c) 2016      Cristian Rodríguez <crrodriguez@opensuse.org>
   Copyright (c) 2016      Thomas Beutlich <tc@tbeu.de>
   Copyright (c) 2017      Rhodri James <rhodri@wildebeest.org.uk>
   Copyright (c) 2022      Thijs Schreijer <thijs@thijsschreijer.nl>
   Licensed under the MIT license:

   Permission is  hereby granted,  free of charge,  to any  person obtaining
   a  copy  of  this  software   and  associated  documentation  files  (the
   "Software"),  to  deal in  the  Software  without restriction,  including
   without  limitation the  rights  to use,  copy,  modify, merge,  publish,
   distribute, sublicense, and/or sell copies of the Software, and to permit
   persons  to whom  the Software  is  furnished to  do so,  subject to  the
   following conditions:

   The above copyright  notice and this permission notice  shall be included
   in all copies or substantial portions of the Software.

   THE  SOFTWARE  IS  PROVIDED  "AS  IS",  WITHOUT  WARRANTY  OF  ANY  KIND,
   EXPRESS  OR IMPLIED,  INCLUDING  BUT  NOT LIMITED  TO  THE WARRANTIES  OF
   MERCHANTABILITY, FITNESS FOR A PARTICULAR PURPOSE AND NONINFRINGEMENT. IN
   NO EVENT SHALL THE AUTHORS OR  COPYRIGHT HOLDERS BE LIABLE FOR ANY CLAIM,
   DAMAGES OR  OTHER LIABILITY, WHETHER  IN AN  ACTION OF CONTRACT,  TORT OR
   OTHERWISE, ARISING FROM, OUT OF OR IN CONNECTION WITH THE SOFTWARE OR THE
   USE OR OTHER DEALINGS IN THE SOFTWARE.
*/

#ifndef Expat_INCLUDED
#define Expat_INCLUDED 1

#include <stdlib.h>
#include "expat_external.h"

#ifdef __cplusplus
extern "C" {
#endif

struct XML_ParserStruct;
typedef struct XML_ParserStruct *XML_Parser;

typedef unsigned char XML_Bool;
#define XML_TRUE ((XML_Bool)1)
#define XML_FALSE ((XML_Bool)0)

/* The XML_Status enum gives the possible return values for several
   API functions.  The preprocessor #defines are included so this
   stanza can be added to code that still needs to support older
   versions of Expat 1.95.x:

   #ifndef XML_STATUS_OK
   #define XML_STATUS_OK    1
   #define XML_STATUS_ERROR 0
   #endif

   Otherwise, the #define hackery is quite ugly and would have been
   dropped.
*/
enum XML_Status {
  XML_STATUS_ERROR = 0,
#define XML_STATUS_ERROR XML_STATUS_ERROR
  XML_STATUS_OK = 1,
#define XML_STATUS_OK XML_STATUS_OK
  XML_STATUS_SUSPENDED = 2
#define XML_STATUS_SUSPENDED XML_STATUS_SUSPENDED
};

enum XML_Error {
  XML_ERROR_NONE,
  XML_ERROR_NO_MEMORY,
  XML_ERROR_SYNTAX,
  XML_ERROR_NO_ELEMENTS,
  XML_ERROR_INVALID_TOKEN,
  XML_ERROR_UNCLOSED_TOKEN,
  XML_ERROR_PARTIAL_CHAR,
  XML_ERROR_TAG_MISMATCH,
  XML_ERROR_DUPLICATE_ATTRIBUTE,
  XML_ERROR_JUNK_AFTER_DOC_ELEMENT,
  XML_ERROR_PARAM_ENTITY_REF,
  XML_ERROR_UNDEFINED_ENTITY,
  XML_ERROR_RECURSIVE_ENTITY_REF,
  XML_ERROR_ASYNC_ENTITY,
  XML_ERROR_BAD_CHAR_REF,
  XML_ERROR_BINARY_ENTITY_REF,
  XML_ERROR_ATTRIBUTE_EXTERNAL_ENTITY_REF,
  XML_ERROR_MISPLACED_XML_PI,
  XML_ERROR_UNKNOWN_ENCODING,
  XML_ERROR_INCORRECT_ENCODING,
  XML_ERROR_UNCLOSED_CDATA_SECTION,
  XML_ERROR_EXTERNAL_ENTITY_HANDLING,
  XML_ERROR_NOT_STANDALONE,
  XML_ERROR_UNEXPECTED_STATE,
  XML_ERROR_ENTITY_DECLARED_IN_PE,
  XML_ERROR_FEATURE_REQUIRES_XML_DTD,
  XML_ERROR_CANT_CHANGE_FEATURE_ONCE_PARSING,
  /* Added in 1.95.7. */
  XML_ERROR_UNBOUND_PREFIX,
  /* Added in 1.95.8. */
  XML_ERROR_UNDECLARING_PREFIX,
  XML_ERROR_INCOMPLETE_PE,
  XML_ERROR_XML_DECL,
  XML_ERROR_TEXT_DECL,
  XML_ERROR_PUBLICID,
  XML_ERROR_SUSPENDED,
  XML_ERROR_NOT_SUSPENDED,
  XML_ERROR_ABORTED,
  XML_ERROR_FINISHED,
  XML_ERROR_SUSPEND_PE,
  /* Added in 2.0. */
  XML_ERROR_RESERVED_PREFIX_XML,
  XML_ERROR_RESERVED_PREFIX_XMLNS,
  XML_ERROR_RESERVED_NAMESPACE_URI,
  /* Added in 2.2.1. */
  XML_ERROR_INVALID_ARGUMENT,
  /* Added in 2.3.0. */
  XML_ERROR_NO_BUFFER,
  /* Added in 2.4.0. */
  XML_ERROR_AMPLIFICATION_LIMIT_BREACH
};

enum XML_Content_Type {
  XML_CTYPE_EMPTY = 1,
  XML_CTYPE_ANY,
  XML_CTYPE_MIXED,
  XML_CTYPE_NAME,
  XML_CTYPE_CHOICE,
  XML_CTYPE_SEQ
};

enum XML_Content_Quant {
  XML_CQUANT_NONE,
  XML_CQUANT_OPT,
  XML_CQUANT_REP,
  XML_CQUANT_PLUS
};

/* If type == XML_CTYPE_EMPTY or XML_CTYPE_ANY, then quant will be
   XML_CQUANT_NONE, and the other fields will be zero or NULL.
   If type == XML_CTYPE_MIXED, then quant will be NONE or REP and
   numchildren will contain number of elements that may be mixed in
   and children point to an array of XML_Content cells that will be
   all of XML_CTYPE_NAME type with no quantification.

   If type == XML_CTYPE_NAME, then the name points to the name, and
   the numchildren field will be zero and children will be NULL. The
   quant fields indicates any quantifiers placed on the name.

   CHOICE and SEQ will have name NULL, the number of children in
   numchildren and children will point, recursively, to an array
   of XML_Content cells.

   The EMPTY, ANY, and MIXED types will only occur at top level.
*/

typedef struct XML_cp XML_Content;

struct XML_cp {
  enum XML_Content_Type type;
  enum XML_Content_Quant quant;
  XML_Char *name;
  unsigned int numchildren;
  XML_Content *children;
};

/* This is called for an element declaration. See above for
   description of the model argument. It's the user code's responsibility
   to free model when finished with it. See XML_FreeContentModel.
   There is no need to free the model from the handler, it can be kept
   around and freed at a later stage.
*/
typedef void(XMLCALL *XML_ElementDeclHandler)(void *userData,
                                              const XML_Char *name,
                                              XML_Content *model);

XMLPARSEAPI(void)
XML_SetElementDeclHandler(XML_Parser parser, XML_ElementDeclHandler eldecl);

/* The Attlist declaration handler is called for *each* attribute. So
   a single Attlist declaration with multiple attributes declared will
   generate multiple calls to this handler. The "default" parameter
   may be NULL in the case of the "#IMPLIED" or "#REQUIRED"
   keyword. The "isrequired" parameter will be true and the default
   value will be NULL in the case of "#REQUIRED". If "isrequired" is
   true and default is non-NULL, then this is a "#FIXED" default.
*/
typedef void(XMLCALL *XML_AttlistDeclHandler)(
    void *userData, const XML_Char *elname, const XML_Char *attname,
    const XML_Char *att_type, const XML_Char *dflt, int isrequired);

XMLPARSEAPI(void)
XML_SetAttlistDeclHandler(XML_Parser parser, XML_AttlistDeclHandler attdecl);

/* The XML declaration handler is called for *both* XML declarations
   and text declarations. The way to distinguish is that the version
   parameter will be NULL for text declarations. The encoding
   parameter may be NULL for XML declarations. The standalone
   parameter will be -1, 0, or 1 indicating respectively that there
   was no standalone parameter in the declaration, that it was given
   as no, or that it was given as yes.
*/
typedef void(XMLCALL *XML_XmlDeclHandler)(void *userData,
                                          const XML_Char *version,
                                          const XML_Char *encoding,
                                          int standalone);

XMLPARSEAPI(void)
XML_SetXmlDeclHandler(XML_Parser parser, XML_XmlDeclHandler xmldecl);

typedef struct {
  void *(*malloc_fcn)(size_t size);
  void *(*realloc_fcn)(void *ptr, size_t size);
  void (*free_fcn)(void *ptr);
} XML_Memory_Handling_Suite;

/* Constructs a new parser; encoding is the encoding specified by the
   external protocol or NULL if there is none specified.
*/
XMLPARSEAPI(XML_Parser)
XML_ParserCreate(const XML_Char *encoding);

/* Constructs a new parser and namespace processor.  Element type
   names and attribute names that belong to a namespace will be
   expanded; unprefixed attribute names are never expanded; unprefixed
   element type names are expanded only if there is a default
   namespace. The expanded name is the concatenation of the namespace
   URI, the namespace separator character, and the local part of the
   name.  If the namespace separator is '\0' then the namespace URI
   and the local part will be concatenated without any separator.
   It is a programming error to use the separator '\0' with namespace
   triplets (see XML_SetReturnNSTriplet).
   If a namespace separator is chosen that can be part of a URI or
   part of an XML name, splitting an expanded name back into its
   1, 2 or 3 original parts on application level in the element handler
   may end up vulnerable, so these are advised against;  sane choices for
   a namespace separator are e.g. '\n' (line feed) and '|' (pipe).

   Note that Expat does not validate namespace URIs (beyond encoding)
   against RFC 3986 today (and is not required to do so with regard to
   the XML 1.0 namespaces specification) but it may start doing that
   in future releases.  Before that, an application using Expat must
   be ready to receive namespace URIs containing non-URI characters.
*/
XMLPARSEAPI(XML_Parser)
XML_ParserCreateNS(const XML_Char *encoding, XML_Char namespaceSeparator);

/* Constructs a new parser using the memory management suite referred to
   by memsuite. If memsuite is NULL, then use the standard library memory
   suite. If namespaceSeparator is non-NULL it creates a parser with
   namespace processing as described above. The character pointed at
   will serve as the namespace separator.

   All further memory operations used for the created parser will come from
   the given suite.
*/
XMLPARSEAPI(XML_Parser)
XML_ParserCreate_MM(const XML_Char *encoding,
                    const XML_Memory_Handling_Suite *memsuite,
                    const XML_Char *namespaceSeparator);

/* Prepare a parser object to be re-used.  This is particularly
   valuable when memory allocation overhead is disproportionately high,
   such as when a large number of small documnents need to be parsed.
   All handlers are cleared from the parser, except for the
   unknownEncodingHandler. The parser's external state is re-initialized
   except for the values of ns and ns_triplets.

   Added in Expat 1.95.3.
*/
XMLPARSEAPI(XML_Bool)
XML_ParserReset(XML_Parser parser, const XML_Char *encoding);

/* atts is array of name/value pairs, terminated by 0;
   names and values are 0 terminated.
*/
typedef void(XMLCALL *XML_StartElementHandler)(void *userData,
                                               const XML_Char *name,
                                               const XML_Char **atts);

typedef void(XMLCALL *XML_EndElementHandler)(void *userData,
                                             const XML_Char *name);

/* s is not 0 terminated. */
typedef void(XMLCALL *XML_CharacterDataHandler)(void *userData,
                                                const XML_Char *s, int len);

/* target and data are 0 terminated */
typedef void(XMLCALL *XML_ProcessingInstructionHandler)(void *userData,
                                                        const XML_Char *target,
                                                        const XML_Char *data);

/* data is 0 terminated */
typedef void(XMLCALL *XML_CommentHandler)(void *userData, const XML_Char *data);

typedef void(XMLCALL *XML_StartCdataSectionHandler)(void *userData);
typedef void(XMLCALL *XML_EndCdataSectionHandler)(void *userData);

/* This is called for any characters in the XML document for which
   there is no applicable handler.  This includes both characters that
   are part of markup which is of a kind that is not reported
   (comments, markup declarations), or characters that are part of a
   construct which could be reported but for which no handler has been
   supplied. The characters are passed exactly as they were in the XML
   document except that they will be encoded in UTF-8 or UTF-16.
   Line boundaries are not normalized. Note that a byte order mark
   character is not passed to the default handler. There are no
   guarantees about how characters are divided between calls to the
   default handler: for example, a comment might be split between
   multiple calls.
*/
typedef void(XMLCALL *XML_DefaultHandler)(void *userData, const XML_Char *s,
                                          int len);

/* This is called for the start of the DOCTYPE declaration, before
   any DTD or internal subset is parsed.
*/
typedef void(XMLCALL *XML_StartDoctypeDeclHandler)(void *userData,
                                                   const XML_Char *doctypeName,
                                                   const XML_Char *sysid,
                                                   const XML_Char *pubid,
                                                   int has_internal_subset);

/* This is called for the end of the DOCTYPE declaration when the
   closing > is encountered, but after processing any external
   subset.
*/
typedef void(XMLCALL *XML_EndDoctypeDeclHandler)(void *userData);

/* This is called for entity declarations. The is_parameter_entity
   argument will be non-zero if the entity is a parameter entity, zero
   otherwise.

   For internal entities (<!ENTITY foo "bar">), value will
   be non-NULL and systemId, publicID, and notationName will be NULL.
   The value string is NOT null-terminated; the length is provided in
   the value_length argument. Since it is legal to have zero-length
   values, do not use this argument to test for internal entities.

   For external entities, value will be NULL and systemId will be
   non-NULL. The publicId argument will be NULL unless a public
   identifier was provided. The notationName argument will have a
   non-NULL value only for unparsed entity declarations.

   Note that is_parameter_entity can't be changed to XML_Bool, since
   that would break binary compatibility.
*/
typedef void(XMLCALL *XML_EntityDeclHandler)(
    void *userData, const XML_Char *entityName, int is_parameter_entity,
    const XML_Char *value, int value_length, const XML_Char *base,
    const XML_Char *systemId, const XML_Char *publicId,
    const XML_Char *notationName);

XMLPARSEAPI(void)
XML_SetEntityDeclHandler(XML_Parser parser, XML_EntityDeclHandler handler);

/* OBSOLETE -- OBSOLETE -- OBSOLETE
   This handler has been superseded by the EntityDeclHandler above.
   It is provided here for backward compatibility.

   This is called for a declaration of an unparsed (NDATA) entity.
   The base argument is whatever was set by XML_SetBase. The
   entityName, systemId and notationName arguments will never be
   NULL. The other arguments may be.
*/
typedef void(XMLCALL *XML_UnparsedEntityDeclHandler)(
    void *userData, const XML_Char *entityName, const XML_Char *base,
    const XML_Char *systemId, const XML_Char *publicId,
    const XML_Char *notationName);

/* This is called for a declaration of notation.  The base argument is
   whatever was set by XML_SetBase. The notationName will never be
   NULL.  The other arguments can be.
*/
typedef void(XMLCALL *XML_NotationDeclHandler)(void *userData,
                                               const XML_Char *notationName,
                                               const XML_Char *base,
                                               const XML_Char *systemId,
                                               const XML_Char *publicId);

/* When namespace processing is enabled, these are called once for
   each namespace declaration. The call to the start and end element
   handlers occur between the calls to the start and end namespace
   declaration handlers. For an xmlns attribute, prefix will be
   NULL.  For an xmlns="" attribute, uri will be NULL.
*/
typedef void(XMLCALL *XML_StartNamespaceDeclHandler)(void *userData,
                                                     const XML_Char *prefix,
                                                     const XML_Char *uri);

typedef void(XMLCALL *XML_EndNamespaceDeclHandler)(void *userData,
                                                   const XML_Char *prefix);

/* This is called if the document is not standalone, that is, it has an
   external subset or a reference to a parameter entity, but does not
   have standalone="yes". If this handler returns XML_STATUS_ERROR,
   then processing will not continue, and the parser will return a
   XML_ERROR_NOT_STANDALONE error.
   If parameter entity parsing is enabled, then in addition to the
   conditions above this handler will only be called if the referenced
   entity was actually read.
*/
typedef int(XMLCALL *XML_NotStandaloneHandler)(void *userData);

/* This is called for a reference to an external parsed general
   entity.  The referenced entity is not automatically parsed.  The
   application can parse it immediately or later using
   XML_ExternalEntityParserCreate.

   The parser argument is the parser parsing the entity containing the
   reference; it can be passed as the parser argument to
   XML_ExternalEntityParserCreate.  The systemId argument is the
   system identifier as specified in the entity declaration; it will
   not be NULL.

   The base argument is the system identifier that should be used as
   the base for resolving systemId if systemId was relative; this is
   set by XML_SetBase; it may be NULL.

   The publicId argument is the public identifier as specified in the
   entity declaration, or NULL if none was specified; the whitespace
   in the public identifier will have been normalized as required by
   the XML spec.

   The context argument specifies the parsing context in the format
   expected by the context argument to XML_ExternalEntityParserCreate;
   context is valid only until the handler returns, so if the
   referenced entity is to be parsed later, it must be copied.
   context is NULL only when the entity is a parameter entity.

   The handler should return XML_STATUS_ERROR if processing should not
   continue because of a fatal error in the handling of the external
   entity.  In this case the calling parser will return an
   XML_ERROR_EXTERNAL_ENTITY_HANDLING error.

   Note that unlike other handlers the first argument is the parser,
   not userData.
*/
typedef int(XMLCALL *XML_ExternalEntityRefHandler)(XML_Parser parser,
                                                   const XML_Char *context,
                                                   const XML_Char *base,
                                                   const XML_Char *systemId,
                                                   const XML_Char *publicId);

/* This is called in two situations:
   1) An entity reference is encountered for which no declaration
      has been read *and* this is not an error.
   2) An internal entity reference is read, but not expanded, because
      XML_SetDefaultHandler has been called.
   Note: skipped parameter entities in declarations and skipped general
         entities in attribute values cannot be reported, because
         the event would be out of sync with the reporting of the
         declarations or attribute values
*/
typedef void(XMLCALL *XML_SkippedEntityHandler)(void *userData,
                                                const XML_Char *entityName,
                                                int is_parameter_entity);

/* This structure is filled in by the XML_UnknownEncodingHandler to
   provide information to the parser about encodings that are unknown
   to the parser.

   The map[b] member gives information about byte sequences whose
   first byte is b.

   If map[b] is c where c is >= 0, then b by itself encodes the
   Unicode scalar value c.

   If map[b] is -1, then the byte sequence is malformed.

   If map[b] is -n, where n >= 2, then b is the first byte of an
   n-byte sequence that encodes a single Unicode scalar value.

   The data member will be passed as the first argument to the convert
   function.

   The convert function is used to convert multibyte sequences; s will
   point to a n-byte sequence where map[(unsigned char)*s] == -n.  The
   convert function must return the Unicode scalar value represented
   by this byte sequence or -1 if the byte sequence is malformed.

   The convert function may be NULL if the encoding is a single-byte
   encoding, that is if map[b] >= -1 for all bytes b.

   When the parser is finished with the encoding, then if release is
   not NULL, it will call release passing it the data member; once
   release has been called, the convert function will not be called
   again.

   Expat places certain restrictions on the encodings that are supported
   using this mechanism.

   1. Every ASCII character that can appear in a well-formed XML document,
      other than the characters

      $@\^`{}~

      must be represented by a single byte, and that byte must be the
      same byte that represents that character in ASCII.

   2. No character may require more than 4 bytes to encode.

   3. All characters encoded must have Unicode scalar values <=
      0xFFFF, (i.e., characters that would be encoded by surrogates in
      UTF-16 are  not allowed).  Note that this restriction doesn't
      apply to the built-in support for UTF-8 and UTF-16.

   4. No Unicode character may be encoded by more than one distinct
      sequence of bytes.
*/
typedef struct {
  int map[256];
  void *data;
  int(XMLCALL *convert)(void *data, const char *s);
  void(XMLCALL *release)(void *data);
} XML_Encoding;

/* This is called for an encoding that is unknown to the parser.

   The encodingHandlerData argument is that which was passed as the
   second argument to XML_SetUnknownEncodingHandler.

   The name argument gives the name of the encoding as specified in
   the encoding declaration.

   If the callback can provide information about the encoding, it must
   fill in the XML_Encoding structure, and return XML_STATUS_OK.
   Otherwise it must return XML_STATUS_ERROR.

   If info does not describe a suitable encoding, then the parser will
   return an XML_ERROR_UNKNOWN_ENCODING error.
*/
typedef int(XMLCALL *XML_UnknownEncodingHandler)(void *encodingHandlerData,
                                                 const XML_Char *name,
                                                 XML_Encoding *info);

XMLPARSEAPI(void)
XML_SetElementHandler(XML_Parser parser, XML_StartElementHandler start,
                      XML_EndElementHandler end);

XMLPARSEAPI(void)
XML_SetStartElementHandler(XML_Parser parser, XML_StartElementHandler handler);

XMLPARSEAPI(void)
XML_SetEndElementHandler(XML_Parser parser, XML_EndElementHandler handler);

XMLPARSEAPI(void)
XML_SetCharacterDataHandler(XML_Parser parser,
                            XML_CharacterDataHandler handler);

XMLPARSEAPI(void)
XML_SetProcessingInstructionHandler(XML_Parser parser,
                                    XML_ProcessingInstructionHandler handler);
XMLPARSEAPI(void)
XML_SetCommentHandler(XML_Parser parser, XML_CommentHandler handler);

XMLPARSEAPI(void)
XML_SetCdataSectionHandler(XML_Parser parser,
                           XML_StartCdataSectionHandler start,
                           XML_EndCdataSectionHandler end);

XMLPARSEAPI(void)
XML_SetStartCdataSectionHandler(XML_Parser parser,
                                XML_StartCdataSectionHandler start);

XMLPARSEAPI(void)
XML_SetEndCdataSectionHandler(XML_Parser parser,
                              XML_EndCdataSectionHandler end);

/* This sets the default handler and also inhibits expansion of
   internal entities. These entity references will be passed to the
   default handler, or to the skipped entity handler, if one is set.
*/
XMLPARSEAPI(void)
XML_SetDefaultHandler(XML_Parser parser, XML_DefaultHandler handler);

/* This sets the default handler but does not inhibit expansion of
   internal entities.  The entity reference will not be passed to the
   default handler.
*/
XMLPARSEAPI(void)
XML_SetDefaultHandlerExpand(XML_Parser parser, XML_DefaultHandler handler);

XMLPARSEAPI(void)
XML_SetDoctypeDeclHandler(XML_Parser parser, XML_StartDoctypeDeclHandler start,
                          XML_EndDoctypeDeclHandler end);

XMLPARSEAPI(void)
XML_SetStartDoctypeDeclHandler(XML_Parser parser,
                               XML_StartDoctypeDeclHandler start);

XMLPARSEAPI(void)
XML_SetEndDoctypeDeclHandler(XML_Parser parser, XML_EndDoctypeDeclHandler end);

XMLPARSEAPI(void)
XML_SetUnparsedEntityDeclHandler(XML_Parser parser,
                                 XML_UnparsedEntityDeclHandler handler);

XMLPARSEAPI(void)
XML_SetNotationDeclHandler(XML_Parser parser, XML_NotationDeclHandler handler);

XMLPARSEAPI(void)
XML_SetNamespaceDeclHandler(XML_Parser parser,
                            XML_StartNamespaceDeclHandler start,
                            XML_EndNamespaceDeclHandler end);

XMLPARSEAPI(void)
XML_SetStartNamespaceDeclHandler(XML_Parser parser,
                                 XML_StartNamespaceDeclHandler start);

XMLPARSEAPI(void)
XML_SetEndNamespaceDeclHandler(XML_Parser parser,
                               XML_EndNamespaceDeclHandler end);

XMLPARSEAPI(void)
XML_SetNotStandaloneHandler(XML_Parser parser,
                            XML_NotStandaloneHandler handler);

XMLPARSEAPI(void)
XML_SetExternalEntityRefHandler(XML_Parser parser,
                                XML_ExternalEntityRefHandler handler);

/* If a non-NULL value for arg is specified here, then it will be
   passed as the first argument to the external entity ref handler
   instead of the parser object.
*/
XMLPARSEAPI(void)
XML_SetExternalEntityRefHandlerArg(XML_Parser parser, void *arg);

XMLPARSEAPI(void)
XML_SetSkippedEntityHandler(XML_Parser parser,
                            XML_SkippedEntityHandler handler);

XMLPARSEAPI(void)
XML_SetUnknownEncodingHandler(XML_Parser parser,
                              XML_UnknownEncodingHandler handler,
                              void *encodingHandlerData);

/* This can be called within a handler for a start element, end
   element, processing instruction or character data.  It causes the
   corresponding markup to be passed to the default handler.
*/
XMLPARSEAPI(void)
XML_DefaultCurrent(XML_Parser parser);

/* If do_nst is non-zero, and namespace processing is in effect, and
   a name has a prefix (i.e. an explicit namespace qualifier) then
   that name is returned as a triplet in a single string separated by
   the separator character specified when the parser was created: URI
   + sep + local_name + sep + prefix.

   If do_nst is zero, then namespace information is returned in the
   default manner (URI + sep + local_name) whether or not the name
   has a prefix.

   Note: Calling XML_SetReturnNSTriplet after XML_Parse or
     XML_ParseBuffer has no effect.
*/

XMLPARSEAPI(void)
XML_SetReturnNSTriplet(XML_Parser parser, int do_nst);

/* This value is passed as the userData argument to callbacks. */
XMLPARSEAPI(void)
XML_SetUserData(XML_Parser parser, void *userData);

/* Returns the last value set by XML_SetUserData or NULL. */
#define XML_GetUserData(parser) (*(void **)(parser))

/* This is equivalent to supplying an encoding argument to
   XML_ParserCreate. On success XML_SetEncoding returns non-zero,
   zero otherwise.
   Note: Calling XML_SetEncoding after XML_Parse or XML_ParseBuffer
     has no effect and returns XML_STATUS_ERROR.
*/
XMLPARSEAPI(enum XML_Status)
XML_SetEncoding(XML_Parser parser, const XML_Char *encoding);

/* If this function is called, then the parser will be passed as the
   first argument to callbacks instead of userData.  The userData will
   still be accessible using XML_GetUserData.
*/
XMLPARSEAPI(void)
XML_UseParserAsHandlerArg(XML_Parser parser);

/* If useDTD == XML_TRUE is passed to this function, then the parser
   will assume that there is an external subset, even if none is
   specified in the document. In such a case the parser will call the
   externalEntityRefHandler with a value of NULL for the systemId
   argument (the publicId and context arguments will be NULL as well).
   Note: For the purpose of checking WFC: Entity Declared, passing
     useDTD == XML_TRUE will make the parser behave as if the document
     had a DTD with an external subset.
   Note: If this function is called, then this must be done before
     the first call to XML_Parse or XML_ParseBuffer, since it will
     have no effect after that.  Returns
     XML_ERROR_CANT_CHANGE_FEATURE_ONCE_PARSING.
   Note: If the document does not have a DOCTYPE declaration at all,
     then startDoctypeDeclHandler and endDoctypeDeclHandler will not
     be called, despite an external subset being parsed.
   Note: If XML_DTD is not defined when Expat is compiled, returns
     XML_ERROR_FEATURE_REQUIRES_XML_DTD.
   Note: If parser == NULL, returns XML_ERROR_INVALID_ARGUMENT.
*/
XMLPARSEAPI(enum XML_Error)
XML_UseForeignDTD(XML_Parser parser, XML_Bool useDTD);

/* Sets the base to be used for resolving relative URIs in system
   identifiers in declarations.  Resolving relative identifiers is
   left to the application: this value will be passed through as the
   base argument to the XML_ExternalEntityRefHandler,
   XML_NotationDeclHandler and XML_UnparsedEntityDeclHandler. The base
   argument will be copied.  Returns XML_STATUS_ERROR if out of memory,
   XML_STATUS_OK otherwise.
*/
XMLPARSEAPI(enum XML_Status)
XML_SetBase(XML_Parser parser, const XML_Char *base);

XMLPARSEAPI(const XML_Char *)
XML_GetBase(XML_Parser parser);

/* Returns the number of the attribute/value pairs passed in last call
   to the XML_StartElementHandler that were specified in the start-tag
   rather than defaulted. Each attribute/value pair counts as 2; thus
   this corresponds to an index into the atts array passed to the
   XML_StartElementHandler.  Returns -1 if parser == NULL.
*/
XMLPARSEAPI(int)
XML_GetSpecifiedAttributeCount(XML_Parser parser);

/* Returns the index of the ID attribute passed in the last call to
   XML_StartElementHandler, or -1 if there is no ID attribute or
   parser == NULL.  Each attribute/value pair counts as 2; thus this
   corresponds to an index into the atts array passed to the
   XML_StartElementHandler.
*/
XMLPARSEAPI(int)
XML_GetIdAttributeIndex(XML_Parser parser);

#ifdef XML_ATTR_INFO
/* Source file byte offsets for the start and end of attribute names and values.
   The value indices are exclusive of surrounding quotes; thus in a UTF-8 source
   file an attribute value of "blah" will yield:
   info->valueEnd - info->valueStart = 4 bytes.
*/
typedef struct {
  XML_Index nameStart;  /* Offset to beginning of the attribute name. */
  XML_Index nameEnd;    /* Offset after the attribute name's last byte. */
  XML_Index valueStart; /* Offset to beginning of the attribute value. */
  XML_Index valueEnd;   /* Offset after the attribute value's last byte. */
} XML_AttrInfo;

/* Returns an array of XML_AttrInfo structures for the attribute/value pairs
   passed in last call to the XML_StartElementHandler that were specified
   in the start-tag rather than defaulted. Each attribute/value pair counts
   as 1; thus the number of entries in the array is
   XML_GetSpecifiedAttributeCount(parser) / 2.
*/
XMLPARSEAPI(const XML_AttrInfo *)
XML_GetAttributeInfo(XML_Parser parser);
#endif

/* Parses some input. Returns XML_STATUS_ERROR if a fatal error is
   detected.  The last call to XML_Parse must have isFinal true; len
   may be zero for this call (or any other).

   Though the return values for these functions has always been
   described as a Boolean value, the implementation, at least for the
   1.95.x series, has always returned exactly one of the XML_Status
   values.
*/
XMLPARSEAPI(enum XML_Status)
XML_Parse(XML_Parser parser, const char *s, int len, int isFinal);

XMLPARSEAPI(void *)
XML_GetBuffer(XML_Parser parser, int len);

XMLPARSEAPI(enum XML_Status)
XML_ParseBuffer(XML_Parser parser, int len, int isFinal);

/* Stops parsing, causing XML_Parse() or XML_ParseBuffer() to return.
   Must be called from within a call-back handler, except when aborting
   (resumable = 0) an already suspended parser. Some call-backs may
   still follow because they would otherwise get lost. Examples:
   - endElementHandler() for empty elements when stopped in
     startElementHandler(),
   - endNameSpaceDeclHandler() when stopped in endElementHandler(),
   and possibly others.

   Can be called from most handlers, including DTD related call-backs,
   except when parsing an external parameter entity and resumable != 0.
   Returns XML_STATUS_OK when successful, XML_STATUS_ERROR otherwise.
   Possible error codes:
   - XML_ERROR_SUSPENDED: when suspending an already suspended parser.
   - XML_ERROR_FINISHED: when the parser has already finished.
   - XML_ERROR_SUSPEND_PE: when suspending while parsing an external PE.

   When resumable != 0 (true) then parsing is suspended, that is,
   XML_Parse() and XML_ParseBuffer() return XML_STATUS_SUSPENDED.
   Otherwise, parsing is aborted, that is, XML_Parse() and XML_ParseBuffer()
   return XML_STATUS_ERROR with error code XML_ERROR_ABORTED.

   *Note*:
   This will be applied to the current parser instance only, that is, if
   there is a parent parser then it will continue parsing when the
   externalEntityRefHandler() returns. It is up to the implementation of
   the externalEntityRefHandler() to call XML_StopParser() on the parent
   parser (recursively), if one wants to stop parsing altogether.

   When suspended, parsing can be resumed by calling XML_ResumeParser().
*/
XMLPARSEAPI(enum XML_Status)
XML_StopParser(XML_Parser parser, XML_Bool resumable);

/* Resumes parsing after it has been suspended with XML_StopParser().
   Must not be called from within a handler call-back. Returns same
   status codes as XML_Parse() or XML_ParseBuffer().
   Additional error code XML_ERROR_NOT_SUSPENDED possible.

   *Note*:
   This must be called on the most deeply nested child parser instance
   first, and on its parent parser only after the child parser has finished,
   to be applied recursively until the document entity's parser is restarted.
   That is, the parent parser will not resume by itself and it is up to the
   application to call XML_ResumeParser() on it at the appropriate moment.
*/
XMLPARSEAPI(enum XML_Status)
XML_ResumeParser(XML_Parser parser);

enum XML_Parsing { XML_INITIALIZED, XML_PARSING, XML_FINISHED, XML_SUSPENDED };

typedef struct {
  enum XML_Parsing parsing;
  XML_Bool finalBuffer;
} XML_ParsingStatus;

/* Returns status of parser with respect to being initialized, parsing,
   finished, or suspended and processing the final buffer.
   XXX XML_Parse() and XML_ParseBuffer() should return XML_ParsingStatus,
   XXX with XML_FINISHED_OK or XML_FINISHED_ERROR replacing XML_FINISHED
*/
XMLPARSEAPI(void)
XML_GetParsingStatus(XML_Parser parser, XML_ParsingStatus *status);

/* Creates an XML_Parser object that can parse an external general
   entity; context is a '\0'-terminated string specifying the parse
   context; encoding is a '\0'-terminated string giving the name of
   the externally specified encoding, or NULL if there is no
   externally specified encoding.  The context string consists of a
   sequence of tokens separated by formfeeds (\f); a token consisting
   of a name specifies that the general entity of the name is open; a
   token of the form prefix=uri specifies the namespace for a
   particular prefix; a token of the form =uri specifies the default
   namespace.  This can be called at any point after the first call to
   an ExternalEntityRefHandler so longer as the parser has not yet
   been freed.  The new parser is completely independent and may
   safely be used in a separate thread.  The handlers and userData are
   initialized from the parser argument.  Returns NULL if out of memory.
   Otherwise returns a new XML_Parser object.
*/
XMLPARSEAPI(XML_Parser)
XML_ExternalEntityParserCreate(XML_Parser parser, const XML_Char *context,
                               const XML_Char *encoding);

enum XML_ParamEntityParsing {
  XML_PARAM_ENTITY_PARSING_NEVER,
  XML_PARAM_ENTITY_PARSING_UNLESS_STANDALONE,
  XML_PARAM_ENTITY_PARSING_ALWAYS
};

/* Controls parsing of parameter entities (including the external DTD
   subset). If parsing of parameter entities is enabled, then
   references to external parameter entities (including the external
   DTD subset) will be passed to the handler set with
   XML_SetExternalEntityRefHandler.  The context passed will be 0.

   Unlike external general entities, external parameter entities can
   only be parsed synchronously.  If the external parameter entity is
   to be parsed, it must be parsed during the call to the external
   entity ref handler: the complete sequence of
   XML_ExternalEntityParserCreate, XML_Parse/XML_ParseBuffer and
   XML_ParserFree calls must be made during this call.  After
   XML_ExternalEntityParserCreate has been called to create the parser
   for the external parameter entity (context must be 0 for this
   call), it is illegal to make any calls on the old parser until
   XML_ParserFree has been called on the newly created parser.
   If the library has been compiled without support for parameter
   entity parsing (ie without XML_DTD being defined), then
   XML_SetParamEntityParsing will return 0 if parsing of parameter
   entities is requested; otherwise it will return non-zero.
   Note: If XML_SetParamEntityParsing is called after XML_Parse or
      XML_ParseBuffer, then it has no effect and will always return 0.
   Note: If parser == NULL, the function will do nothing and return 0.
*/
XMLPARSEAPI(int)
XML_SetParamEntityParsing(XML_Parser parser,
                          enum XML_ParamEntityParsing parsing);

/* Sets the hash salt to use for internal hash calculations.
   Helps in preventing DoS attacks based on predicting hash
   function behavior. This must be called before parsing is started.
   Returns 1 if successful, 0 when called after parsing has started.
   Note: If parser == NULL, the function will do nothing and return 0.
*/
XMLPARSEAPI(int)
XML_SetHashSalt(XML_Parser parser, unsigned long hash_salt);

/* If XML_Parse or XML_ParseBuffer have returned XML_STATUS_ERROR, then
   XML_GetErrorCode returns information about the error.
*/
XMLPARSEAPI(enum XML_Error)
XML_GetErrorCode(XML_Parser parser);

/* These functions return information about the current parse
   location.  They may be called from any callback called to report
   some parse event; in this case the location is the location of the
   first of the sequence of characters that generated the event.  When
   called from callbacks generated by declarations in the document
   prologue, the location identified isn't as neatly defined, but will
   be within the relevant markup.  When called outside of the callback
   functions, the position indicated will be just past the last parse
   event (regardless of whether there was an associated callback).

   They may also be called after returning from a call to XML_Parse
   or XML_ParseBuffer.  If the return value is XML_STATUS_ERROR then
   the location is the location of the character at which the error
   was detected; otherwise the location is the location of the last
   parse event, as described above.

   Note: XML_GetCurrentLineNumber and XML_GetCurrentColumnNumber
   return 0 to indicate an error.
   Note: XML_GetCurrentByteIndex returns -1 to indicate an error.
*/
XMLPARSEAPI(XML_Size) XML_GetCurrentLineNumber(XML_Parser parser);
XMLPARSEAPI(XML_Size) XML_GetCurrentColumnNumber(XML_Parser parser);
XMLPARSEAPI(XML_Index) XML_GetCurrentByteIndex(XML_Parser parser);

/* Return the number of bytes in the current event.
   Returns 0 if the event is in an internal entity.
*/
XMLPARSEAPI(int)
XML_GetCurrentByteCount(XML_Parser parser);

/* If XML_CONTEXT_BYTES is defined, returns the input buffer, sets
   the integer pointed to by offset to the offset within this buffer
   of the current parse position, and sets the integer pointed to by size
   to the size of this buffer (the number of input bytes). Otherwise
   returns a NULL pointer. Also returns a NULL pointer if a parse isn't
   active.

   NOTE: The character pointer returned should not be used outside
   the handler that makes the call.
*/
XMLPARSEAPI(const char *)
XML_GetInputContext(XML_Parser parser, int *offset, int *size);

/* For backwards compatibility with previous versions. */
#define XML_GetErrorLineNumber XML_GetCurrentLineNumber
#define XML_GetErrorColumnNumber XML_GetCurrentColumnNumber
#define XML_GetErrorByteIndex XML_GetCurrentByteIndex

/* Frees the content model passed to the element declaration handler */
XMLPARSEAPI(void)
XML_FreeContentModel(XML_Parser parser, XML_Content *model);

/* Exposing the memory handling functions used in Expat */
XMLPARSEAPI(void *)
XML_ATTR_MALLOC
XML_ATTR_ALLOC_SIZE(2)
XML_MemMalloc(XML_Parser parser, size_t size);

XMLPARSEAPI(void *)
XML_ATTR_ALLOC_SIZE(3)
XML_MemRealloc(XML_Parser parser, void *ptr, size_t size);

XMLPARSEAPI(void)
XML_MemFree(XML_Parser parser, void *ptr);

/* Frees memory used by the parser. */
XMLPARSEAPI(void)
XML_ParserFree(XML_Parser parser);

/* Returns a string describing the error. */
XMLPARSEAPI(const XML_LChar *)
XML_ErrorString(enum XML_Error code);

/* Return a string containing the version number of this expat */
XMLPARSEAPI(const XML_LChar *)
XML_ExpatVersion(void);

typedef struct {
  int major;
  int minor;
  int micro;
} XML_Expat_Version;

/* Return an XML_Expat_Version structure containing numeric version
   number information for this version of expat.
*/
XMLPARSEAPI(XML_Expat_Version)
XML_ExpatVersionInfo(void);

/* Added in Expat 1.95.5. */
enum XML_FeatureEnum {
  XML_FEATURE_END = 0,
  XML_FEATURE_UNICODE,
  XML_FEATURE_UNICODE_WCHAR_T,
  XML_FEATURE_DTD,
  XML_FEATURE_CONTEXT_BYTES,
  XML_FEATURE_MIN_SIZE,
  XML_FEATURE_SIZEOF_XML_CHAR,
  XML_FEATURE_SIZEOF_XML_LCHAR,
  XML_FEATURE_NS,
  XML_FEATURE_LARGE_SIZE,
  XML_FEATURE_ATTR_INFO,
  /* Added in Expat 2.4.0. */
  XML_FEATURE_BILLION_LAUGHS_ATTACK_PROTECTION_MAXIMUM_AMPLIFICATION_DEFAULT,
  XML_FEATURE_BILLION_LAUGHS_ATTACK_PROTECTION_ACTIVATION_THRESHOLD_DEFAULT
  /* Additional features must be added to the end of this enum. */
};

typedef struct {
  enum XML_FeatureEnum feature;
  const XML_LChar *name;
  long int value;
} XML_Feature;

XMLPARSEAPI(const XML_Feature *)
XML_GetFeatureList(void);

#ifdef XML_DTD
/* Added in Expat 2.4.0. */
XMLPARSEAPI(XML_Bool)
XML_SetBillionLaughsAttackProtectionMaximumAmplification(
    XML_Parser parser, float maximumAmplificationFactor);

/* Added in Expat 2.4.0. */
XMLPARSEAPI(XML_Bool)
XML_SetBillionLaughsAttackProtectionActivationThreshold(
    XML_Parser parser, unsigned long long activationThresholdBytes);
#endif

/* Expat follows the semantic versioning convention.
   See http://semver.org.
*/
#define XML_MAJOR_VERSION 2
<<<<<<< HEAD
#define XML_MINOR_VERSION 4
#define XML_MICRO_VERSION 7
=======
#define XML_MINOR_VERSION 5
#define XML_MICRO_VERSION 0
>>>>>>> 74e94598

#ifdef __cplusplus
}
#endif

#endif /* not Expat_INCLUDED */<|MERGE_RESOLUTION|>--- conflicted
+++ resolved
@@ -1054,13 +1054,8 @@
    See http://semver.org.
 */
 #define XML_MAJOR_VERSION 2
-<<<<<<< HEAD
-#define XML_MINOR_VERSION 4
-#define XML_MICRO_VERSION 7
-=======
 #define XML_MINOR_VERSION 5
 #define XML_MICRO_VERSION 0
->>>>>>> 74e94598
 
 #ifdef __cplusplus
 }
