//
// Timezone.h
//
// Library: Foundation
// Package: DateTime
// Module:  Timezone
//
// Definition of the Timezone class.
//
// Copyright (c) 2004-2006, Applied Informatics Software Engineering GmbH.
// and Contributors.
//
// SPDX-License-Identifier:	BSL-1.0
//


#ifndef Foundation_Timezone_INCLUDED
#define Foundation_Timezone_INCLUDED


#include "Poco/Foundation.h"
#include "Poco/Timestamp.h"


namespace Poco {


class Foundation_API Timezone
	/// This class provides information about the current timezone.
{
public:
	static int utcOffset();
		/// Returns the offset of local time to UTC, in seconds.
		///     local time = UTC + utcOffset() + dst().

	static int dst();
		/// Returns the daylight saving time offset in seconds if
		/// daylight saving time is in use.
		///     local time = UTC + utcOffset() + dst().
<<<<<<< HEAD
	
=======

>>>>>>> 74e94598
	static int dst(const Poco::Timestamp& timestamp);
		/// Returns the daylight saving time offset in seconds if
		/// daylight saving time is in use for the given time.
		///     local time = UTC + utcOffset() + dst().

	static bool isDst(const Timestamp& timestamp);
		/// Returns true if daylight saving time is in effect
		/// for the given time. Depending on the operating system
		/// platform this might only work reliably for certain
		/// date ranges, as the C library's localtime() function
		/// is used.

	static int tzd();
		/// Returns the time zone differential for the current timezone.
		/// The timezone differential is computed as utcOffset() + dst()
		/// and is expressed in seconds.

	static std::string name();
		/// Returns the timezone name currently in effect.

	static std::string standardName();
		/// Returns the timezone name if not daylight saving time is in effect.

	static std::string dstName();
		/// Returns the timezone name if daylight saving time is in effect.
};


} // namespace Poco


#endif // Foundation_Timezone_INCLUDED<|MERGE_RESOLUTION|>--- conflicted
+++ resolved
@@ -37,11 +37,7 @@
 		/// Returns the daylight saving time offset in seconds if
 		/// daylight saving time is in use.
 		///     local time = UTC + utcOffset() + dst().
-<<<<<<< HEAD
-	
-=======
 
->>>>>>> 74e94598
 	static int dst(const Poco::Timestamp& timestamp);
 		/// Returns the daylight saving time offset in seconds if
 		/// daylight saving time is in use for the given time.
