/* deflate.c -- compress data using the deflation algorithm
 * Copyright (C) 1995-2022 Jean-loup Gailly and Mark Adler
 * For conditions of distribution and use, see copyright notice in zlib.h
 */

/*
 *  ALGORITHM
 *
 *      The "deflation" process depends on being able to identify portions
 *      of the input text which are identical to earlier input (within a
 *      sliding window trailing behind the input currently being processed).
 *
 *      The most straightforward technique turns out to be the fastest for
 *      most input files: try all possible matches and select the longest.
 *      The key feature of this algorithm is that insertions into the string
 *      dictionary are very simple and thus fast, and deletions are avoided
 *      completely. Insertions are performed at each input character, whereas
 *      string matches are performed only when the previous match ends. So it
 *      is preferable to spend more time in matches to allow very fast string
 *      insertions and avoid deletions. The matching algorithm for small
 *      strings is inspired from that of Rabin & Karp. A brute force approach
 *      is used to find longer strings when a small match has been found.
 *      A similar algorithm is used in comic (by Jan-Mark Wams) and freeze
 *      (by Leonid Broukhis).
 *         A previous version of this file used a more sophisticated algorithm
 *      (by Fiala and Greene) which is guaranteed to run in linear amortized
 *      time, but has a larger average cost, uses more memory and is patented.
 *      However the F&G algorithm may be faster for some highly redundant
 *      files if the parameter max_chain_length (described below) is too large.
 *
 *  ACKNOWLEDGEMENTS
 *
 *      The idea of lazy evaluation of matches is due to Jan-Mark Wams, and
 *      I found it in 'freeze' written by Leonid Broukhis.
 *      Thanks to many people for bug reports and testing.
 *
 *  REFERENCES
 *
 *      Deutsch, L.P.,"DEFLATE Compressed Data Format Specification".
 *      Available in http://tools.ietf.org/html/rfc1951
 *
 *      A description of the Rabin and Karp algorithm is given in the book
 *         "Algorithms" by R. Sedgewick, Addison-Wesley, p252.
 *
 *      Fiala,E.R., and Greene,D.H.
 *         Data Compression with Finite Windows, Comm.ACM, 32,4 (1989) 490-595
 *
 */

/* @(#) $Id$ */

#include "deflate.h"

const char deflate_copyright[] =
<<<<<<< HEAD
   " deflate 1.2.12 Copyright 1995-2022 Jean-loup Gailly and Mark Adler ";
=======
   " deflate 1.2.13 Copyright 1995-2022 Jean-loup Gailly and Mark Adler ";
>>>>>>> 74e94598
/*
  If you use the zlib library in a product, an acknowledgment is welcome
  in the documentation of your product. If for some reason you cannot
  include such an acknowledgment, I would appreciate that you keep this
  copyright string in the executable of your product.
 */

/* ===========================================================================
 *  Function prototypes.
 */
typedef enum {
    need_more,      /* block not completed, need more input or more output */
    block_done,     /* block flush performed */
    finish_started, /* finish started, need only more output at next deflate */
    finish_done     /* finish done, accept no more input or output */
} block_state;

typedef block_state (*compress_func) OF((deflate_state *s, int flush));
/* Compression function. Returns the block state after the call. */

local int deflateStateCheck      OF((z_streamp strm));
local void slide_hash     OF((deflate_state *s));
local void fill_window    OF((deflate_state *s));
local block_state deflate_stored OF((deflate_state *s, int flush));
local block_state deflate_fast   OF((deflate_state *s, int flush));
#ifndef FASTEST
local block_state deflate_slow   OF((deflate_state *s, int flush));
#endif
local block_state deflate_rle    OF((deflate_state *s, int flush));
local block_state deflate_huff   OF((deflate_state *s, int flush));
local void lm_init        OF((deflate_state *s));
local void putShortMSB    OF((deflate_state *s, uInt b));
local void flush_pending  OF((z_streamp strm));
local unsigned read_buf   OF((z_streamp strm, Bytef *buf, unsigned size));
local uInt longest_match  OF((deflate_state *s, IPos cur_match));

#ifdef ZLIB_DEBUG
local  void check_match OF((deflate_state *s, IPos start, IPos match,
                            int length));
#endif

/* ===========================================================================
 * Local data
 */

#define NIL 0
/* Tail of hash chains */

#ifndef TOO_FAR
#  define TOO_FAR 4096
#endif
/* Matches of length 3 are discarded if their distance exceeds TOO_FAR */

/* Values for max_lazy_match, good_match and max_chain_length, depending on
 * the desired pack level (0..9). The values given below have been tuned to
 * exclude worst case performance for pathological files. Better values may be
 * found for specific files.
 */
typedef struct config_s {
   ush good_length; /* reduce lazy search above this match length */
   ush max_lazy;    /* do not perform lazy search above this match length */
   ush nice_length; /* quit search above this match length */
   ush max_chain;
   compress_func func;
} config;

#ifdef FASTEST
local const config configuration_table[2] = {
/*      good lazy nice chain */
/* 0 */ {0,    0,  0,    0, deflate_stored},  /* store only */
/* 1 */ {4,    4,  8,    4, deflate_fast}}; /* max speed, no lazy matches */
#else
local const config configuration_table[10] = {
/*      good lazy nice chain */
/* 0 */ {0,    0,  0,    0, deflate_stored},  /* store only */
/* 1 */ {4,    4,  8,    4, deflate_fast}, /* max speed, no lazy matches */
/* 2 */ {4,    5, 16,    8, deflate_fast},
/* 3 */ {4,    6, 32,   32, deflate_fast},

/* 4 */ {4,    4, 16,   16, deflate_slow},  /* lazy matches */
/* 5 */ {8,   16, 32,   32, deflate_slow},
/* 6 */ {8,   16, 128, 128, deflate_slow},
/* 7 */ {8,   32, 128, 256, deflate_slow},
/* 8 */ {32, 128, 258, 1024, deflate_slow},
/* 9 */ {32, 258, 258, 4096, deflate_slow}}; /* max compression */
#endif

/* Note: the deflate() code requires max_lazy >= MIN_MATCH and max_chain >= 4
 * For deflate_fast() (levels <= 3) good is ignored and lazy has a different
 * meaning.
 */

/* rank Z_BLOCK between Z_NO_FLUSH and Z_PARTIAL_FLUSH */
#define RANK(f) (((f) * 2) - ((f) > 4 ? 9 : 0))

/* ===========================================================================
 * Update a hash value with the given input byte
 * IN  assertion: all calls to UPDATE_HASH are made with consecutive input
 *    characters, so that a running hash key can be computed from the previous
 *    key instead of complete recalculation each time.
 */
#define UPDATE_HASH(s,h,c) (h = (((h) << s->hash_shift) ^ (c)) & s->hash_mask)


/* ===========================================================================
 * Insert string str in the dictionary and set match_head to the previous head
 * of the hash chain (the most recent string with same hash key). Return
 * the previous length of the hash chain.
 * If this file is compiled with -DFASTEST, the compression level is forced
 * to 1, and no hash chains are maintained.
 * IN  assertion: all calls to INSERT_STRING are made with consecutive input
 *    characters and the first MIN_MATCH bytes of str are valid (except for
 *    the last MIN_MATCH-1 bytes of the input file).
 */
#ifdef FASTEST
#define INSERT_STRING(s, str, match_head) \
   (UPDATE_HASH(s, s->ins_h, s->window[(str) + (MIN_MATCH-1)]), \
    match_head = s->head[s->ins_h], \
    s->head[s->ins_h] = (Pos)(str))
#else
#define INSERT_STRING(s, str, match_head) \
   (UPDATE_HASH(s, s->ins_h, s->window[(str) + (MIN_MATCH-1)]), \
    match_head = s->prev[(str) & s->w_mask] = s->head[s->ins_h], \
    s->head[s->ins_h] = (Pos)(str))
#endif

/* ===========================================================================
 * Initialize the hash table (avoiding 64K overflow for 16 bit systems).
 * prev[] will be initialized on the fly.
 */
#define CLEAR_HASH(s) \
    do { \
<<<<<<< HEAD
        s->head[s->hash_size-1] = NIL; \
        zmemzero((Bytef *)s->head, \
                 (unsigned)(s->hash_size-1)*sizeof(*s->head)); \
=======
        s->head[s->hash_size - 1] = NIL; \
        zmemzero((Bytef *)s->head, \
                 (unsigned)(s->hash_size - 1)*sizeof(*s->head)); \
>>>>>>> 74e94598
    } while (0)

/* ===========================================================================
 * Slide the hash table when sliding the window down (could be avoided with 32
 * bit values at the expense of memory usage). We slide even when level == 0 to
 * keep the hash table consistent if we switch back to level > 0 later.
 */
local void slide_hash(s)
    deflate_state *s;
{
    unsigned n, m;
    Posf *p;
    uInt wsize = s->w_size;

    n = s->hash_size;
    p = &s->head[n];
    do {
        m = *--p;
        *p = (Pos)(m >= wsize ? m - wsize : NIL);
    } while (--n);
    n = wsize;
#ifndef FASTEST
    p = &s->prev[n];
    do {
        m = *--p;
        *p = (Pos)(m >= wsize ? m - wsize : NIL);
        /* If n is not on any hash chain, prev[n] is garbage but
         * its value will never be used.
         */
    } while (--n);
#endif
}

/* ========================================================================= */
int ZEXPORT deflateInit_(strm, level, version, stream_size)
    z_streamp strm;
    int level;
    const char *version;
    int stream_size;
{
    return deflateInit2_(strm, level, Z_DEFLATED, MAX_WBITS, DEF_MEM_LEVEL,
                         Z_DEFAULT_STRATEGY, version, stream_size);
    /* To do: ignore strm->next_in if we use it as window */
}

/* ========================================================================= */
int ZEXPORT deflateInit2_(strm, level, method, windowBits, memLevel, strategy,
                  version, stream_size)
    z_streamp strm;
    int  level;
    int  method;
    int  windowBits;
    int  memLevel;
    int  strategy;
    const char *version;
    int stream_size;
{
    deflate_state *s;
    int wrap = 1;
    static const char my_version[] = ZLIB_VERSION;

    if (version == Z_NULL || version[0] != my_version[0] ||
        stream_size != sizeof(z_stream)) {
        return Z_VERSION_ERROR;
    }
    if (strm == Z_NULL) return Z_STREAM_ERROR;

    strm->msg = Z_NULL;
    if (strm->zalloc == (alloc_func)0) {
#ifdef Z_SOLO
        return Z_STREAM_ERROR;
#else
        strm->zalloc = zcalloc;
        strm->opaque = (voidpf)0;
#endif
    }
    if (strm->zfree == (free_func)0)
#ifdef Z_SOLO
        return Z_STREAM_ERROR;
#else
        strm->zfree = zcfree;
#endif

#ifdef FASTEST
    if (level != 0) level = 1;
#else
    if (level == Z_DEFAULT_COMPRESSION) level = 6;
#endif

    if (windowBits < 0) { /* suppress zlib wrapper */
        wrap = 0;
        if (windowBits < -15)
            return Z_STREAM_ERROR;
        windowBits = -windowBits;
    }
#ifdef GZIP
    else if (windowBits > 15) {
        wrap = 2;       /* write gzip wrapper instead */
        windowBits -= 16;
    }
#endif
    if (memLevel < 1 || memLevel > MAX_MEM_LEVEL || method != Z_DEFLATED ||
        windowBits < 8 || windowBits > 15 || level < 0 || level > 9 ||
        strategy < 0 || strategy > Z_FIXED || (windowBits == 8 && wrap != 1)) {
        return Z_STREAM_ERROR;
    }
    if (windowBits == 8) windowBits = 9;  /* until 256-byte window bug fixed */
    s = (deflate_state *) ZALLOC(strm, 1, sizeof(deflate_state));
    if (s == Z_NULL) return Z_MEM_ERROR;
    strm->state = (struct internal_state FAR *)s;
    s->strm = strm;
    s->status = INIT_STATE;     /* to pass state test in deflateReset() */

    s->wrap = wrap;
    s->gzhead = Z_NULL;
    s->w_bits = (uInt)windowBits;
    s->w_size = 1 << s->w_bits;
    s->w_mask = s->w_size - 1;

    s->hash_bits = (uInt)memLevel + 7;
    s->hash_size = 1 << s->hash_bits;
    s->hash_mask = s->hash_size - 1;
    s->hash_shift =  ((s->hash_bits + MIN_MATCH-1) / MIN_MATCH);

    s->window = (Bytef *) ZALLOC(strm, s->w_size, 2*sizeof(Byte));
    s->prev   = (Posf *)  ZALLOC(strm, s->w_size, sizeof(Pos));
    s->head   = (Posf *)  ZALLOC(strm, s->hash_size, sizeof(Pos));

    s->high_water = 0;      /* nothing written to s->window yet */

    s->lit_bufsize = 1 << (memLevel + 6); /* 16K elements by default */

    /* We overlay pending_buf and sym_buf. This works since the average size
     * for length/distance pairs over any compressed block is assured to be 31
     * bits or less.
     *
     * Analysis: The longest fixed codes are a length code of 8 bits plus 5
     * extra bits, for lengths 131 to 257. The longest fixed distance codes are
     * 5 bits plus 13 extra bits, for distances 16385 to 32768. The longest
     * possible fixed-codes length/distance pair is then 31 bits total.
     *
     * sym_buf starts one-fourth of the way into pending_buf. So there are
     * three bytes in sym_buf for every four bytes in pending_buf. Each symbol
     * in sym_buf is three bytes -- two for the distance and one for the
     * literal/length. As each symbol is consumed, the pointer to the next
     * sym_buf value to read moves forward three bytes. From that symbol, up to
     * 31 bits are written to pending_buf. The closest the written pending_buf
     * bits gets to the next sym_buf symbol to read is just before the last
<<<<<<< HEAD
     * code is written. At that time, 31*(n-2) bits have been written, just
     * after 24*(n-2) bits have been consumed from sym_buf. sym_buf starts at
     * 8*n bits into pending_buf. (Note that the symbol buffer fills when n-1
     * symbols are written.) The closest the writing gets to what is unread is
     * then n+14 bits. Here n is lit_bufsize, which is 16384 by default, and
=======
     * code is written. At that time, 31*(n - 2) bits have been written, just
     * after 24*(n - 2) bits have been consumed from sym_buf. sym_buf starts at
     * 8*n bits into pending_buf. (Note that the symbol buffer fills when n - 1
     * symbols are written.) The closest the writing gets to what is unread is
     * then n + 14 bits. Here n is lit_bufsize, which is 16384 by default, and
>>>>>>> 74e94598
     * can range from 128 to 32768.
     *
     * Therefore, at a minimum, there are 142 bits of space between what is
     * written and what is read in the overlain buffers, so the symbols cannot
     * be overwritten by the compressed data. That space is actually 139 bits,
     * due to the three-bit fixed-code block header.
     *
     * That covers the case where either Z_FIXED is specified, forcing fixed
     * codes, or when the use of fixed codes is chosen, because that choice
     * results in a smaller compressed block than dynamic codes. That latter
     * condition then assures that the above analysis also covers all dynamic
     * blocks. A dynamic-code block will only be chosen to be emitted if it has
     * fewer bits than a fixed-code block would for the same set of symbols.
     * Therefore its average symbol length is assured to be less than 31. So
     * the compressed data for a dynamic block also cannot overwrite the
     * symbols from which it is being constructed.
     */

    s->pending_buf = (uchf *) ZALLOC(strm, s->lit_bufsize, 4);
    s->pending_buf_size = (ulg)s->lit_bufsize * 4;

    if (s->window == Z_NULL || s->prev == Z_NULL || s->head == Z_NULL ||
        s->pending_buf == Z_NULL) {
        s->status = FINISH_STATE;
        strm->msg = ERR_MSG(Z_MEM_ERROR);
        deflateEnd (strm);
        return Z_MEM_ERROR;
    }
    s->sym_buf = s->pending_buf + s->lit_bufsize;
    s->sym_end = (s->lit_bufsize - 1) * 3;
    /* We avoid equality with lit_bufsize*3 because of wraparound at 64K
     * on 16 bit machines and because stored blocks are restricted to
     * 64K-1 bytes.
     */

    s->level = level;
    s->strategy = strategy;
    s->method = (Byte)method;

    return deflateReset(strm);
}

/* =========================================================================
 * Check for a valid deflate stream state. Return 0 if ok, 1 if not.
 */
local int deflateStateCheck(strm)
    z_streamp strm;
{
    deflate_state *s;
    if (strm == Z_NULL ||
        strm->zalloc == (alloc_func)0 || strm->zfree == (free_func)0)
        return 1;
    s = strm->state;
    if (s == Z_NULL || s->strm != strm || (s->status != INIT_STATE &&
#ifdef GZIP
                                           s->status != GZIP_STATE &&
#endif
                                           s->status != EXTRA_STATE &&
                                           s->status != NAME_STATE &&
                                           s->status != COMMENT_STATE &&
                                           s->status != HCRC_STATE &&
                                           s->status != BUSY_STATE &&
                                           s->status != FINISH_STATE))
        return 1;
    return 0;
}

/* ========================================================================= */
int ZEXPORT deflateSetDictionary(strm, dictionary, dictLength)
    z_streamp strm;
    const Bytef *dictionary;
    uInt  dictLength;
{
    deflate_state *s;
    uInt str, n;
    int wrap;
    unsigned avail;
    z_const unsigned char *next;

    if (deflateStateCheck(strm) || dictionary == Z_NULL)
        return Z_STREAM_ERROR;
    s = strm->state;
    wrap = s->wrap;
    if (wrap == 2 || (wrap == 1 && s->status != INIT_STATE) || s->lookahead)
        return Z_STREAM_ERROR;

    /* when using zlib wrappers, compute Adler-32 for provided dictionary */
    if (wrap == 1)
        strm->adler = adler32(strm->adler, dictionary, dictLength);
    s->wrap = 0;                    /* avoid computing Adler-32 in read_buf */

    /* if dictionary would fill window, just replace the history */
    if (dictLength >= s->w_size) {
        if (wrap == 0) {            /* already empty otherwise */
            CLEAR_HASH(s);
            s->strstart = 0;
            s->block_start = 0L;
            s->insert = 0;
        }
        dictionary += dictLength - s->w_size;  /* use the tail */
        dictLength = s->w_size;
    }

    /* insert dictionary into window and hash */
    avail = strm->avail_in;
    next = strm->next_in;
    strm->avail_in = dictLength;
    strm->next_in = (z_const Bytef *)dictionary;
    fill_window(s);
    while (s->lookahead >= MIN_MATCH) {
        str = s->strstart;
        n = s->lookahead - (MIN_MATCH-1);
        do {
            UPDATE_HASH(s, s->ins_h, s->window[str + MIN_MATCH-1]);
#ifndef FASTEST
            s->prev[str & s->w_mask] = s->head[s->ins_h];
#endif
            s->head[s->ins_h] = (Pos)str;
            str++;
        } while (--n);
        s->strstart = str;
        s->lookahead = MIN_MATCH-1;
        fill_window(s);
    }
    s->strstart += s->lookahead;
    s->block_start = (long)s->strstart;
    s->insert = s->lookahead;
    s->lookahead = 0;
    s->match_length = s->prev_length = MIN_MATCH-1;
    s->match_available = 0;
    strm->next_in = next;
    strm->avail_in = avail;
    s->wrap = wrap;
    return Z_OK;
}

/* ========================================================================= */
int ZEXPORT deflateGetDictionary(strm, dictionary, dictLength)
    z_streamp strm;
    Bytef *dictionary;
    uInt  *dictLength;
{
    deflate_state *s;
    uInt len;

    if (deflateStateCheck(strm))
        return Z_STREAM_ERROR;
    s = strm->state;
    len = s->strstart + s->lookahead;
    if (len > s->w_size)
        len = s->w_size;
    if (dictionary != Z_NULL && len)
        zmemcpy(dictionary, s->window + s->strstart + s->lookahead - len, len);
    if (dictLength != Z_NULL)
        *dictLength = len;
    return Z_OK;
}

/* ========================================================================= */
int ZEXPORT deflateResetKeep(strm)
    z_streamp strm;
{
    deflate_state *s;

    if (deflateStateCheck(strm)) {
        return Z_STREAM_ERROR;
    }

    strm->total_in = strm->total_out = 0;
    strm->msg = Z_NULL; /* use zfree if we ever allocate msg dynamically */
    strm->data_type = Z_UNKNOWN;

    s = (deflate_state *)strm->state;
    s->pending = 0;
    s->pending_out = s->pending_buf;

    if (s->wrap < 0) {
        s->wrap = -s->wrap; /* was made negative by deflate(..., Z_FINISH); */
    }
    s->status =
#ifdef GZIP
        s->wrap == 2 ? GZIP_STATE :
#endif
        INIT_STATE;
    strm->adler =
#ifdef GZIP
        s->wrap == 2 ? crc32(0L, Z_NULL, 0) :
#endif
        adler32(0L, Z_NULL, 0);
    s->last_flush = -2;

    _tr_init(s);

    return Z_OK;
}

/* ========================================================================= */
int ZEXPORT deflateReset(strm)
    z_streamp strm;
{
    int ret;

    ret = deflateResetKeep(strm);
    if (ret == Z_OK)
        lm_init(strm->state);
    return ret;
}

/* ========================================================================= */
int ZEXPORT deflateSetHeader(strm, head)
    z_streamp strm;
    gz_headerp head;
{
    if (deflateStateCheck(strm) || strm->state->wrap != 2)
        return Z_STREAM_ERROR;
    strm->state->gzhead = head;
    return Z_OK;
}

/* ========================================================================= */
int ZEXPORT deflatePending(strm, pending, bits)
    unsigned *pending;
    int *bits;
    z_streamp strm;
{
    if (deflateStateCheck(strm)) return Z_STREAM_ERROR;
    if (pending != Z_NULL)
        *pending = strm->state->pending;
    if (bits != Z_NULL)
        *bits = strm->state->bi_valid;
    return Z_OK;
}

/* ========================================================================= */
int ZEXPORT deflatePrime(strm, bits, value)
    z_streamp strm;
    int bits;
    int value;
{
    deflate_state *s;
    int put;

    if (deflateStateCheck(strm)) return Z_STREAM_ERROR;
    s = strm->state;
    if (bits < 0 || bits > 16 ||
        s->sym_buf < s->pending_out + ((Buf_size + 7) >> 3))
        return Z_BUF_ERROR;
    do {
        put = Buf_size - s->bi_valid;
        if (put > bits)
            put = bits;
        s->bi_buf |= (ush)((value & ((1 << put) - 1)) << s->bi_valid);
        s->bi_valid += put;
        _tr_flush_bits(s);
        value >>= put;
        bits -= put;
    } while (bits);
    return Z_OK;
}

/* ========================================================================= */
int ZEXPORT deflateParams(strm, level, strategy)
    z_streamp strm;
    int level;
    int strategy;
{
    deflate_state *s;
    compress_func func;

    if (deflateStateCheck(strm)) return Z_STREAM_ERROR;
    s = strm->state;

#ifdef FASTEST
    if (level != 0) level = 1;
#else
    if (level == Z_DEFAULT_COMPRESSION) level = 6;
#endif
    if (level < 0 || level > 9 || strategy < 0 || strategy > Z_FIXED) {
        return Z_STREAM_ERROR;
    }
    func = configuration_table[s->level].func;

    if ((strategy != s->strategy || func != configuration_table[level].func) &&
        s->last_flush != -2) {
        /* Flush the last buffer: */
        int err = deflate(strm, Z_BLOCK);
        if (err == Z_STREAM_ERROR)
            return err;
        if (strm->avail_in || (s->strstart - s->block_start) + s->lookahead)
            return Z_BUF_ERROR;
    }
    if (s->level != level) {
        if (s->level == 0 && s->matches != 0) {
            if (s->matches == 1)
                slide_hash(s);
            else
                CLEAR_HASH(s);
            s->matches = 0;
        }
        s->level = level;
        s->max_lazy_match   = configuration_table[level].max_lazy;
        s->good_match       = configuration_table[level].good_length;
        s->nice_match       = configuration_table[level].nice_length;
        s->max_chain_length = configuration_table[level].max_chain;
    }
    s->strategy = strategy;
    return Z_OK;
}

/* ========================================================================= */
int ZEXPORT deflateTune(strm, good_length, max_lazy, nice_length, max_chain)
    z_streamp strm;
    int good_length;
    int max_lazy;
    int nice_length;
    int max_chain;
{
    deflate_state *s;

    if (deflateStateCheck(strm)) return Z_STREAM_ERROR;
    s = strm->state;
    s->good_match = (uInt)good_length;
    s->max_lazy_match = (uInt)max_lazy;
    s->nice_match = nice_length;
    s->max_chain_length = (uInt)max_chain;
    return Z_OK;
}

/* =========================================================================
 * For the default windowBits of 15 and memLevel of 8, this function returns a
 * close to exact, as well as small, upper bound on the compressed size. This
 * is an expansion of ~0.03%, plus a small constant.
 *
 * For any setting other than those defaults for windowBits and memLevel, one
 * of two worst case bounds is returned. This is at most an expansion of ~4% or
 * ~13%, plus a small constant.
 *
 * Both the 0.03% and 4% derive from the overhead of stored blocks. The first
 * one is for stored blocks of 16383 bytes (memLevel == 8), whereas the second
 * is for stored blocks of 127 bytes (the worst case memLevel == 1). The
 * expansion results from five bytes of header for each stored block.
 *
 * The larger expansion of 13% results from a window size less than or equal to
 * the symbols buffer size (windowBits <= memLevel + 7). In that case some of
 * the data being compressed may have slid out of the sliding window, impeding
 * a stored block from being emitted. Then the only choice is a fixed or
 * dynamic block, where a fixed block limits the maximum expansion to 9 bits
 * per 8-bit byte, plus 10 bits for every block. The smallest block size for
 * which this can occur is 255 (memLevel == 2).
 *
 * Shifts are used to approximate divisions, for speed.
 */
uLong ZEXPORT deflateBound(strm, sourceLen)
    z_streamp strm;
    uLong sourceLen;
{
    deflate_state *s;
    uLong fixedlen, storelen, wraplen;

    /* upper bound for fixed blocks with 9-bit literals and length 255
       (memLevel == 2, which is the lowest that may not use stored blocks) --
       ~13% overhead plus a small constant */
    fixedlen = sourceLen + (sourceLen >> 3) + (sourceLen >> 8) +
               (sourceLen >> 9) + 4;

    /* upper bound for stored blocks with length 127 (memLevel == 1) --
       ~4% overhead plus a small constant */
    storelen = sourceLen + (sourceLen >> 5) + (sourceLen >> 7) +
               (sourceLen >> 11) + 7;

    /* if can't get parameters, return larger bound plus a zlib wrapper */
    if (deflateStateCheck(strm))
        return (fixedlen > storelen ? fixedlen : storelen) + 6;

    /* compute wrapper length */
    s = strm->state;
    switch (s->wrap) {
    case 0:                                 /* raw deflate */
        wraplen = 0;
        break;
    case 1:                                 /* zlib wrapper */
        wraplen = 6 + (s->strstart ? 4 : 0);
        break;
#ifdef GZIP
    case 2:                                 /* gzip wrapper */
        wraplen = 18;
        if (s->gzhead != Z_NULL) {          /* user-supplied gzip header */
            Bytef *str;
            if (s->gzhead->extra != Z_NULL)
                wraplen += 2 + s->gzhead->extra_len;
            str = s->gzhead->name;
            if (str != Z_NULL)
                do {
                    wraplen++;
                } while (*str++);
            str = s->gzhead->comment;
            if (str != Z_NULL)
                do {
                    wraplen++;
                } while (*str++);
            if (s->gzhead->hcrc)
                wraplen += 2;
        }
        break;
#endif
    default:                                /* for compiler happiness */
        wraplen = 6;
    }

    /* if not default parameters, return one of the conservative bounds */
    if (s->w_bits != 15 || s->hash_bits != 8 + 7)
        return (s->w_bits <= s->hash_bits ? fixedlen : storelen) + wraplen;

    /* default settings: return tight bound for that case -- ~0.03% overhead
       plus a small constant */
    return sourceLen + (sourceLen >> 12) + (sourceLen >> 14) +
           (sourceLen >> 25) + 13 - 6 + wraplen;
}

/* =========================================================================
 * Put a short in the pending buffer. The 16-bit value is put in MSB order.
 * IN assertion: the stream state is correct and there is enough room in
 * pending_buf.
 */
local void putShortMSB(s, b)
    deflate_state *s;
    uInt b;
{
    put_byte(s, (Byte)(b >> 8));
    put_byte(s, (Byte)(b & 0xff));
}

/* =========================================================================
 * Flush as much pending output as possible. All deflate() output, except for
 * some deflate_stored() output, goes through this function so some
 * applications may wish to modify it to avoid allocating a large
 * strm->next_out buffer and copying into it. (See also read_buf()).
 */
local void flush_pending(strm)
    z_streamp strm;
{
    unsigned len;
    deflate_state *s = strm->state;

    _tr_flush_bits(s);
    len = s->pending;
    if (len > strm->avail_out) len = strm->avail_out;
    if (len == 0) return;

    zmemcpy(strm->next_out, s->pending_out, len);
    strm->next_out  += len;
    s->pending_out  += len;
    strm->total_out += len;
    strm->avail_out -= len;
    s->pending      -= len;
    if (s->pending == 0) {
        s->pending_out = s->pending_buf;
    }
}

/* ===========================================================================
 * Update the header CRC with the bytes s->pending_buf[beg..s->pending - 1].
 */
#define HCRC_UPDATE(beg) \
    do { \
        if (s->gzhead->hcrc && s->pending > (beg)) \
            strm->adler = crc32(strm->adler, s->pending_buf + (beg), \
                                s->pending - (beg)); \
    } while (0)

/* ========================================================================= */
int ZEXPORT deflate(strm, flush)
    z_streamp strm;
    int flush;
{
    int old_flush; /* value of flush param for previous deflate call */
    deflate_state *s;

    if (deflateStateCheck(strm) || flush > Z_BLOCK || flush < 0) {
        return Z_STREAM_ERROR;
    }
    s = strm->state;

    if (strm->next_out == Z_NULL ||
        (strm->avail_in != 0 && strm->next_in == Z_NULL) ||
        (s->status == FINISH_STATE && flush != Z_FINISH)) {
        ERR_RETURN(strm, Z_STREAM_ERROR);
    }
    if (strm->avail_out == 0) ERR_RETURN(strm, Z_BUF_ERROR);

    old_flush = s->last_flush;
    s->last_flush = flush;

    /* Flush as much pending output as possible */
    if (s->pending != 0) {
        flush_pending(strm);
        if (strm->avail_out == 0) {
            /* Since avail_out is 0, deflate will be called again with
             * more output space, but possibly with both pending and
             * avail_in equal to zero. There won't be anything to do,
             * but this is not an error situation so make sure we
             * return OK instead of BUF_ERROR at next call of deflate:
             */
            s->last_flush = -1;
            return Z_OK;
        }

    /* Make sure there is something to do and avoid duplicate consecutive
     * flushes. For repeated and useless calls with Z_FINISH, we keep
     * returning Z_STREAM_END instead of Z_BUF_ERROR.
     */
    } else if (strm->avail_in == 0 && RANK(flush) <= RANK(old_flush) &&
               flush != Z_FINISH) {
        ERR_RETURN(strm, Z_BUF_ERROR);
    }

    /* User must not provide more input after the first FINISH: */
    if (s->status == FINISH_STATE && strm->avail_in != 0) {
        ERR_RETURN(strm, Z_BUF_ERROR);
    }

    /* Write the header */
    if (s->status == INIT_STATE && s->wrap == 0)
        s->status = BUSY_STATE;
    if (s->status == INIT_STATE) {
        /* zlib header */
        uInt header = (Z_DEFLATED + ((s->w_bits - 8) << 4)) << 8;
        uInt level_flags;

        if (s->strategy >= Z_HUFFMAN_ONLY || s->level < 2)
            level_flags = 0;
        else if (s->level < 6)
            level_flags = 1;
        else if (s->level == 6)
            level_flags = 2;
        else
            level_flags = 3;
        header |= (level_flags << 6);
        if (s->strstart != 0) header |= PRESET_DICT;
        header += 31 - (header % 31);

        putShortMSB(s, header);

        /* Save the adler32 of the preset dictionary: */
        if (s->strstart != 0) {
            putShortMSB(s, (uInt)(strm->adler >> 16));
            putShortMSB(s, (uInt)(strm->adler & 0xffff));
        }
        strm->adler = adler32(0L, Z_NULL, 0);
        s->status = BUSY_STATE;

        /* Compression must start with an empty pending buffer */
        flush_pending(strm);
        if (s->pending != 0) {
            s->last_flush = -1;
            return Z_OK;
        }
    }
#ifdef GZIP
    if (s->status == GZIP_STATE) {
        /* gzip header */
        strm->adler = crc32(0L, Z_NULL, 0);
        put_byte(s, 31);
        put_byte(s, 139);
        put_byte(s, 8);
        if (s->gzhead == Z_NULL) {
            put_byte(s, 0);
            put_byte(s, 0);
            put_byte(s, 0);
            put_byte(s, 0);
            put_byte(s, 0);
            put_byte(s, s->level == 9 ? 2 :
                     (s->strategy >= Z_HUFFMAN_ONLY || s->level < 2 ?
                      4 : 0));
            put_byte(s, OS_CODE);
            s->status = BUSY_STATE;

            /* Compression must start with an empty pending buffer */
            flush_pending(strm);
            if (s->pending != 0) {
                s->last_flush = -1;
                return Z_OK;
            }
        }
        else {
            put_byte(s, (s->gzhead->text ? 1 : 0) +
                     (s->gzhead->hcrc ? 2 : 0) +
                     (s->gzhead->extra == Z_NULL ? 0 : 4) +
                     (s->gzhead->name == Z_NULL ? 0 : 8) +
                     (s->gzhead->comment == Z_NULL ? 0 : 16)
                     );
            put_byte(s, (Byte)(s->gzhead->time & 0xff));
            put_byte(s, (Byte)((s->gzhead->time >> 8) & 0xff));
            put_byte(s, (Byte)((s->gzhead->time >> 16) & 0xff));
            put_byte(s, (Byte)((s->gzhead->time >> 24) & 0xff));
            put_byte(s, s->level == 9 ? 2 :
                     (s->strategy >= Z_HUFFMAN_ONLY || s->level < 2 ?
                      4 : 0));
            put_byte(s, s->gzhead->os & 0xff);
            if (s->gzhead->extra != Z_NULL) {
                put_byte(s, s->gzhead->extra_len & 0xff);
                put_byte(s, (s->gzhead->extra_len >> 8) & 0xff);
            }
            if (s->gzhead->hcrc)
                strm->adler = crc32(strm->adler, s->pending_buf,
                                    s->pending);
            s->gzindex = 0;
            s->status = EXTRA_STATE;
        }
    }
    if (s->status == EXTRA_STATE) {
        if (s->gzhead->extra != Z_NULL) {
            ulg beg = s->pending;   /* start of bytes to update crc */
            uInt left = (s->gzhead->extra_len & 0xffff) - s->gzindex;
            while (s->pending + left > s->pending_buf_size) {
                uInt copy = s->pending_buf_size - s->pending;
                zmemcpy(s->pending_buf + s->pending,
                        s->gzhead->extra + s->gzindex, copy);
                s->pending = s->pending_buf_size;
                HCRC_UPDATE(beg);
                s->gzindex += copy;
                flush_pending(strm);
                if (s->pending != 0) {
                    s->last_flush = -1;
                    return Z_OK;
                }
                beg = 0;
                left -= copy;
            }
            zmemcpy(s->pending_buf + s->pending,
                    s->gzhead->extra + s->gzindex, left);
            s->pending += left;
            HCRC_UPDATE(beg);
            s->gzindex = 0;
        }
        s->status = NAME_STATE;
    }
    if (s->status == NAME_STATE) {
        if (s->gzhead->name != Z_NULL) {
            ulg beg = s->pending;   /* start of bytes to update crc */
            int val;
            do {
                if (s->pending == s->pending_buf_size) {
                    HCRC_UPDATE(beg);
                    flush_pending(strm);
                    if (s->pending != 0) {
                        s->last_flush = -1;
                        return Z_OK;
                    }
                    beg = 0;
                }
                val = s->gzhead->name[s->gzindex++];
                put_byte(s, val);
            } while (val != 0);
            HCRC_UPDATE(beg);
            s->gzindex = 0;
        }
        s->status = COMMENT_STATE;
    }
    if (s->status == COMMENT_STATE) {
        if (s->gzhead->comment != Z_NULL) {
            ulg beg = s->pending;   /* start of bytes to update crc */
            int val;
            do {
                if (s->pending == s->pending_buf_size) {
                    HCRC_UPDATE(beg);
                    flush_pending(strm);
                    if (s->pending != 0) {
                        s->last_flush = -1;
                        return Z_OK;
                    }
                    beg = 0;
                }
                val = s->gzhead->comment[s->gzindex++];
                put_byte(s, val);
            } while (val != 0);
            HCRC_UPDATE(beg);
        }
        s->status = HCRC_STATE;
    }
    if (s->status == HCRC_STATE) {
        if (s->gzhead->hcrc) {
            if (s->pending + 2 > s->pending_buf_size) {
                flush_pending(strm);
                if (s->pending != 0) {
                    s->last_flush = -1;
                    return Z_OK;
                }
            }
            put_byte(s, (Byte)(strm->adler & 0xff));
            put_byte(s, (Byte)((strm->adler >> 8) & 0xff));
            strm->adler = crc32(0L, Z_NULL, 0);
        }
        s->status = BUSY_STATE;

        /* Compression must start with an empty pending buffer */
        flush_pending(strm);
        if (s->pending != 0) {
            s->last_flush = -1;
            return Z_OK;
        }
    }
#endif

    /* Start a new block or continue the current one.
     */
    if (strm->avail_in != 0 || s->lookahead != 0 ||
        (flush != Z_NO_FLUSH && s->status != FINISH_STATE)) {
        block_state bstate;

        bstate = s->level == 0 ? deflate_stored(s, flush) :
                 s->strategy == Z_HUFFMAN_ONLY ? deflate_huff(s, flush) :
                 s->strategy == Z_RLE ? deflate_rle(s, flush) :
                 (*(configuration_table[s->level].func))(s, flush);

        if (bstate == finish_started || bstate == finish_done) {
            s->status = FINISH_STATE;
        }
        if (bstate == need_more || bstate == finish_started) {
            if (strm->avail_out == 0) {
                s->last_flush = -1; /* avoid BUF_ERROR next call, see above */
            }
            return Z_OK;
            /* If flush != Z_NO_FLUSH && avail_out == 0, the next call
             * of deflate should use the same flush parameter to make sure
             * that the flush is complete. So we don't have to output an
             * empty block here, this will be done at next call. This also
             * ensures that for a very small output buffer, we emit at most
             * one empty block.
             */
        }
        if (bstate == block_done) {
            if (flush == Z_PARTIAL_FLUSH) {
                _tr_align(s);
            } else if (flush != Z_BLOCK) { /* FULL_FLUSH or SYNC_FLUSH */
                _tr_stored_block(s, (char*)0, 0L, 0);
                /* For a full flush, this empty block will be recognized
                 * as a special marker by inflate_sync().
                 */
                if (flush == Z_FULL_FLUSH) {
                    CLEAR_HASH(s);             /* forget history */
                    if (s->lookahead == 0) {
                        s->strstart = 0;
                        s->block_start = 0L;
                        s->insert = 0;
                    }
                }
            }
            flush_pending(strm);
            if (strm->avail_out == 0) {
              s->last_flush = -1; /* avoid BUF_ERROR at next call, see above */
              return Z_OK;
            }
        }
    }

    if (flush != Z_FINISH) return Z_OK;
    if (s->wrap <= 0) return Z_STREAM_END;

    /* Write the trailer */
#ifdef GZIP
    if (s->wrap == 2) {
        put_byte(s, (Byte)(strm->adler & 0xff));
        put_byte(s, (Byte)((strm->adler >> 8) & 0xff));
        put_byte(s, (Byte)((strm->adler >> 16) & 0xff));
        put_byte(s, (Byte)((strm->adler >> 24) & 0xff));
        put_byte(s, (Byte)(strm->total_in & 0xff));
        put_byte(s, (Byte)((strm->total_in >> 8) & 0xff));
        put_byte(s, (Byte)((strm->total_in >> 16) & 0xff));
        put_byte(s, (Byte)((strm->total_in >> 24) & 0xff));
    }
    else
#endif
    {
        putShortMSB(s, (uInt)(strm->adler >> 16));
        putShortMSB(s, (uInt)(strm->adler & 0xffff));
    }
    flush_pending(strm);
    /* If avail_out is zero, the application will call deflate again
     * to flush the rest.
     */
    if (s->wrap > 0) s->wrap = -s->wrap; /* write the trailer only once! */
    return s->pending != 0 ? Z_OK : Z_STREAM_END;
}

/* ========================================================================= */
int ZEXPORT deflateEnd(strm)
    z_streamp strm;
{
    int status;

    if (deflateStateCheck(strm)) return Z_STREAM_ERROR;

    status = strm->state->status;

    /* Deallocate in reverse order of allocations: */
    TRY_FREE(strm, strm->state->pending_buf);
    TRY_FREE(strm, strm->state->head);
    TRY_FREE(strm, strm->state->prev);
    TRY_FREE(strm, strm->state->window);

    ZFREE(strm, strm->state);
    strm->state = Z_NULL;

    return status == BUSY_STATE ? Z_DATA_ERROR : Z_OK;
}

/* =========================================================================
 * Copy the source state to the destination state.
 * To simplify the source, this is not supported for 16-bit MSDOS (which
 * doesn't have enough memory anyway to duplicate compression states).
 */
int ZEXPORT deflateCopy(dest, source)
    z_streamp dest;
    z_streamp source;
{
#ifdef MAXSEG_64K
    return Z_STREAM_ERROR;
#else
    deflate_state *ds;
    deflate_state *ss;


    if (deflateStateCheck(source) || dest == Z_NULL) {
        return Z_STREAM_ERROR;
    }

    ss = source->state;

    zmemcpy((voidpf)dest, (voidpf)source, sizeof(z_stream));

    ds = (deflate_state *) ZALLOC(dest, 1, sizeof(deflate_state));
    if (ds == Z_NULL) return Z_MEM_ERROR;
    dest->state = (struct internal_state FAR *) ds;
    zmemcpy((voidpf)ds, (voidpf)ss, sizeof(deflate_state));
    ds->strm = dest;

    ds->window = (Bytef *) ZALLOC(dest, ds->w_size, 2*sizeof(Byte));
    ds->prev   = (Posf *)  ZALLOC(dest, ds->w_size, sizeof(Pos));
    ds->head   = (Posf *)  ZALLOC(dest, ds->hash_size, sizeof(Pos));
    ds->pending_buf = (uchf *) ZALLOC(dest, ds->lit_bufsize, 4);

    if (ds->window == Z_NULL || ds->prev == Z_NULL || ds->head == Z_NULL ||
        ds->pending_buf == Z_NULL) {
        deflateEnd (dest);
        return Z_MEM_ERROR;
    }
    /* following zmemcpy do not work for 16-bit MSDOS */
    zmemcpy(ds->window, ss->window, ds->w_size * 2 * sizeof(Byte));
    zmemcpy((voidpf)ds->prev, (voidpf)ss->prev, ds->w_size * sizeof(Pos));
    zmemcpy((voidpf)ds->head, (voidpf)ss->head, ds->hash_size * sizeof(Pos));
    zmemcpy(ds->pending_buf, ss->pending_buf, (uInt)ds->pending_buf_size);

    ds->pending_out = ds->pending_buf + (ss->pending_out - ss->pending_buf);
    ds->sym_buf = ds->pending_buf + ds->lit_bufsize;

    ds->l_desc.dyn_tree = ds->dyn_ltree;
    ds->d_desc.dyn_tree = ds->dyn_dtree;
    ds->bl_desc.dyn_tree = ds->bl_tree;

    return Z_OK;
#endif /* MAXSEG_64K */
}

/* ===========================================================================
 * Read a new buffer from the current input stream, update the adler32
 * and total number of bytes read.  All deflate() input goes through
 * this function so some applications may wish to modify it to avoid
 * allocating a large strm->next_in buffer and copying from it.
 * (See also flush_pending()).
 */
local unsigned read_buf(strm, buf, size)
    z_streamp strm;
    Bytef *buf;
    unsigned size;
{
    unsigned len = strm->avail_in;

    if (len > size) len = size;
    if (len == 0) return 0;

    strm->avail_in  -= len;

    zmemcpy(buf, strm->next_in, len);
    if (strm->state->wrap == 1) {
        strm->adler = adler32(strm->adler, buf, len);
    }
#ifdef GZIP
    else if (strm->state->wrap == 2) {
        strm->adler = crc32(strm->adler, buf, len);
    }
#endif
    strm->next_in  += len;
    strm->total_in += len;

    return len;
}

/* ===========================================================================
 * Initialize the "longest match" routines for a new zlib stream
 */
local void lm_init(s)
    deflate_state *s;
{
    s->window_size = (ulg)2L*s->w_size;

    CLEAR_HASH(s);

    /* Set the default configuration parameters:
     */
    s->max_lazy_match   = configuration_table[s->level].max_lazy;
    s->good_match       = configuration_table[s->level].good_length;
    s->nice_match       = configuration_table[s->level].nice_length;
    s->max_chain_length = configuration_table[s->level].max_chain;

    s->strstart = 0;
    s->block_start = 0L;
    s->lookahead = 0;
    s->insert = 0;
    s->match_length = s->prev_length = MIN_MATCH-1;
    s->match_available = 0;
    s->ins_h = 0;
}

#ifndef FASTEST
/* ===========================================================================
 * Set match_start to the longest match starting at the given string and
 * return its length. Matches shorter or equal to prev_length are discarded,
 * in which case the result is equal to prev_length and match_start is
 * garbage.
 * IN assertions: cur_match is the head of the hash chain for the current
 *   string (strstart) and its distance is <= MAX_DIST, and prev_length >= 1
 * OUT assertion: the match length is not greater than s->lookahead.
 */
local uInt longest_match(s, cur_match)
    deflate_state *s;
    IPos cur_match;                             /* current match */
{
    unsigned chain_length = s->max_chain_length;/* max hash chain length */
    register Bytef *scan = s->window + s->strstart; /* current string */
    register Bytef *match;                      /* matched string */
    register int len;                           /* length of current match */
    int best_len = (int)s->prev_length;         /* best match length so far */
    int nice_match = s->nice_match;             /* stop if match long enough */
    IPos limit = s->strstart > (IPos)MAX_DIST(s) ?
        s->strstart - (IPos)MAX_DIST(s) : NIL;
    /* Stop when cur_match becomes <= limit. To simplify the code,
     * we prevent matches with the string of window index 0.
     */
    Posf *prev = s->prev;
    uInt wmask = s->w_mask;

#ifdef UNALIGNED_OK
    /* Compare two bytes at a time. Note: this is not always beneficial.
     * Try with and without -DUNALIGNED_OK to check.
     */
    register Bytef *strend = s->window + s->strstart + MAX_MATCH - 1;
    register ush scan_start = *(ushf*)scan;
    register ush scan_end   = *(ushf*)(scan + best_len - 1);
#else
    register Bytef *strend = s->window + s->strstart + MAX_MATCH;
    register Byte scan_end1  = scan[best_len - 1];
    register Byte scan_end   = scan[best_len];
#endif

    /* The code is optimized for HASH_BITS >= 8 and MAX_MATCH-2 multiple of 16.
     * It is easy to get rid of this optimization if necessary.
     */
    Assert(s->hash_bits >= 8 && MAX_MATCH == 258, "Code too clever");

    /* Do not waste too much time if we already have a good match: */
    if (s->prev_length >= s->good_match) {
        chain_length >>= 2;
    }
    /* Do not look for matches beyond the end of the input. This is necessary
     * to make deflate deterministic.
     */
    if ((uInt)nice_match > s->lookahead) nice_match = (int)s->lookahead;

    Assert((ulg)s->strstart <= s->window_size - MIN_LOOKAHEAD,
           "need lookahead");

    do {
        Assert(cur_match < s->strstart, "no future");
        match = s->window + cur_match;

        /* Skip to next match if the match length cannot increase
         * or if the match length is less than 2.  Note that the checks below
         * for insufficient lookahead only occur occasionally for performance
         * reasons.  Therefore uninitialized memory will be accessed, and
         * conditional jumps will be made that depend on those values.
         * However the length of the match is limited to the lookahead, so
         * the output of deflate is not affected by the uninitialized values.
         */
#if (defined(UNALIGNED_OK) && MAX_MATCH == 258)
        /* This code assumes sizeof(unsigned short) == 2. Do not use
         * UNALIGNED_OK if your compiler uses a different size.
         */
        if (*(ushf*)(match + best_len - 1) != scan_end ||
            *(ushf*)match != scan_start) continue;

        /* It is not necessary to compare scan[2] and match[2] since they are
         * always equal when the other bytes match, given that the hash keys
         * are equal and that HASH_BITS >= 8. Compare 2 bytes at a time at
         * strstart + 3, + 5, up to strstart + 257. We check for insufficient
         * lookahead only every 4th comparison; the 128th check will be made
         * at strstart + 257. If MAX_MATCH-2 is not a multiple of 8, it is
         * necessary to put more guard bytes at the end of the window, or
         * to check more often for insufficient lookahead.
         */
        Assert(scan[2] == match[2], "scan[2]?");
        scan++, match++;
        do {
        } while (*(ushf*)(scan += 2) == *(ushf*)(match += 2) &&
                 *(ushf*)(scan += 2) == *(ushf*)(match += 2) &&
                 *(ushf*)(scan += 2) == *(ushf*)(match += 2) &&
                 *(ushf*)(scan += 2) == *(ushf*)(match += 2) &&
                 scan < strend);
        /* The funny "do {}" generates better code on most compilers */

        /* Here, scan <= window + strstart + 257 */
        Assert(scan <= s->window + (unsigned)(s->window_size - 1),
               "wild scan");
        if (*scan == *match) scan++;

        len = (MAX_MATCH - 1) - (int)(strend - scan);
        scan = strend - (MAX_MATCH-1);

#else /* UNALIGNED_OK */

        if (match[best_len]     != scan_end  ||
            match[best_len - 1] != scan_end1 ||
            *match              != *scan     ||
            *++match            != scan[1])      continue;

        /* The check at best_len - 1 can be removed because it will be made
         * again later. (This heuristic is not always a win.)
         * It is not necessary to compare scan[2] and match[2] since they
         * are always equal when the other bytes match, given that
         * the hash keys are equal and that HASH_BITS >= 8.
         */
        scan += 2, match++;
        Assert(*scan == *match, "match[2]?");

        /* We check for insufficient lookahead only every 8th comparison;
         * the 256th check will be made at strstart + 258.
         */
        do {
        } while (*++scan == *++match && *++scan == *++match &&
                 *++scan == *++match && *++scan == *++match &&
                 *++scan == *++match && *++scan == *++match &&
                 *++scan == *++match && *++scan == *++match &&
                 scan < strend);

        Assert(scan <= s->window + (unsigned)(s->window_size - 1),
               "wild scan");

        len = MAX_MATCH - (int)(strend - scan);
        scan = strend - MAX_MATCH;

#endif /* UNALIGNED_OK */

        if (len > best_len) {
            s->match_start = cur_match;
            best_len = len;
            if (len >= nice_match) break;
#ifdef UNALIGNED_OK
            scan_end = *(ushf*)(scan + best_len - 1);
#else
            scan_end1  = scan[best_len - 1];
            scan_end   = scan[best_len];
#endif
        }
    } while ((cur_match = prev[cur_match & wmask]) > limit
             && --chain_length != 0);

    if ((uInt)best_len <= s->lookahead) return (uInt)best_len;
    return s->lookahead;
}

#else /* FASTEST */

/* ---------------------------------------------------------------------------
 * Optimized version for FASTEST only
 */
local uInt longest_match(s, cur_match)
    deflate_state *s;
    IPos cur_match;                             /* current match */
{
    register Bytef *scan = s->window + s->strstart; /* current string */
    register Bytef *match;                       /* matched string */
    register int len;                           /* length of current match */
    register Bytef *strend = s->window + s->strstart + MAX_MATCH;

    /* The code is optimized for HASH_BITS >= 8 and MAX_MATCH-2 multiple of 16.
     * It is easy to get rid of this optimization if necessary.
     */
    Assert(s->hash_bits >= 8 && MAX_MATCH == 258, "Code too clever");

    Assert((ulg)s->strstart <= s->window_size - MIN_LOOKAHEAD,
           "need lookahead");

    Assert(cur_match < s->strstart, "no future");

    match = s->window + cur_match;

    /* Return failure if the match length is less than 2:
     */
    if (match[0] != scan[0] || match[1] != scan[1]) return MIN_MATCH-1;

    /* The check at best_len - 1 can be removed because it will be made
     * again later. (This heuristic is not always a win.)
     * It is not necessary to compare scan[2] and match[2] since they
     * are always equal when the other bytes match, given that
     * the hash keys are equal and that HASH_BITS >= 8.
     */
    scan += 2, match += 2;
    Assert(*scan == *match, "match[2]?");

    /* We check for insufficient lookahead only every 8th comparison;
     * the 256th check will be made at strstart + 258.
     */
    do {
    } while (*++scan == *++match && *++scan == *++match &&
             *++scan == *++match && *++scan == *++match &&
             *++scan == *++match && *++scan == *++match &&
             *++scan == *++match && *++scan == *++match &&
             scan < strend);

    Assert(scan <= s->window + (unsigned)(s->window_size - 1), "wild scan");

    len = MAX_MATCH - (int)(strend - scan);

    if (len < MIN_MATCH) return MIN_MATCH - 1;

    s->match_start = cur_match;
    return (uInt)len <= s->lookahead ? (uInt)len : s->lookahead;
}

#endif /* FASTEST */

#ifdef ZLIB_DEBUG

#define EQUAL 0
/* result of memcmp for equal strings */

/* ===========================================================================
 * Check that the match at match_start is indeed a match.
 */
local void check_match(s, start, match, length)
    deflate_state *s;
    IPos start, match;
    int length;
{
    /* check that the match is indeed a match */
    if (zmemcmp(s->window + match,
                s->window + start, length) != EQUAL) {
        fprintf(stderr, " start %u, match %u, length %d\n",
                start, match, length);
        do {
            fprintf(stderr, "%c%c", s->window[match++], s->window[start++]);
        } while (--length != 0);
        z_error("invalid match");
    }
    if (z_verbose > 1) {
        fprintf(stderr,"\\[%d,%d]", start - match, length);
        do { putc(s->window[start++], stderr); } while (--length != 0);
    }
}
#else
#  define check_match(s, start, match, length)
#endif /* ZLIB_DEBUG */

/* ===========================================================================
 * Fill the window when the lookahead becomes insufficient.
 * Updates strstart and lookahead.
 *
 * IN assertion: lookahead < MIN_LOOKAHEAD
 * OUT assertions: strstart <= window_size-MIN_LOOKAHEAD
 *    At least one byte has been read, or avail_in == 0; reads are
 *    performed for at least two bytes (required for the zip translate_eol
 *    option -- not supported here).
 */
local void fill_window(s)
    deflate_state *s;
{
    unsigned n;
    unsigned more;    /* Amount of free space at the end of the window. */
    uInt wsize = s->w_size;

    Assert(s->lookahead < MIN_LOOKAHEAD, "already enough lookahead");

    do {
        more = (unsigned)(s->window_size -(ulg)s->lookahead -(ulg)s->strstart);

        /* Deal with !@#$% 64K limit: */
        if (sizeof(int) <= 2) {
            if (more == 0 && s->strstart == 0 && s->lookahead == 0) {
                more = wsize;

            } else if (more == (unsigned)(-1)) {
                /* Very unlikely, but possible on 16 bit machine if
                 * strstart == 0 && lookahead == 1 (input done a byte at time)
                 */
                more--;
            }
        }

        /* If the window is almost full and there is insufficient lookahead,
         * move the upper half to the lower one to make room in the upper half.
         */
        if (s->strstart >= wsize + MAX_DIST(s)) {

            zmemcpy(s->window, s->window + wsize, (unsigned)wsize - more);
            s->match_start -= wsize;
            s->strstart    -= wsize; /* we now have strstart >= MAX_DIST */
            s->block_start -= (long) wsize;
            if (s->insert > s->strstart)
                s->insert = s->strstart;
            slide_hash(s);
            more += wsize;
        }
        if (s->strm->avail_in == 0) break;

        /* If there was no sliding:
         *    strstart <= WSIZE+MAX_DIST-1 && lookahead <= MIN_LOOKAHEAD - 1 &&
         *    more == window_size - lookahead - strstart
         * => more >= window_size - (MIN_LOOKAHEAD-1 + WSIZE + MAX_DIST-1)
         * => more >= window_size - 2*WSIZE + 2
         * In the BIG_MEM or MMAP case (not yet supported),
         *   window_size == input_size + MIN_LOOKAHEAD  &&
         *   strstart + s->lookahead <= input_size => more >= MIN_LOOKAHEAD.
         * Otherwise, window_size == 2*WSIZE so more >= 2.
         * If there was sliding, more >= WSIZE. So in all cases, more >= 2.
         */
        Assert(more >= 2, "more < 2");

        n = read_buf(s->strm, s->window + s->strstart + s->lookahead, more);
        s->lookahead += n;

        /* Initialize the hash value now that we have some input: */
        if (s->lookahead + s->insert >= MIN_MATCH) {
            uInt str = s->strstart - s->insert;
            s->ins_h = s->window[str];
            UPDATE_HASH(s, s->ins_h, s->window[str + 1]);
#if MIN_MATCH != 3
            Call UPDATE_HASH() MIN_MATCH-3 more times
#endif
            while (s->insert) {
                UPDATE_HASH(s, s->ins_h, s->window[str + MIN_MATCH-1]);
#ifndef FASTEST
                s->prev[str & s->w_mask] = s->head[s->ins_h];
#endif
                s->head[s->ins_h] = (Pos)str;
                str++;
                s->insert--;
                if (s->lookahead + s->insert < MIN_MATCH)
                    break;
            }
        }
        /* If the whole input has less than MIN_MATCH bytes, ins_h is garbage,
         * but this is not important since only literal bytes will be emitted.
         */

    } while (s->lookahead < MIN_LOOKAHEAD && s->strm->avail_in != 0);

    /* If the WIN_INIT bytes after the end of the current data have never been
     * written, then zero those bytes in order to avoid memory check reports of
     * the use of uninitialized (or uninitialised as Julian writes) bytes by
     * the longest match routines.  Update the high water mark for the next
     * time through here.  WIN_INIT is set to MAX_MATCH since the longest match
     * routines allow scanning to strstart + MAX_MATCH, ignoring lookahead.
     */
    if (s->high_water < s->window_size) {
        ulg curr = s->strstart + (ulg)(s->lookahead);
        ulg init;

        if (s->high_water < curr) {
            /* Previous high water mark below current data -- zero WIN_INIT
             * bytes or up to end of window, whichever is less.
             */
            init = s->window_size - curr;
            if (init > WIN_INIT)
                init = WIN_INIT;
            zmemzero(s->window + curr, (unsigned)init);
            s->high_water = curr + init;
        }
        else if (s->high_water < (ulg)curr + WIN_INIT) {
            /* High water mark at or above current data, but below current data
             * plus WIN_INIT -- zero out to current data plus WIN_INIT, or up
             * to end of window, whichever is less.
             */
            init = (ulg)curr + WIN_INIT - s->high_water;
            if (init > s->window_size - s->high_water)
                init = s->window_size - s->high_water;
            zmemzero(s->window + s->high_water, (unsigned)init);
            s->high_water += init;
        }
    }

    Assert((ulg)s->strstart <= s->window_size - MIN_LOOKAHEAD,
           "not enough room for search");
}

/* ===========================================================================
 * Flush the current block, with given end-of-file flag.
 * IN assertion: strstart is set to the end of the current match.
 */
#define FLUSH_BLOCK_ONLY(s, last) { \
   _tr_flush_block(s, (s->block_start >= 0L ? \
                   (charf *)&s->window[(unsigned)s->block_start] : \
                   (charf *)Z_NULL), \
                (ulg)((long)s->strstart - s->block_start), \
                (last)); \
   s->block_start = s->strstart; \
   flush_pending(s->strm); \
   Tracev((stderr,"[FLUSH]")); \
}

/* Same but force premature exit if necessary. */
#define FLUSH_BLOCK(s, last) { \
   FLUSH_BLOCK_ONLY(s, last); \
   if (s->strm->avail_out == 0) return (last) ? finish_started : need_more; \
}

/* Maximum stored block length in deflate format (not including header). */
#define MAX_STORED 65535

/* Minimum of a and b. */
#define MIN(a, b) ((a) > (b) ? (b) : (a))

/* ===========================================================================
 * Copy without compression as much as possible from the input stream, return
 * the current block state.
 *
 * In case deflateParams() is used to later switch to a non-zero compression
 * level, s->matches (otherwise unused when storing) keeps track of the number
 * of hash table slides to perform. If s->matches is 1, then one hash table
 * slide will be done when switching. If s->matches is 2, the maximum value
 * allowed here, then the hash table will be cleared, since two or more slides
 * is the same as a clear.
 *
 * deflate_stored() is written to minimize the number of times an input byte is
 * copied. It is most efficient with large input and output buffers, which
 * maximizes the opportunities to have a single copy from next_in to next_out.
 */
local block_state deflate_stored(s, flush)
    deflate_state *s;
    int flush;
{
    /* Smallest worthy block size when not flushing or finishing. By default
     * this is 32K. This can be as small as 507 bytes for memLevel == 1. For
     * large input and output buffers, the stored block size will be larger.
     */
    unsigned min_block = MIN(s->pending_buf_size - 5, s->w_size);

    /* Copy as many min_block or larger stored blocks directly to next_out as
     * possible. If flushing, copy the remaining available input to next_out as
     * stored blocks, if there is enough space.
     */
    unsigned len, left, have, last = 0;
    unsigned used = s->strm->avail_in;
    do {
        /* Set len to the maximum size block that we can copy directly with the
         * available input data and output space. Set left to how much of that
         * would be copied from what's left in the window.
         */
        len = MAX_STORED;       /* maximum deflate stored block length */
        have = (s->bi_valid + 42) >> 3;         /* number of header bytes */
        if (s->strm->avail_out < have)          /* need room for header */
            break;
            /* maximum stored block length that will fit in avail_out: */
        have = s->strm->avail_out - have;
        left = s->strstart - s->block_start;    /* bytes left in window */
        if (len > (ulg)left + s->strm->avail_in)
            len = left + s->strm->avail_in;     /* limit len to the input */
        if (len > have)
            len = have;                         /* limit len to the output */

        /* If the stored block would be less than min_block in length, or if
         * unable to copy all of the available input when flushing, then try
         * copying to the window and the pending buffer instead. Also don't
         * write an empty block when flushing -- deflate() does that.
         */
        if (len < min_block && ((len == 0 && flush != Z_FINISH) ||
                                flush == Z_NO_FLUSH ||
                                len != left + s->strm->avail_in))
            break;

        /* Make a dummy stored block in pending to get the header bytes,
         * including any pending bits. This also updates the debugging counts.
         */
        last = flush == Z_FINISH && len == left + s->strm->avail_in ? 1 : 0;
        _tr_stored_block(s, (char *)0, 0L, last);

        /* Replace the lengths in the dummy stored block with len. */
        s->pending_buf[s->pending - 4] = len;
        s->pending_buf[s->pending - 3] = len >> 8;
        s->pending_buf[s->pending - 2] = ~len;
        s->pending_buf[s->pending - 1] = ~len >> 8;

        /* Write the stored block header bytes. */
        flush_pending(s->strm);

#ifdef ZLIB_DEBUG
        /* Update debugging counts for the data about to be copied. */
        s->compressed_len += len << 3;
        s->bits_sent += len << 3;
#endif

        /* Copy uncompressed bytes from the window to next_out. */
        if (left) {
            if (left > len)
                left = len;
            zmemcpy(s->strm->next_out, s->window + s->block_start, left);
            s->strm->next_out += left;
            s->strm->avail_out -= left;
            s->strm->total_out += left;
            s->block_start += left;
            len -= left;
        }

        /* Copy uncompressed bytes directly from next_in to next_out, updating
         * the check value.
         */
        if (len) {
            read_buf(s->strm, s->strm->next_out, len);
            s->strm->next_out += len;
            s->strm->avail_out -= len;
            s->strm->total_out += len;
        }
    } while (last == 0);

    /* Update the sliding window with the last s->w_size bytes of the copied
     * data, or append all of the copied data to the existing window if less
     * than s->w_size bytes were copied. Also update the number of bytes to
     * insert in the hash tables, in the event that deflateParams() switches to
     * a non-zero compression level.
     */
    used -= s->strm->avail_in;      /* number of input bytes directly copied */
    if (used) {
        /* If any input was used, then no unused input remains in the window,
         * therefore s->block_start == s->strstart.
         */
        if (used >= s->w_size) {    /* supplant the previous history */
            s->matches = 2;         /* clear hash */
            zmemcpy(s->window, s->strm->next_in - s->w_size, s->w_size);
            s->strstart = s->w_size;
            s->insert = s->strstart;
        }
        else {
            if (s->window_size - s->strstart <= used) {
                /* Slide the window down. */
                s->strstart -= s->w_size;
                zmemcpy(s->window, s->window + s->w_size, s->strstart);
                if (s->matches < 2)
                    s->matches++;   /* add a pending slide_hash() */
                if (s->insert > s->strstart)
                    s->insert = s->strstart;
            }
            zmemcpy(s->window + s->strstart, s->strm->next_in - used, used);
            s->strstart += used;
            s->insert += MIN(used, s->w_size - s->insert);
        }
        s->block_start = s->strstart;
    }
    if (s->high_water < s->strstart)
        s->high_water = s->strstart;

    /* If the last block was written to next_out, then done. */
    if (last)
        return finish_done;

    /* If flushing and all input has been consumed, then done. */
    if (flush != Z_NO_FLUSH && flush != Z_FINISH &&
        s->strm->avail_in == 0 && (long)s->strstart == s->block_start)
        return block_done;

    /* Fill the window with any remaining input. */
    have = s->window_size - s->strstart;
    if (s->strm->avail_in > have && s->block_start >= (long)s->w_size) {
        /* Slide the window down. */
        s->block_start -= s->w_size;
        s->strstart -= s->w_size;
        zmemcpy(s->window, s->window + s->w_size, s->strstart);
        if (s->matches < 2)
            s->matches++;           /* add a pending slide_hash() */
        have += s->w_size;          /* more space now */
        if (s->insert > s->strstart)
            s->insert = s->strstart;
    }
    if (have > s->strm->avail_in)
        have = s->strm->avail_in;
    if (have) {
        read_buf(s->strm, s->window + s->strstart, have);
        s->strstart += have;
        s->insert += MIN(have, s->w_size - s->insert);
    }
    if (s->high_water < s->strstart)
        s->high_water = s->strstart;

    /* There was not enough avail_out to write a complete worthy or flushed
     * stored block to next_out. Write a stored block to pending instead, if we
     * have enough input for a worthy block, or if flushing and there is enough
     * room for the remaining input as a stored block in the pending buffer.
     */
    have = (s->bi_valid + 42) >> 3;         /* number of header bytes */
        /* maximum stored block length that will fit in pending: */
    have = MIN(s->pending_buf_size - have, MAX_STORED);
    min_block = MIN(have, s->w_size);
    left = s->strstart - s->block_start;
    if (left >= min_block ||
        ((left || flush == Z_FINISH) && flush != Z_NO_FLUSH &&
         s->strm->avail_in == 0 && left <= have)) {
        len = MIN(left, have);
        last = flush == Z_FINISH && s->strm->avail_in == 0 &&
               len == left ? 1 : 0;
        _tr_stored_block(s, (charf *)s->window + s->block_start, len, last);
        s->block_start += len;
        flush_pending(s->strm);
    }

    /* We've done all we can with the available input and output. */
    return last ? finish_started : need_more;
}

/* ===========================================================================
 * Compress as much as possible from the input stream, return the current
 * block state.
 * This function does not perform lazy evaluation of matches and inserts
 * new strings in the dictionary only for unmatched strings or for short
 * matches. It is used only for the fast compression options.
 */
local block_state deflate_fast(s, flush)
    deflate_state *s;
    int flush;
{
    IPos hash_head;       /* head of the hash chain */
    int bflush;           /* set if current block must be flushed */

    for (;;) {
        /* Make sure that we always have enough lookahead, except
         * at the end of the input file. We need MAX_MATCH bytes
         * for the next match, plus MIN_MATCH bytes to insert the
         * string following the next match.
         */
        if (s->lookahead < MIN_LOOKAHEAD) {
            fill_window(s);
            if (s->lookahead < MIN_LOOKAHEAD && flush == Z_NO_FLUSH) {
                return need_more;
            }
            if (s->lookahead == 0) break; /* flush the current block */
        }

        /* Insert the string window[strstart .. strstart + 2] in the
         * dictionary, and set hash_head to the head of the hash chain:
         */
        hash_head = NIL;
        if (s->lookahead >= MIN_MATCH) {
            INSERT_STRING(s, s->strstart, hash_head);
        }

        /* Find the longest match, discarding those <= prev_length.
         * At this point we have always match_length < MIN_MATCH
         */
        if (hash_head != NIL && s->strstart - hash_head <= MAX_DIST(s)) {
            /* To simplify the code, we prevent matches with the string
             * of window index 0 (in particular we have to avoid a match
             * of the string with itself at the start of the input file).
             */
            s->match_length = longest_match (s, hash_head);
            /* longest_match() sets match_start */
        }
        if (s->match_length >= MIN_MATCH) {
            check_match(s, s->strstart, s->match_start, s->match_length);

            _tr_tally_dist(s, s->strstart - s->match_start,
                           s->match_length - MIN_MATCH, bflush);

            s->lookahead -= s->match_length;

            /* Insert new strings in the hash table only if the match length
             * is not too large. This saves time but degrades compression.
             */
#ifndef FASTEST
            if (s->match_length <= s->max_insert_length &&
                s->lookahead >= MIN_MATCH) {
                s->match_length--; /* string at strstart already in table */
                do {
                    s->strstart++;
                    INSERT_STRING(s, s->strstart, hash_head);
                    /* strstart never exceeds WSIZE-MAX_MATCH, so there are
                     * always MIN_MATCH bytes ahead.
                     */
                } while (--s->match_length != 0);
                s->strstart++;
            } else
#endif
            {
                s->strstart += s->match_length;
                s->match_length = 0;
                s->ins_h = s->window[s->strstart];
                UPDATE_HASH(s, s->ins_h, s->window[s->strstart + 1]);
#if MIN_MATCH != 3
                Call UPDATE_HASH() MIN_MATCH-3 more times
#endif
                /* If lookahead < MIN_MATCH, ins_h is garbage, but it does not
                 * matter since it will be recomputed at next deflate call.
                 */
            }
        } else {
            /* No match, output a literal byte */
            Tracevv((stderr,"%c", s->window[s->strstart]));
            _tr_tally_lit(s, s->window[s->strstart], bflush);
            s->lookahead--;
            s->strstart++;
        }
        if (bflush) FLUSH_BLOCK(s, 0);
    }
    s->insert = s->strstart < MIN_MATCH-1 ? s->strstart : MIN_MATCH-1;
    if (flush == Z_FINISH) {
        FLUSH_BLOCK(s, 1);
        return finish_done;
    }
    if (s->sym_next)
        FLUSH_BLOCK(s, 0);
    return block_done;
}

#ifndef FASTEST
/* ===========================================================================
 * Same as above, but achieves better compression. We use a lazy
 * evaluation for matches: a match is finally adopted only if there is
 * no better match at the next window position.
 */
local block_state deflate_slow(s, flush)
    deflate_state *s;
    int flush;
{
    IPos hash_head;          /* head of hash chain */
    int bflush;              /* set if current block must be flushed */

    /* Process the input block. */
    for (;;) {
        /* Make sure that we always have enough lookahead, except
         * at the end of the input file. We need MAX_MATCH bytes
         * for the next match, plus MIN_MATCH bytes to insert the
         * string following the next match.
         */
        if (s->lookahead < MIN_LOOKAHEAD) {
            fill_window(s);
            if (s->lookahead < MIN_LOOKAHEAD && flush == Z_NO_FLUSH) {
                return need_more;
            }
            if (s->lookahead == 0) break; /* flush the current block */
        }

        /* Insert the string window[strstart .. strstart + 2] in the
         * dictionary, and set hash_head to the head of the hash chain:
         */
        hash_head = NIL;
        if (s->lookahead >= MIN_MATCH) {
            INSERT_STRING(s, s->strstart, hash_head);
        }

        /* Find the longest match, discarding those <= prev_length.
         */
        s->prev_length = s->match_length, s->prev_match = s->match_start;
        s->match_length = MIN_MATCH-1;

        if (hash_head != NIL && s->prev_length < s->max_lazy_match &&
            s->strstart - hash_head <= MAX_DIST(s)) {
            /* To simplify the code, we prevent matches with the string
             * of window index 0 (in particular we have to avoid a match
             * of the string with itself at the start of the input file).
             */
            s->match_length = longest_match (s, hash_head);
            /* longest_match() sets match_start */

            if (s->match_length <= 5 && (s->strategy == Z_FILTERED
#if TOO_FAR <= 32767
                || (s->match_length == MIN_MATCH &&
                    s->strstart - s->match_start > TOO_FAR)
#endif
                )) {

                /* If prev_match is also MIN_MATCH, match_start is garbage
                 * but we will ignore the current match anyway.
                 */
                s->match_length = MIN_MATCH-1;
            }
        }
        /* If there was a match at the previous step and the current
         * match is not better, output the previous match:
         */
        if (s->prev_length >= MIN_MATCH && s->match_length <= s->prev_length) {
            uInt max_insert = s->strstart + s->lookahead - MIN_MATCH;
            /* Do not insert strings in hash table beyond this. */

            check_match(s, s->strstart - 1, s->prev_match, s->prev_length);

            _tr_tally_dist(s, s->strstart - 1 - s->prev_match,
                           s->prev_length - MIN_MATCH, bflush);

            /* Insert in hash table all strings up to the end of the match.
             * strstart - 1 and strstart are already inserted. If there is not
             * enough lookahead, the last two strings are not inserted in
             * the hash table.
             */
            s->lookahead -= s->prev_length - 1;
            s->prev_length -= 2;
            do {
                if (++s->strstart <= max_insert) {
                    INSERT_STRING(s, s->strstart, hash_head);
                }
            } while (--s->prev_length != 0);
            s->match_available = 0;
            s->match_length = MIN_MATCH-1;
            s->strstart++;

            if (bflush) FLUSH_BLOCK(s, 0);

        } else if (s->match_available) {
            /* If there was no match at the previous position, output a
             * single literal. If there was a match but the current match
             * is longer, truncate the previous match to a single literal.
             */
            Tracevv((stderr,"%c", s->window[s->strstart - 1]));
            _tr_tally_lit(s, s->window[s->strstart - 1], bflush);
            if (bflush) {
                FLUSH_BLOCK_ONLY(s, 0);
            }
            s->strstart++;
            s->lookahead--;
            if (s->strm->avail_out == 0) return need_more;
        } else {
            /* There is no previous match to compare with, wait for
             * the next step to decide.
             */
            s->match_available = 1;
            s->strstart++;
            s->lookahead--;
        }
    }
    Assert (flush != Z_NO_FLUSH, "no flush?");
    if (s->match_available) {
        Tracevv((stderr,"%c", s->window[s->strstart - 1]));
        _tr_tally_lit(s, s->window[s->strstart - 1], bflush);
        s->match_available = 0;
    }
    s->insert = s->strstart < MIN_MATCH-1 ? s->strstart : MIN_MATCH-1;
    if (flush == Z_FINISH) {
        FLUSH_BLOCK(s, 1);
        return finish_done;
    }
    if (s->sym_next)
        FLUSH_BLOCK(s, 0);
    return block_done;
}
#endif /* FASTEST */

/* ===========================================================================
 * For Z_RLE, simply look for runs of bytes, generate matches only of distance
 * one.  Do not maintain a hash table.  (It will be regenerated if this run of
 * deflate switches away from Z_RLE.)
 */
local block_state deflate_rle(s, flush)
    deflate_state *s;
    int flush;
{
    int bflush;             /* set if current block must be flushed */
    uInt prev;              /* byte at distance one to match */
    Bytef *scan, *strend;   /* scan goes up to strend for length of run */

    for (;;) {
        /* Make sure that we always have enough lookahead, except
         * at the end of the input file. We need MAX_MATCH bytes
         * for the longest run, plus one for the unrolled loop.
         */
        if (s->lookahead <= MAX_MATCH) {
            fill_window(s);
            if (s->lookahead <= MAX_MATCH && flush == Z_NO_FLUSH) {
                return need_more;
            }
            if (s->lookahead == 0) break; /* flush the current block */
        }

        /* See how many times the previous byte repeats */
        s->match_length = 0;
        if (s->lookahead >= MIN_MATCH && s->strstart > 0) {
            scan = s->window + s->strstart - 1;
            prev = *scan;
            if (prev == *++scan && prev == *++scan && prev == *++scan) {
                strend = s->window + s->strstart + MAX_MATCH;
                do {
                } while (prev == *++scan && prev == *++scan &&
                         prev == *++scan && prev == *++scan &&
                         prev == *++scan && prev == *++scan &&
                         prev == *++scan && prev == *++scan &&
                         scan < strend);
                s->match_length = MAX_MATCH - (uInt)(strend - scan);
                if (s->match_length > s->lookahead)
                    s->match_length = s->lookahead;
            }
            Assert(scan <= s->window + (uInt)(s->window_size - 1),
                   "wild scan");
        }

        /* Emit match if have run of MIN_MATCH or longer, else emit literal */
        if (s->match_length >= MIN_MATCH) {
            check_match(s, s->strstart, s->strstart - 1, s->match_length);

            _tr_tally_dist(s, 1, s->match_length - MIN_MATCH, bflush);

            s->lookahead -= s->match_length;
            s->strstart += s->match_length;
            s->match_length = 0;
        } else {
            /* No match, output a literal byte */
            Tracevv((stderr,"%c", s->window[s->strstart]));
            _tr_tally_lit(s, s->window[s->strstart], bflush);
            s->lookahead--;
            s->strstart++;
        }
        if (bflush) FLUSH_BLOCK(s, 0);
    }
    s->insert = 0;
    if (flush == Z_FINISH) {
        FLUSH_BLOCK(s, 1);
        return finish_done;
    }
    if (s->sym_next)
        FLUSH_BLOCK(s, 0);
    return block_done;
}

/* ===========================================================================
 * For Z_HUFFMAN_ONLY, do not look for matches.  Do not maintain a hash table.
 * (It will be regenerated if this run of deflate switches away from Huffman.)
 */
local block_state deflate_huff(s, flush)
    deflate_state *s;
    int flush;
{
    int bflush;             /* set if current block must be flushed */

    for (;;) {
        /* Make sure that we have a literal to write. */
        if (s->lookahead == 0) {
            fill_window(s);
            if (s->lookahead == 0) {
                if (flush == Z_NO_FLUSH)
                    return need_more;
                break;      /* flush the current block */
            }
        }

        /* Output a literal byte */
        s->match_length = 0;
        Tracevv((stderr,"%c", s->window[s->strstart]));
        _tr_tally_lit(s, s->window[s->strstart], bflush);
        s->lookahead--;
        s->strstart++;
        if (bflush) FLUSH_BLOCK(s, 0);
    }
    s->insert = 0;
    if (flush == Z_FINISH) {
        FLUSH_BLOCK(s, 1);
        return finish_done;
    }
    if (s->sym_next)
        FLUSH_BLOCK(s, 0);
    return block_done;
}<|MERGE_RESOLUTION|>--- conflicted
+++ resolved
@@ -52,11 +52,7 @@
 #include "deflate.h"
 
 const char deflate_copyright[] =
-<<<<<<< HEAD
-   " deflate 1.2.12 Copyright 1995-2022 Jean-loup Gailly and Mark Adler ";
-=======
    " deflate 1.2.13 Copyright 1995-2022 Jean-loup Gailly and Mark Adler ";
->>>>>>> 74e94598
 /*
   If you use the zlib library in a product, an acknowledgment is welcome
   in the documentation of your product. If for some reason you cannot
@@ -189,15 +185,9 @@
  */
 #define CLEAR_HASH(s) \
     do { \
-<<<<<<< HEAD
-        s->head[s->hash_size-1] = NIL; \
-        zmemzero((Bytef *)s->head, \
-                 (unsigned)(s->hash_size-1)*sizeof(*s->head)); \
-=======
         s->head[s->hash_size - 1] = NIL; \
         zmemzero((Bytef *)s->head, \
                  (unsigned)(s->hash_size - 1)*sizeof(*s->head)); \
->>>>>>> 74e94598
     } while (0)
 
 /* ===========================================================================
@@ -346,19 +336,11 @@
      * sym_buf value to read moves forward three bytes. From that symbol, up to
      * 31 bits are written to pending_buf. The closest the written pending_buf
      * bits gets to the next sym_buf symbol to read is just before the last
-<<<<<<< HEAD
-     * code is written. At that time, 31*(n-2) bits have been written, just
-     * after 24*(n-2) bits have been consumed from sym_buf. sym_buf starts at
-     * 8*n bits into pending_buf. (Note that the symbol buffer fills when n-1
-     * symbols are written.) The closest the writing gets to what is unread is
-     * then n+14 bits. Here n is lit_bufsize, which is 16384 by default, and
-=======
      * code is written. At that time, 31*(n - 2) bits have been written, just
      * after 24*(n - 2) bits have been consumed from sym_buf. sym_buf starts at
      * 8*n bits into pending_buf. (Note that the symbol buffer fills when n - 1
      * symbols are written.) The closest the writing gets to what is unread is
      * then n + 14 bits. Here n is lit_bufsize, which is 16384 by default, and
->>>>>>> 74e94598
      * can range from 128 to 32768.
      *
      * Therefore, at a minimum, there are 142 bits of space between what is
