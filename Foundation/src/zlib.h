--- conflicted
+++ resolved
@@ -1,9 +1,5 @@
 /* zlib.h -- interface of the 'zlib' general purpose compression library
-<<<<<<< HEAD
-  version 1.2.12, March 11th, 2022
-=======
   version 1.2.13, October 13th, 2022
->>>>>>> 74e94598
 
   Copyright (C) 1995-2022 Jean-loup Gailly and Mark Adler
 
@@ -41,19 +37,11 @@
 extern "C" {
 #endif
 
-<<<<<<< HEAD
-#define ZLIB_VERSION "1.2.12"
-#define ZLIB_VERNUM 0x12c0
-#define ZLIB_VER_MAJOR 1
-#define ZLIB_VER_MINOR 2
-#define ZLIB_VER_REVISION 12
-=======
 #define ZLIB_VERSION "1.2.13"
 #define ZLIB_VERNUM 0x12d0
 #define ZLIB_VER_MAJOR 1
 #define ZLIB_VER_MINOR 2
 #define ZLIB_VER_REVISION 13
->>>>>>> 74e94598
 #define ZLIB_VER_SUBREVISION 0
 
 /*
