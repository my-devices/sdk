/* crc32.c -- compute the CRC-32 of a data stream
 * Copyright (C) 1995-2022 Mark Adler
 * For conditions of distribution and use, see copyright notice in zlib.h
 *
 * This interleaved implementation of a CRC makes use of pipelined multiple
 * arithmetic-logic units, commonly found in modern CPU cores. It is due to
 * Kadatch and Jenkins (2010). See doc/crc-doc.1.0.pdf in this distribution.
 */

/* @(#) $Id$ */

/*
  Note on the use of DYNAMIC_CRC_TABLE: there is no mutex or semaphore
  protection on the static variables used to control the first-use generation
  of the crc tables. Therefore, if you #define DYNAMIC_CRC_TABLE, you should
  first call get_crc_table() to initialize the tables before allowing more than
  one thread to use crc32().

  MAKECRCH can be #defined to write out crc32.h. A main() routine is also
  produced, so that this one source file can be compiled to an executable.
 */

#ifdef MAKECRCH
#  include <stdio.h>
#  ifndef DYNAMIC_CRC_TABLE
#    define DYNAMIC_CRC_TABLE
#  endif /* !DYNAMIC_CRC_TABLE */
#endif /* MAKECRCH */

#include "zutil.h"      /* for Z_U4, Z_U8, z_crc_t, and FAR definitions */

 /*
  A CRC of a message is computed on N braids of words in the message, where
  each word consists of W bytes (4 or 8). If N is 3, for example, then three
  running sparse CRCs are calculated respectively on each braid, at these
  indices in the array of words: 0, 3, 6, ..., 1, 4, 7, ..., and 2, 5, 8, ...
  This is done starting at a word boundary, and continues until as many blocks
  of N * W bytes as are available have been processed. The results are combined
  into a single CRC at the end. For this code, N must be in the range 1..6 and
  W must be 4 or 8. The upper limit on N can be increased if desired by adding
  more #if blocks, extending the patterns apparent in the code. In addition,
  crc32.h would need to be regenerated, if the maximum N value is increased.

  N and W are chosen empirically by benchmarking the execution time on a given
  processor. The choices for N and W below were based on testing on Intel Kaby
  Lake i7, AMD Ryzen 7, ARM Cortex-A57, Sparc64-VII, PowerPC POWER9, and MIPS64
  Octeon II processors. The Intel, AMD, and ARM processors were all fastest
  with N=5, W=8. The Sparc, PowerPC, and MIPS64 were all fastest at N=5, W=4.
  They were all tested with either gcc or clang, all using the -O3 optimization
  level. Your mileage may vary.
 */

/* Define N */
#ifdef Z_TESTN
#  define N Z_TESTN
#else
#  define N 5
#endif
#if N < 1 || N > 6
#  error N must be in 1..6
#endif

/*
  z_crc_t must be at least 32 bits. z_word_t must be at least as long as
  z_crc_t. It is assumed here that z_word_t is either 32 bits or 64 bits, and
  that bytes are eight bits.
 */

/*
  Define W and the associated z_word_t type. If W is not defined, then a
  braided calculation is not used, and the associated tables and code are not
  compiled.
 */
#ifdef Z_TESTW
#  if Z_TESTW-1 != -1
#    define W Z_TESTW
#  endif
#else
#  ifdef MAKECRCH
#    define W 8         /* required for MAKECRCH */
#  else
#    if defined(__x86_64__) || defined(__aarch64__)
#      define W 8
#    else
#      define W 4
#    endif
#  endif
#endif
#ifdef W
#  if W == 8 && defined(Z_U8)
     typedef Z_U8 z_word_t;
#  elif defined(Z_U4)
#    undef W
#    define W 4
     typedef Z_U4 z_word_t;
#  else
#    undef W
#  endif
#endif
<<<<<<< HEAD

/* Local functions. */
local z_crc_t multmodp OF((z_crc_t a, z_crc_t b));
local z_crc_t x2nmodp OF((z_off64_t n, unsigned k));

/* If available, use the ARM processor CRC32 instruction. */
#if defined(__aarch64__) && defined(__ARM_FEATURE_CRC32) && W == 8
#  define ARMCRC32
#endif

#if defined(W) && (!defined(ARMCRC32) || defined(DYNAMIC_CRC_TABLE))
/*
  Swap the bytes in a z_word_t to convert between little and big endian. Any
  self-respecting compiler will optimize this to a single machine byte-swap
  instruction, if one is available. This assumes that word_t is either 32 bits
  or 64 bits.
 */
local z_word_t byte_swap(word)
    z_word_t word;
{
#  if W == 8
    return
        (word & 0xff00000000000000) >> 56 |
        (word & 0xff000000000000) >> 40 |
        (word & 0xff0000000000) >> 24 |
        (word & 0xff00000000) >> 8 |
        (word & 0xff000000) << 8 |
        (word & 0xff0000) << 24 |
        (word & 0xff00) << 40 |
        (word & 0xff) << 56;
#  else   /* W == 4 */
    return
        (word & 0xff000000) >> 24 |
        (word & 0xff0000) >> 8 |
        (word & 0xff00) << 8 |
        (word & 0xff) << 24;
#  endif
}
#endif

=======

/* If available, use the ARM processor CRC32 instruction. */
#if defined(__aarch64__) && defined(__ARM_FEATURE_CRC32) && W == 8
#  define ARMCRC32
#endif

/* Local functions. */
local z_crc_t multmodp OF((z_crc_t a, z_crc_t b));
local z_crc_t x2nmodp OF((z_off64_t n, unsigned k));

#if defined(W) && (!defined(ARMCRC32) || defined(DYNAMIC_CRC_TABLE))
    local z_word_t byte_swap OF((z_word_t word));
#endif

#if defined(W) && !defined(ARMCRC32)
    local z_crc_t crc_word OF((z_word_t data));
    local z_word_t crc_word_big OF((z_word_t data));
#endif

#if defined(W) && (!defined(ARMCRC32) || defined(DYNAMIC_CRC_TABLE))
/*
  Swap the bytes in a z_word_t to convert between little and big endian. Any
  self-respecting compiler will optimize this to a single machine byte-swap
  instruction, if one is available. This assumes that word_t is either 32 bits
  or 64 bits.
 */
local z_word_t byte_swap(word)
    z_word_t word;
{
#  if W == 8
    return
        (word & 0xff00000000000000) >> 56 |
        (word & 0xff000000000000) >> 40 |
        (word & 0xff0000000000) >> 24 |
        (word & 0xff00000000) >> 8 |
        (word & 0xff000000) << 8 |
        (word & 0xff0000) << 24 |
        (word & 0xff00) << 40 |
        (word & 0xff) << 56;
#  else   /* W == 4 */
    return
        (word & 0xff000000) >> 24 |
        (word & 0xff0000) >> 8 |
        (word & 0xff00) << 8 |
        (word & 0xff) << 24;
#  endif
}
#endif

>>>>>>> 74e94598
/* CRC polynomial. */
#define POLY 0xedb88320         /* p(x) reflected, with x^32 implied */

#ifdef DYNAMIC_CRC_TABLE

local z_crc_t FAR crc_table[256];
local z_crc_t FAR x2n_table[32];
local void make_crc_table OF((void));
#ifdef W
   local z_word_t FAR crc_big_table[256];
   local z_crc_t FAR crc_braid_table[W][256];
   local z_word_t FAR crc_braid_big_table[W][256];
   local void braid OF((z_crc_t [][256], z_word_t [][256], int, int));
#endif
#ifdef MAKECRCH
   local void write_table OF((FILE *, const z_crc_t FAR *, int));
   local void write_table32hi OF((FILE *, const z_word_t FAR *, int));
   local void write_table64 OF((FILE *, const z_word_t FAR *, int));
#endif /* MAKECRCH */

/*
  Define a once() function depending on the availability of atomics. If this is
  compiled with DYNAMIC_CRC_TABLE defined, and if CRCs will be computed in
  multiple threads, and if atomics are not available, then get_crc_table() must
  be called to initialize the tables and must return before any threads are
  allowed to compute or combine CRCs.
 */

/* Definition of once functionality. */
typedef struct once_s once_t;
local void once OF((once_t *, void (*)(void)));

/* Check for the availability of atomics. */
#if defined(__STDC__) && __STDC_VERSION__ >= 201112L && \
    !defined(__STDC_NO_ATOMICS__)

#include <stdatomic.h>

/* Structure for once(), which must be initialized with ONCE_INIT. */
struct once_s {
    atomic_flag begun;
    atomic_int done;
};
#define ONCE_INIT {ATOMIC_FLAG_INIT, 0}

/*
  Run the provided init() function exactly once, even if multiple threads
  invoke once() at the same time. The state must be a once_t initialized with
  ONCE_INIT.
 */
local void once(state, init)
    once_t *state;
    void (*init)(void);
{
    if (!atomic_load(&state->done)) {
        if (atomic_flag_test_and_set(&state->begun))
            while (!atomic_load(&state->done))
                ;
        else {
            init();
            atomic_store(&state->done, 1);
        }
    }
}

#else   /* no atomics */

/* Structure for once(), which must be initialized with ONCE_INIT. */
struct once_s {
    volatile int begun;
    volatile int done;
};
#define ONCE_INIT {0, 0}

/* Test and set. Alas, not atomic, but tries to minimize the period of
   vulnerability. */
local int test_and_set OF((int volatile *));
local int test_and_set(flag)
    int volatile *flag;
{
    int was;

    was = *flag;
    *flag = 1;
    return was;
}

/* Run the provided init() function once. This is not thread-safe. */
local void once(state, init)
    once_t *state;
    void (*init)(void);
{
    if (!state->done) {
        if (test_and_set(&state->begun))
            while (!state->done)
                ;
        else {
            init();
            state->done = 1;
        }
    }
}

#endif

/* State for once(). */
local once_t made = ONCE_INIT;

/*
  Generate tables for a byte-wise 32-bit CRC calculation on the polynomial:
  x^32+x^26+x^23+x^22+x^16+x^12+x^11+x^10+x^8+x^7+x^5+x^4+x^2+x+1.

  Polynomials over GF(2) are represented in binary, one bit per coefficient,
  with the lowest powers in the most significant bit. Then adding polynomials
  is just exclusive-or, and multiplying a polynomial by x is a right shift by
  one. If we call the above polynomial p, and represent a byte as the
  polynomial q, also with the lowest power in the most significant bit (so the
  byte 0xb1 is the polynomial x^7+x^3+x^2+1), then the CRC is (q*x^32) mod p,
  where a mod b means the remainder after dividing a by b.

  This calculation is done using the shift-register method of multiplying and
  taking the remainder. The register is initialized to zero, and for each
  incoming bit, x^32 is added mod p to the register if the bit is a one (where
  x^32 mod p is p+x^32 = x^26+...+1), and the register is multiplied mod p by x
  (which is shifting right by one and adding x^32 mod p if the bit shifted out
  is a one). We start with the highest power (least significant bit) of q and
  repeat for all eight bits of q.

  The table is simply the CRC of all possible eight bit values. This is all the
  information needed to generate CRCs on data a byte at a time for all
  combinations of CRC register values and incoming bytes.
 */

local void make_crc_table()
{
    unsigned i, j, n;
    z_crc_t p;

    /* initialize the CRC of bytes tables */
    for (i = 0; i < 256; i++) {
        p = i;
        for (j = 0; j < 8; j++)
            p = p & 1 ? (p >> 1) ^ POLY : p >> 1;
        crc_table[i] = p;
#ifdef W
        crc_big_table[i] = byte_swap(p);
#endif
    }

    /* initialize the x^2^n mod p(x) table */
    p = (z_crc_t)1 << 30;         /* x^1 */
    x2n_table[0] = p;
    for (n = 1; n < 32; n++)
        x2n_table[n] = p = multmodp(p, p);

#ifdef W
    /* initialize the braiding tables -- needs x2n_table[] */
    braid(crc_braid_table, crc_braid_big_table, N, W);
#endif

#ifdef MAKECRCH
    {
        /*
          The crc32.h header file contains tables for both 32-bit and 64-bit
          z_word_t's, and so requires a 64-bit type be available. In that case,
          z_word_t must be defined to be 64-bits. This code then also generates
          and writes out the tables for the case that z_word_t is 32 bits.
         */
#if !defined(W) || W != 8
#  error Need a 64-bit integer type in order to generate crc32.h.
#endif
        FILE *out;
        int k, n;
        z_crc_t ltl[8][256];
        z_word_t big[8][256];

        out = fopen("crc32.h", "w");
        if (out == NULL) return;

        /* write out little-endian CRC table to crc32.h */
        fprintf(out,
            "/* crc32.h -- tables for rapid CRC calculation\n"
            " * Generated automatically by crc32.c\n */\n"
            "\n"
            "local const z_crc_t FAR crc_table[] = {\n"
            "    ");
        write_table(out, crc_table, 256);
        fprintf(out,
            "};\n");

        /* write out big-endian CRC table for 64-bit z_word_t to crc32.h */
        fprintf(out,
            "\n"
            "#ifdef W\n"
            "\n"
            "#if W == 8\n"
            "\n"
            "local const z_word_t FAR crc_big_table[] = {\n"
            "    ");
        write_table64(out, crc_big_table, 256);
        fprintf(out,
            "};\n");

        /* write out big-endian CRC table for 32-bit z_word_t to crc32.h */
        fprintf(out,
            "\n"
            "#else /* W == 4 */\n"
            "\n"
            "local const z_word_t FAR crc_big_table[] = {\n"
            "    ");
        write_table32hi(out, crc_big_table, 256);
        fprintf(out,
            "};\n"
            "\n"
            "#endif\n");

        /* write out braid tables for each value of N */
        for (n = 1; n <= 6; n++) {
            fprintf(out,
            "\n"
            "#if N == %d\n", n);

            /* compute braid tables for this N and 64-bit word_t */
            braid(ltl, big, n, 8);

            /* write out braid tables for 64-bit z_word_t to crc32.h */
            fprintf(out,
            "\n"
            "#if W == 8\n"
            "\n"
            "local const z_crc_t FAR crc_braid_table[][256] = {\n");
            for (k = 0; k < 8; k++) {
                fprintf(out, "   {");
                write_table(out, ltl[k], 256);
                fprintf(out, "}%s", k < 7 ? ",\n" : "");
            }
            fprintf(out,
            "};\n"
            "\n"
            "local const z_word_t FAR crc_braid_big_table[][256] = {\n");
            for (k = 0; k < 8; k++) {
                fprintf(out, "   {");
                write_table64(out, big[k], 256);
                fprintf(out, "}%s", k < 7 ? ",\n" : "");
            }
            fprintf(out,
            "};\n");

            /* compute braid tables for this N and 32-bit word_t */
            braid(ltl, big, n, 4);

            /* write out braid tables for 32-bit z_word_t to crc32.h */
            fprintf(out,
            "\n"
            "#else /* W == 4 */\n"
            "\n"
            "local const z_crc_t FAR crc_braid_table[][256] = {\n");
            for (k = 0; k < 4; k++) {
                fprintf(out, "   {");
                write_table(out, ltl[k], 256);
                fprintf(out, "}%s", k < 3 ? ",\n" : "");
            }
            fprintf(out,
            "};\n"
            "\n"
            "local const z_word_t FAR crc_braid_big_table[][256] = {\n");
            for (k = 0; k < 4; k++) {
                fprintf(out, "   {");
                write_table32hi(out, big[k], 256);
                fprintf(out, "}%s", k < 3 ? ",\n" : "");
            }
            fprintf(out,
            "};\n"
            "\n"
            "#endif\n"
            "\n"
            "#endif\n");
        }
        fprintf(out,
            "\n"
            "#endif\n");

        /* write out zeros operator table to crc32.h */
        fprintf(out,
            "\n"
            "local const z_crc_t FAR x2n_table[] = {\n"
            "    ");
        write_table(out, x2n_table, 32);
        fprintf(out,
            "};\n");
        fclose(out);
    }
#endif /* MAKECRCH */
}

#ifdef MAKECRCH

/*
   Write the 32-bit values in table[0..k-1] to out, five per line in
   hexadecimal separated by commas.
 */
local void write_table(out, table, k)
    FILE *out;
    const z_crc_t FAR *table;
    int k;
{
    int n;

    for (n = 0; n < k; n++)
        fprintf(out, "%s0x%08lx%s", n == 0 || n % 5 ? "" : "    ",
                (unsigned long)(table[n]),
                n == k - 1 ? "" : (n % 5 == 4 ? ",\n" : ", "));
<<<<<<< HEAD
}

/*
   Write the high 32-bits of each value in table[0..k-1] to out, five per line
   in hexadecimal separated by commas.
 */
local void write_table32hi(out, table, k)
FILE *out;
const z_word_t FAR *table;
int k;
{
    int n;

    for (n = 0; n < k; n++)
        fprintf(out, "%s0x%08lx%s", n == 0 || n % 5 ? "" : "    ",
                (unsigned long)(table[n] >> 32),
                n == k - 1 ? "" : (n % 5 == 4 ? ",\n" : ", "));
}

/*
  Write the 64-bit values in table[0..k-1] to out, three per line in
  hexadecimal separated by commas. This assumes that if there is a 64-bit
  type, then there is also a long long integer type, and it is at least 64
  bits. If not, then the type cast and format string can be adjusted
  accordingly.
 */
local void write_table64(out, table, k)
    FILE *out;
    const z_word_t FAR *table;
    int k;
{
    int n;

    for (n = 0; n < k; n++)
        fprintf(out, "%s0x%016llx%s", n == 0 || n % 3 ? "" : "    ",
                (unsigned long long)(table[n]),
                n == k - 1 ? "" : (n % 3 == 2 ? ",\n" : ", "));
}

/* Actually do the deed. */
int main()
{
    make_crc_table();
    return 0;
}

=======
}

/*
   Write the high 32-bits of each value in table[0..k-1] to out, five per line
   in hexadecimal separated by commas.
 */
local void write_table32hi(out, table, k)
FILE *out;
const z_word_t FAR *table;
int k;
{
    int n;

    for (n = 0; n < k; n++)
        fprintf(out, "%s0x%08lx%s", n == 0 || n % 5 ? "" : "    ",
                (unsigned long)(table[n] >> 32),
                n == k - 1 ? "" : (n % 5 == 4 ? ",\n" : ", "));
}

/*
  Write the 64-bit values in table[0..k-1] to out, three per line in
  hexadecimal separated by commas. This assumes that if there is a 64-bit
  type, then there is also a long long integer type, and it is at least 64
  bits. If not, then the type cast and format string can be adjusted
  accordingly.
 */
local void write_table64(out, table, k)
    FILE *out;
    const z_word_t FAR *table;
    int k;
{
    int n;

    for (n = 0; n < k; n++)
        fprintf(out, "%s0x%016llx%s", n == 0 || n % 3 ? "" : "    ",
                (unsigned long long)(table[n]),
                n == k - 1 ? "" : (n % 3 == 2 ? ",\n" : ", "));
}

/* Actually do the deed. */
int main()
{
    make_crc_table();
    return 0;
}

>>>>>>> 74e94598
#endif /* MAKECRCH */

#ifdef W
/*
  Generate the little and big-endian braid tables for the given n and z_word_t
  size w. Each array must have room for w blocks of 256 elements.
 */
local void braid(ltl, big, n, w)
    z_crc_t ltl[][256];
    z_word_t big[][256];
    int n;
    int w;
{
    int k;
    z_crc_t i, p, q;
    for (k = 0; k < w; k++) {
        p = x2nmodp((n * w + 3 - k) << 3, 0);
        ltl[k][0] = 0;
        big[w - 1 - k][0] = 0;
        for (i = 1; i < 256; i++) {
            ltl[k][i] = q = multmodp(i << 24, p);
            big[w - 1 - k][i] = byte_swap(q);
        }
    }
}
#endif

#else /* !DYNAMIC_CRC_TABLE */
/* ========================================================================
 * Tables for byte-wise and braided CRC-32 calculations, and a table of powers
 * of x for combining CRC-32s, all made by make_crc_table().
 */
#include "crc32.h"
#endif /* DYNAMIC_CRC_TABLE */

/* ========================================================================
 * Routines used for CRC calculation. Some are also required for the table
 * generation above.
 */

/*
  Return a(x) multiplied by b(x) modulo p(x), where p(x) is the CRC polynomial,
  reflected. For speed, this requires that a not be zero.
 */
local z_crc_t multmodp(a, b)
    z_crc_t a;
    z_crc_t b;
{
    z_crc_t m, p;

    m = (z_crc_t)1 << 31;
    p = 0;
    for (;;) {
        if (a & m) {
            p ^= b;
            if ((a & (m - 1)) == 0)
                break;
        }
        m >>= 1;
        b = b & 1 ? (b >> 1) ^ POLY : b >> 1;
    }
    return p;
}

/*
  Return x^(n * 2^k) modulo p(x). Requires that x2n_table[] has been
  initialized.
 */
local z_crc_t x2nmodp(n, k)
    z_off64_t n;
    unsigned k;
{
    z_crc_t p;

    p = (z_crc_t)1 << 31;           /* x^0 == 1 */
    while (n) {
        if (n & 1)
            p = multmodp(x2n_table[k & 31], p);
        n >>= 1;
        k++;
    }
    return p;
}

/* =========================================================================
 * This function can be used by asm versions of crc32(), and to force the
 * generation of the CRC tables in a threaded application.
 */
const z_crc_t FAR * ZEXPORT get_crc_table()
{
#ifdef DYNAMIC_CRC_TABLE
    once(&made, make_crc_table);
#endif /* DYNAMIC_CRC_TABLE */
    return (const z_crc_t FAR *)crc_table;
}

/* =========================================================================
 * Use ARM machine instructions if available. This will compute the CRC about
 * ten times faster than the braided calculation. This code does not check for
 * the presence of the CRC instruction at run time. __ARM_FEATURE_CRC32 will
 * only be defined if the compilation specifies an ARM processor architecture
 * that has the instructions. For example, compiling with -march=armv8.1-a or
 * -march=armv8-a+crc, or -march=native if the compile machine has the crc32
 * instructions.
 */
#ifdef ARMCRC32

/*
   Constants empirically determined to maximize speed. These values are from
   measurements on a Cortex-A57. Your mileage may vary.
 */
#define Z_BATCH 3990                /* number of words in a batch */
#define Z_BATCH_ZEROS 0xa10d3d0c    /* computed from Z_BATCH = 3990 */
#define Z_BATCH_MIN 800             /* fewest words in a final batch */

unsigned long ZEXPORT crc32_z(crc, buf, len)
    unsigned long crc;
    const unsigned char FAR *buf;
    z_size_t len;
{
    z_crc_t val;
    z_word_t crc1, crc2;
    const z_word_t *word;
    z_word_t val0, val1, val2;
    z_size_t last, last2, i;
    z_size_t num;

    /* Return initial CRC, if requested. */
    if (buf == Z_NULL) return 0;

#ifdef DYNAMIC_CRC_TABLE
    once(&made, make_crc_table);
#endif /* DYNAMIC_CRC_TABLE */

    /* Pre-condition the CRC */
<<<<<<< HEAD
    crc ^= 0xffffffff;
=======
    crc = (~crc) & 0xffffffff;
>>>>>>> 74e94598

    /* Compute the CRC up to a word boundary. */
    while (len && ((z_size_t)buf & 7) != 0) {
        len--;
        val = *buf++;
        __asm__ volatile("crc32b %w0, %w0, %w1" : "+r"(crc) : "r"(val));
    }

    /* Prepare to compute the CRC on full 64-bit words word[0..num-1]. */
    word = (z_word_t const *)buf;
    num = len >> 3;
    len &= 7;

    /* Do three interleaved CRCs to realize the throughput of one crc32x
<<<<<<< HEAD
       instruction per cycle. Each CRC is calcuated on Z_BATCH words. The three
       CRCs are combined into a single CRC after each set of batches. */
=======
       instruction per cycle. Each CRC is calculated on Z_BATCH words. The
       three CRCs are combined into a single CRC after each set of batches. */
>>>>>>> 74e94598
    while (num >= 3 * Z_BATCH) {
        crc1 = 0;
        crc2 = 0;
        for (i = 0; i < Z_BATCH; i++) {
            val0 = word[i];
            val1 = word[i + Z_BATCH];
            val2 = word[i + 2 * Z_BATCH];
            __asm__ volatile("crc32x %w0, %w0, %x1" : "+r"(crc) : "r"(val0));
            __asm__ volatile("crc32x %w0, %w0, %x1" : "+r"(crc1) : "r"(val1));
            __asm__ volatile("crc32x %w0, %w0, %x1" : "+r"(crc2) : "r"(val2));
        }
        word += 3 * Z_BATCH;
        num -= 3 * Z_BATCH;
        crc = multmodp(Z_BATCH_ZEROS, crc) ^ crc1;
        crc = multmodp(Z_BATCH_ZEROS, crc) ^ crc2;
    }

    /* Do one last smaller batch with the remaining words, if there are enough
       to pay for the combination of CRCs. */
    last = num / 3;
    if (last >= Z_BATCH_MIN) {
        last2 = last << 1;
        crc1 = 0;
        crc2 = 0;
        for (i = 0; i < last; i++) {
            val0 = word[i];
            val1 = word[i + last];
            val2 = word[i + last2];
            __asm__ volatile("crc32x %w0, %w0, %x1" : "+r"(crc) : "r"(val0));
            __asm__ volatile("crc32x %w0, %w0, %x1" : "+r"(crc1) : "r"(val1));
            __asm__ volatile("crc32x %w0, %w0, %x1" : "+r"(crc2) : "r"(val2));
        }
        word += 3 * last;
        num -= 3 * last;
        val = x2nmodp(last, 6);
        crc = multmodp(val, crc) ^ crc1;
        crc = multmodp(val, crc) ^ crc2;
    }

    /* Compute the CRC on any remaining words. */
    for (i = 0; i < num; i++) {
        val0 = word[i];
        __asm__ volatile("crc32x %w0, %w0, %x1" : "+r"(crc) : "r"(val0));
    }
    word += num;

    /* Complete the CRC on any remaining bytes. */
    buf = (const unsigned char FAR *)word;
    while (len) {
        len--;
        val = *buf++;
        __asm__ volatile("crc32b %w0, %w0, %w1" : "+r"(crc) : "r"(val));
    }

    /* Return the CRC, post-conditioned. */
    return crc ^ 0xffffffff;
}

#else

#ifdef W

/*
  Return the CRC of the W bytes in the word_t data, taking the
  least-significant byte of the word as the first byte of data, without any pre
  or post conditioning. This is used to combine the CRCs of each braid.
 */
local z_crc_t crc_word(data)
    z_word_t data;
{
    int k;
    for (k = 0; k < W; k++)
        data = (data >> 8) ^ crc_table[data & 0xff];
    return (z_crc_t)data;
}

local z_word_t crc_word_big(data)
    z_word_t data;
{
    int k;
    for (k = 0; k < W; k++)
        data = (data << 8) ^
            crc_big_table[(data >> ((W - 1) << 3)) & 0xff];
    return data;
}

#endif

/* ========================================================================= */
unsigned long ZEXPORT crc32_z(crc, buf, len)
    unsigned long crc;
    const unsigned char FAR *buf;
    z_size_t len;
{
    /* Return initial CRC, if requested. */
    if (buf == Z_NULL) return 0;

#ifdef DYNAMIC_CRC_TABLE
    once(&made, make_crc_table);
#endif /* DYNAMIC_CRC_TABLE */

    /* Pre-condition the CRC */
<<<<<<< HEAD
    crc ^= 0xffffffff;
=======
    crc = (~crc) & 0xffffffff;
>>>>>>> 74e94598

#ifdef W

    /* If provided enough bytes, do a braided CRC calculation. */
    if (len >= N * W + W - 1) {
        z_size_t blks;
        z_word_t const *words;
        unsigned endian;
        int k;

        /* Compute the CRC up to a z_word_t boundary. */
        while (len && ((z_size_t)buf & (W - 1)) != 0) {
            len--;
            crc = (crc >> 8) ^ crc_table[(crc ^ *buf++) & 0xff];
        }

        /* Compute the CRC on as many N z_word_t blocks as are available. */
        blks = len / (N * W);
        len -= blks * N * W;
        words = (z_word_t const *)buf;

        /* Do endian check at execution time instead of compile time, since ARM
           processors can change the endianess at execution time. If the
           compiler knows what the endianess will be, it can optimize out the
           check and the unused branch. */
        endian = 1;
        if (*(unsigned char *)&endian) {
            /* Little endian. */

            z_crc_t crc0;
            z_word_t word0;
#if N > 1
            z_crc_t crc1;
            z_word_t word1;
#if N > 2
            z_crc_t crc2;
            z_word_t word2;
#if N > 3
            z_crc_t crc3;
            z_word_t word3;
#if N > 4
            z_crc_t crc4;
            z_word_t word4;
#if N > 5
            z_crc_t crc5;
            z_word_t word5;
#endif
#endif
#endif
#endif
#endif

            /* Initialize the CRC for each braid. */
            crc0 = crc;
#if N > 1
            crc1 = 0;
#if N > 2
            crc2 = 0;
#if N > 3
            crc3 = 0;
#if N > 4
            crc4 = 0;
#if N > 5
            crc5 = 0;
#endif
#endif
#endif
#endif
#endif

            /*
              Process the first blks-1 blocks, computing the CRCs on each braid
              independently.
             */
            while (--blks) {
                /* Load the word for each braid into registers. */
                word0 = crc0 ^ words[0];
#if N > 1
                word1 = crc1 ^ words[1];
#if N > 2
                word2 = crc2 ^ words[2];
#if N > 3
                word3 = crc3 ^ words[3];
#if N > 4
                word4 = crc4 ^ words[4];
#if N > 5
                word5 = crc5 ^ words[5];
#endif
#endif
#endif
#endif
#endif
                words += N;

                /* Compute and update the CRC for each word. The loop should
                   get unrolled. */
                crc0 = crc_braid_table[0][word0 & 0xff];
#if N > 1
                crc1 = crc_braid_table[0][word1 & 0xff];
#if N > 2
                crc2 = crc_braid_table[0][word2 & 0xff];
#if N > 3
                crc3 = crc_braid_table[0][word3 & 0xff];
#if N > 4
                crc4 = crc_braid_table[0][word4 & 0xff];
#if N > 5
                crc5 = crc_braid_table[0][word5 & 0xff];
#endif
#endif
#endif
#endif
#endif
                for (k = 1; k < W; k++) {
                    crc0 ^= crc_braid_table[k][(word0 >> (k << 3)) & 0xff];
#if N > 1
                    crc1 ^= crc_braid_table[k][(word1 >> (k << 3)) & 0xff];
#if N > 2
                    crc2 ^= crc_braid_table[k][(word2 >> (k << 3)) & 0xff];
#if N > 3
                    crc3 ^= crc_braid_table[k][(word3 >> (k << 3)) & 0xff];
#if N > 4
                    crc4 ^= crc_braid_table[k][(word4 >> (k << 3)) & 0xff];
#if N > 5
                    crc5 ^= crc_braid_table[k][(word5 >> (k << 3)) & 0xff];
#endif
#endif
#endif
#endif
#endif
                }
            }

            /*
              Process the last block, combining the CRCs of the N braids at the
              same time.
             */
            crc = crc_word(crc0 ^ words[0]);
#if N > 1
            crc = crc_word(crc1 ^ words[1] ^ crc);
#if N > 2
            crc = crc_word(crc2 ^ words[2] ^ crc);
#if N > 3
            crc = crc_word(crc3 ^ words[3] ^ crc);
#if N > 4
            crc = crc_word(crc4 ^ words[4] ^ crc);
#if N > 5
            crc = crc_word(crc5 ^ words[5] ^ crc);
#endif
#endif
#endif
#endif
#endif
            words += N;
        }
        else {
            /* Big endian. */

            z_word_t crc0, word0, comb;
#if N > 1
            z_word_t crc1, word1;
#if N > 2
            z_word_t crc2, word2;
#if N > 3
            z_word_t crc3, word3;
#if N > 4
            z_word_t crc4, word4;
#if N > 5
            z_word_t crc5, word5;
#endif
#endif
#endif
#endif
#endif

            /* Initialize the CRC for each braid. */
            crc0 = byte_swap(crc);
#if N > 1
            crc1 = 0;
#if N > 2
            crc2 = 0;
#if N > 3
            crc3 = 0;
#if N > 4
            crc4 = 0;
#if N > 5
            crc5 = 0;
#endif
#endif
#endif
#endif
#endif

            /*
              Process the first blks-1 blocks, computing the CRCs on each braid
              independently.
             */
            while (--blks) {
                /* Load the word for each braid into registers. */
                word0 = crc0 ^ words[0];
#if N > 1
                word1 = crc1 ^ words[1];
#if N > 2
                word2 = crc2 ^ words[2];
#if N > 3
                word3 = crc3 ^ words[3];
#if N > 4
                word4 = crc4 ^ words[4];
#if N > 5
                word5 = crc5 ^ words[5];
#endif
#endif
#endif
#endif
#endif
                words += N;

                /* Compute and update the CRC for each word. The loop should
                   get unrolled. */
                crc0 = crc_braid_big_table[0][word0 & 0xff];
#if N > 1
                crc1 = crc_braid_big_table[0][word1 & 0xff];
#if N > 2
                crc2 = crc_braid_big_table[0][word2 & 0xff];
#if N > 3
                crc3 = crc_braid_big_table[0][word3 & 0xff];
#if N > 4
                crc4 = crc_braid_big_table[0][word4 & 0xff];
#if N > 5
                crc5 = crc_braid_big_table[0][word5 & 0xff];
#endif
#endif
#endif
#endif
#endif
                for (k = 1; k < W; k++) {
                    crc0 ^= crc_braid_big_table[k][(word0 >> (k << 3)) & 0xff];
#if N > 1
                    crc1 ^= crc_braid_big_table[k][(word1 >> (k << 3)) & 0xff];
#if N > 2
                    crc2 ^= crc_braid_big_table[k][(word2 >> (k << 3)) & 0xff];
#if N > 3
                    crc3 ^= crc_braid_big_table[k][(word3 >> (k << 3)) & 0xff];
#if N > 4
                    crc4 ^= crc_braid_big_table[k][(word4 >> (k << 3)) & 0xff];
#if N > 5
                    crc5 ^= crc_braid_big_table[k][(word5 >> (k << 3)) & 0xff];
#endif
#endif
#endif
#endif
#endif
                }
            }

            /*
              Process the last block, combining the CRCs of the N braids at the
              same time.
             */
            comb = crc_word_big(crc0 ^ words[0]);
#if N > 1
            comb = crc_word_big(crc1 ^ words[1] ^ comb);
#if N > 2
            comb = crc_word_big(crc2 ^ words[2] ^ comb);
#if N > 3
            comb = crc_word_big(crc3 ^ words[3] ^ comb);
#if N > 4
            comb = crc_word_big(crc4 ^ words[4] ^ comb);
#if N > 5
            comb = crc_word_big(crc5 ^ words[5] ^ comb);
#endif
#endif
#endif
#endif
#endif
            words += N;
            crc = byte_swap(comb);
        }

        /*
          Update the pointer to the remaining bytes to process.
         */
        buf = (unsigned char const *)words;
    }

#endif /* W */

    /* Complete the computation of the CRC on any remaining bytes. */
    while (len >= 8) {
        len -= 8;
        crc = (crc >> 8) ^ crc_table[(crc ^ *buf++) & 0xff];
        crc = (crc >> 8) ^ crc_table[(crc ^ *buf++) & 0xff];
        crc = (crc >> 8) ^ crc_table[(crc ^ *buf++) & 0xff];
        crc = (crc >> 8) ^ crc_table[(crc ^ *buf++) & 0xff];
        crc = (crc >> 8) ^ crc_table[(crc ^ *buf++) & 0xff];
        crc = (crc >> 8) ^ crc_table[(crc ^ *buf++) & 0xff];
        crc = (crc >> 8) ^ crc_table[(crc ^ *buf++) & 0xff];
        crc = (crc >> 8) ^ crc_table[(crc ^ *buf++) & 0xff];
    }
    while (len) {
        len--;
        crc = (crc >> 8) ^ crc_table[(crc ^ *buf++) & 0xff];
    }

    /* Return the CRC, post-conditioned. */
    return crc ^ 0xffffffff;
}

#endif

/* ========================================================================= */
unsigned long ZEXPORT crc32(crc, buf, len)
    unsigned long crc;
    const unsigned char FAR *buf;
    uInt len;
{
    return crc32_z(crc, buf, len);
}

/* ========================================================================= */
uLong ZEXPORT crc32_combine64(crc1, crc2, len2)
    uLong crc1;
    uLong crc2;
    z_off64_t len2;
{
#ifdef DYNAMIC_CRC_TABLE
    once(&made, make_crc_table);
#endif /* DYNAMIC_CRC_TABLE */
<<<<<<< HEAD
    return multmodp(x2nmodp(len2, 3), crc1) ^ crc2;
=======
    return multmodp(x2nmodp(len2, 3), crc1) ^ (crc2 & 0xffffffff);
>>>>>>> 74e94598
}

/* ========================================================================= */
uLong ZEXPORT crc32_combine(crc1, crc2, len2)
    uLong crc1;
    uLong crc2;
    z_off_t len2;
{
<<<<<<< HEAD
    return crc32_combine64(crc1, crc2, len2);
=======
    return crc32_combine64(crc1, crc2, (z_off64_t)len2);
>>>>>>> 74e94598
}

/* ========================================================================= */
uLong ZEXPORT crc32_combine_gen64(len2)
    z_off64_t len2;
{
#ifdef DYNAMIC_CRC_TABLE
    once(&made, make_crc_table);
#endif /* DYNAMIC_CRC_TABLE */
    return x2nmodp(len2, 3);
}

/* ========================================================================= */
uLong ZEXPORT crc32_combine_gen(len2)
    z_off_t len2;
{
<<<<<<< HEAD
    return crc32_combine_gen64(len2);
}

/* ========================================================================= */
uLong crc32_combine_op(crc1, crc2, op)
=======
    return crc32_combine_gen64((z_off64_t)len2);
}

/* ========================================================================= */
uLong ZEXPORT crc32_combine_op(crc1, crc2, op)
>>>>>>> 74e94598
    uLong crc1;
    uLong crc2;
    uLong op;
{
<<<<<<< HEAD
    return multmodp(op, crc1) ^ crc2;
=======
    return multmodp(op, crc1) ^ (crc2 & 0xffffffff);
>>>>>>> 74e94598
}<|MERGE_RESOLUTION|>--- conflicted
+++ resolved
@@ -97,15 +97,23 @@
 #    undef W
 #  endif
 #endif
-<<<<<<< HEAD
+
+/* If available, use the ARM processor CRC32 instruction. */
+#if defined(__aarch64__) && defined(__ARM_FEATURE_CRC32) && W == 8
+#  define ARMCRC32
+#endif
 
 /* Local functions. */
 local z_crc_t multmodp OF((z_crc_t a, z_crc_t b));
 local z_crc_t x2nmodp OF((z_off64_t n, unsigned k));
 
-/* If available, use the ARM processor CRC32 instruction. */
-#if defined(__aarch64__) && defined(__ARM_FEATURE_CRC32) && W == 8
-#  define ARMCRC32
+#if defined(W) && (!defined(ARMCRC32) || defined(DYNAMIC_CRC_TABLE))
+    local z_word_t byte_swap OF((z_word_t word));
+#endif
+
+#if defined(W) && !defined(ARMCRC32)
+    local z_crc_t crc_word OF((z_word_t data));
+    local z_word_t crc_word_big OF((z_word_t data));
 #endif
 
 #if defined(W) && (!defined(ARMCRC32) || defined(DYNAMIC_CRC_TABLE))
@@ -138,57 +146,6 @@
 }
 #endif
 
-=======
-
-/* If available, use the ARM processor CRC32 instruction. */
-#if defined(__aarch64__) && defined(__ARM_FEATURE_CRC32) && W == 8
-#  define ARMCRC32
-#endif
-
-/* Local functions. */
-local z_crc_t multmodp OF((z_crc_t a, z_crc_t b));
-local z_crc_t x2nmodp OF((z_off64_t n, unsigned k));
-
-#if defined(W) && (!defined(ARMCRC32) || defined(DYNAMIC_CRC_TABLE))
-    local z_word_t byte_swap OF((z_word_t word));
-#endif
-
-#if defined(W) && !defined(ARMCRC32)
-    local z_crc_t crc_word OF((z_word_t data));
-    local z_word_t crc_word_big OF((z_word_t data));
-#endif
-
-#if defined(W) && (!defined(ARMCRC32) || defined(DYNAMIC_CRC_TABLE))
-/*
-  Swap the bytes in a z_word_t to convert between little and big endian. Any
-  self-respecting compiler will optimize this to a single machine byte-swap
-  instruction, if one is available. This assumes that word_t is either 32 bits
-  or 64 bits.
- */
-local z_word_t byte_swap(word)
-    z_word_t word;
-{
-#  if W == 8
-    return
-        (word & 0xff00000000000000) >> 56 |
-        (word & 0xff000000000000) >> 40 |
-        (word & 0xff0000000000) >> 24 |
-        (word & 0xff00000000) >> 8 |
-        (word & 0xff000000) << 8 |
-        (word & 0xff0000) << 24 |
-        (word & 0xff00) << 40 |
-        (word & 0xff) << 56;
-#  else   /* W == 4 */
-    return
-        (word & 0xff000000) >> 24 |
-        (word & 0xff0000) >> 8 |
-        (word & 0xff00) << 8 |
-        (word & 0xff) << 24;
-#  endif
-}
-#endif
-
->>>>>>> 74e94598
 /* CRC polynomial. */
 #define POLY 0xedb88320         /* p(x) reflected, with x^32 implied */
 
@@ -501,7 +458,6 @@
         fprintf(out, "%s0x%08lx%s", n == 0 || n % 5 ? "" : "    ",
                 (unsigned long)(table[n]),
                 n == k - 1 ? "" : (n % 5 == 4 ? ",\n" : ", "));
-<<<<<<< HEAD
 }
 
 /*
@@ -548,54 +504,6 @@
     return 0;
 }
 
-=======
-}
-
-/*
-   Write the high 32-bits of each value in table[0..k-1] to out, five per line
-   in hexadecimal separated by commas.
- */
-local void write_table32hi(out, table, k)
-FILE *out;
-const z_word_t FAR *table;
-int k;
-{
-    int n;
-
-    for (n = 0; n < k; n++)
-        fprintf(out, "%s0x%08lx%s", n == 0 || n % 5 ? "" : "    ",
-                (unsigned long)(table[n] >> 32),
-                n == k - 1 ? "" : (n % 5 == 4 ? ",\n" : ", "));
-}
-
-/*
-  Write the 64-bit values in table[0..k-1] to out, three per line in
-  hexadecimal separated by commas. This assumes that if there is a 64-bit
-  type, then there is also a long long integer type, and it is at least 64
-  bits. If not, then the type cast and format string can be adjusted
-  accordingly.
- */
-local void write_table64(out, table, k)
-    FILE *out;
-    const z_word_t FAR *table;
-    int k;
-{
-    int n;
-
-    for (n = 0; n < k; n++)
-        fprintf(out, "%s0x%016llx%s", n == 0 || n % 3 ? "" : "    ",
-                (unsigned long long)(table[n]),
-                n == k - 1 ? "" : (n % 3 == 2 ? ",\n" : ", "));
-}
-
-/* Actually do the deed. */
-int main()
-{
-    make_crc_table();
-    return 0;
-}
-
->>>>>>> 74e94598
 #endif /* MAKECRCH */
 
 #ifdef W
@@ -731,11 +639,7 @@
 #endif /* DYNAMIC_CRC_TABLE */
 
     /* Pre-condition the CRC */
-<<<<<<< HEAD
-    crc ^= 0xffffffff;
-=======
     crc = (~crc) & 0xffffffff;
->>>>>>> 74e94598
 
     /* Compute the CRC up to a word boundary. */
     while (len && ((z_size_t)buf & 7) != 0) {
@@ -750,13 +654,8 @@
     len &= 7;
 
     /* Do three interleaved CRCs to realize the throughput of one crc32x
-<<<<<<< HEAD
-       instruction per cycle. Each CRC is calcuated on Z_BATCH words. The three
-       CRCs are combined into a single CRC after each set of batches. */
-=======
        instruction per cycle. Each CRC is calculated on Z_BATCH words. The
        three CRCs are combined into a single CRC after each set of batches. */
->>>>>>> 74e94598
     while (num >= 3 * Z_BATCH) {
         crc1 = 0;
         crc2 = 0;
@@ -859,11 +758,7 @@
 #endif /* DYNAMIC_CRC_TABLE */
 
     /* Pre-condition the CRC */
-<<<<<<< HEAD
-    crc ^= 0xffffffff;
-=======
     crc = (~crc) & 0xffffffff;
->>>>>>> 74e94598
 
 #ifdef W
 
@@ -1191,11 +1086,7 @@
 #ifdef DYNAMIC_CRC_TABLE
     once(&made, make_crc_table);
 #endif /* DYNAMIC_CRC_TABLE */
-<<<<<<< HEAD
-    return multmodp(x2nmodp(len2, 3), crc1) ^ crc2;
-=======
     return multmodp(x2nmodp(len2, 3), crc1) ^ (crc2 & 0xffffffff);
->>>>>>> 74e94598
 }
 
 /* ========================================================================= */
@@ -1204,11 +1095,7 @@
     uLong crc2;
     z_off_t len2;
 {
-<<<<<<< HEAD
-    return crc32_combine64(crc1, crc2, len2);
-=======
     return crc32_combine64(crc1, crc2, (z_off64_t)len2);
->>>>>>> 74e94598
 }
 
 /* ========================================================================= */
@@ -1225,26 +1112,14 @@
 uLong ZEXPORT crc32_combine_gen(len2)
     z_off_t len2;
 {
-<<<<<<< HEAD
-    return crc32_combine_gen64(len2);
-}
-
-/* ========================================================================= */
-uLong crc32_combine_op(crc1, crc2, op)
-=======
     return crc32_combine_gen64((z_off64_t)len2);
 }
 
 /* ========================================================================= */
 uLong ZEXPORT crc32_combine_op(crc1, crc2, op)
->>>>>>> 74e94598
     uLong crc1;
     uLong crc2;
     uLong op;
 {
-<<<<<<< HEAD
-    return multmodp(op, crc1) ^ crc2;
-=======
     return multmodp(op, crc1) ^ (crc2 & 0xffffffff);
->>>>>>> 74e94598
 }