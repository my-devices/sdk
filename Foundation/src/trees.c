/* trees.c -- output deflated data using Huffman coding
 * Copyright (C) 1995-2021 Jean-loup Gailly
 * detect_data_type() function provided freely by Cosmin Truta, 2006
 * For conditions of distribution and use, see copyright notice in zlib.h
 */

/*
 *  ALGORITHM
 *
 *      The "deflation" process uses several Huffman trees. The more
 *      common source values are represented by shorter bit sequences.
 *
 *      Each code tree is stored in a compressed form which is itself
 * a Huffman encoding of the lengths of all the code strings (in
 * ascending order by source values).  The actual code strings are
 * reconstructed from the lengths in the inflate process, as described
 * in the deflate specification.
 *
 *  REFERENCES
 *
 *      Deutsch, L.P.,"'Deflate' Compressed Data Format Specification".
 *      Available in ftp.uu.net:/pub/archiving/zip/doc/deflate-1.1.doc
 *
 *      Storer, James A.
 *          Data Compression:  Methods and Theory, pp. 49-50.
 *          Computer Science Press, 1988.  ISBN 0-7167-8156-5.
 *
 *      Sedgewick, R.
 *          Algorithms, p290.
 *          Addison-Wesley, 1983. ISBN 0-201-06672-6.
 */

/* @(#) $Id$ */

/* #define GEN_TREES_H */

#include "deflate.h"

#ifdef ZLIB_DEBUG
#  include <ctype.h>
#endif

/* ===========================================================================
 * Constants
 */

#define MAX_BL_BITS 7
/* Bit length codes must not exceed MAX_BL_BITS bits */

#define END_BLOCK 256
/* end of block literal code */

#define REP_3_6      16
/* repeat previous bit length 3-6 times (2 bits of repeat count) */

#define REPZ_3_10    17
/* repeat a zero length 3-10 times  (3 bits of repeat count) */

#define REPZ_11_138  18
/* repeat a zero length 11-138 times  (7 bits of repeat count) */

local const int extra_lbits[LENGTH_CODES] /* extra bits for each length code */
   = {0,0,0,0,0,0,0,0,1,1,1,1,2,2,2,2,3,3,3,3,4,4,4,4,5,5,5,5,0};

local const int extra_dbits[D_CODES] /* extra bits for each distance code */
   = {0,0,0,0,1,1,2,2,3,3,4,4,5,5,6,6,7,7,8,8,9,9,10,10,11,11,12,12,13,13};

local const int extra_blbits[BL_CODES]/* extra bits for each bit length code */
   = {0,0,0,0,0,0,0,0,0,0,0,0,0,0,0,0,2,3,7};

local const uch bl_order[BL_CODES]
   = {16,17,18,0,8,7,9,6,10,5,11,4,12,3,13,2,14,1,15};
/* The lengths of the bit length codes are sent in order of decreasing
 * probability, to avoid transmitting the lengths for unused bit length codes.
 */

/* ===========================================================================
 * Local data. These are initialized only once.
 */

#define DIST_CODE_LEN  512 /* see definition of array dist_code below */

#if defined(GEN_TREES_H) || !defined(STDC)
/* non ANSI compilers may not accept trees.h */

local ct_data static_ltree[L_CODES+2];
/* The static literal tree. Since the bit lengths are imposed, there is no
 * need for the L_CODES extra codes used during heap construction. However
 * The codes 286 and 287 are needed to build a canonical tree (see _tr_init
 * below).
 */

local ct_data static_dtree[D_CODES];
/* The static distance tree. (Actually a trivial tree since all codes use
 * 5 bits.)
 */

uch _dist_code[DIST_CODE_LEN];
/* Distance codes. The first 256 values correspond to the distances
 * 3 .. 258, the last 256 values correspond to the top 8 bits of
 * the 15 bit distances.
 */

uch _length_code[MAX_MATCH-MIN_MATCH+1];
/* length code for each normalized match length (0 == MIN_MATCH) */

local int base_length[LENGTH_CODES];
/* First normalized length for each code (0 = MIN_MATCH) */

local int base_dist[D_CODES];
/* First normalized distance for each code (0 = distance of 1) */

#else
#  include "trees.h"
#endif /* GEN_TREES_H */

struct static_tree_desc_s {
    const ct_data *static_tree;  /* static tree or NULL */
    const intf *extra_bits;      /* extra bits for each code or NULL */
    int     extra_base;          /* base index for extra_bits */
    int     elems;               /* max number of elements in the tree */
    int     max_length;          /* max bit length for the codes */
};

local const static_tree_desc  static_l_desc =
{static_ltree, extra_lbits, LITERALS+1, L_CODES, MAX_BITS};

local const static_tree_desc  static_d_desc =
{static_dtree, extra_dbits, 0,          D_CODES, MAX_BITS};

local const static_tree_desc  static_bl_desc =
{(const ct_data *)0, extra_blbits, 0,   BL_CODES, MAX_BL_BITS};

/* ===========================================================================
 * Local (static) routines in this file.
 */

local void tr_static_init OF((void));
local void init_block     OF((deflate_state *s));
local void pqdownheap     OF((deflate_state *s, ct_data *tree, int k));
local void gen_bitlen     OF((deflate_state *s, tree_desc *desc));
local void gen_codes      OF((ct_data *tree, int max_code, ushf *bl_count));
local void build_tree     OF((deflate_state *s, tree_desc *desc));
local void scan_tree      OF((deflate_state *s, ct_data *tree, int max_code));
local void send_tree      OF((deflate_state *s, ct_data *tree, int max_code));
local int  build_bl_tree  OF((deflate_state *s));
local void send_all_trees OF((deflate_state *s, int lcodes, int dcodes,
                              int blcodes));
local void compress_block OF((deflate_state *s, const ct_data *ltree,
                              const ct_data *dtree));
local int  detect_data_type OF((deflate_state *s));
local unsigned bi_reverse OF((unsigned code, int len));
local void bi_windup      OF((deflate_state *s));
local void bi_flush       OF((deflate_state *s));

#ifdef GEN_TREES_H
local void gen_trees_header OF((void));
#endif

#ifndef ZLIB_DEBUG
#  define send_code(s, c, tree) send_bits(s, tree[c].Code, tree[c].Len)
   /* Send a code of the given tree. c and tree must not have side effects */

#else /* !ZLIB_DEBUG */
#  define send_code(s, c, tree) \
     { if (z_verbose>2) fprintf(stderr,"\ncd %3d ",(c)); \
       send_bits(s, tree[c].Code, tree[c].Len); }
#endif

/* ===========================================================================
 * Output a short LSB first on the stream.
 * IN assertion: there is enough room in pendingBuf.
 */
#define put_short(s, w) { \
    put_byte(s, (uch)((w) & 0xff)); \
    put_byte(s, (uch)((ush)(w) >> 8)); \
}

/* ===========================================================================
 * Send a value on a given number of bits.
 * IN assertion: length <= 16 and value fits in length bits.
 */
#ifdef ZLIB_DEBUG
local void send_bits      OF((deflate_state *s, int value, int length));

local void send_bits(s, value, length)
    deflate_state *s;
    int value;  /* value to send */
    int length; /* number of bits */
{
    Tracevv((stderr," l %2d v %4x ", length, value));
    Assert(length > 0 && length <= 15, "invalid length");
    s->bits_sent += (ulg)length;

    /* If not enough room in bi_buf, use (valid) bits from bi_buf and
     * (16 - bi_valid) bits from value, leaving (width - (16 - bi_valid))
     * unused bits in value.
     */
    if (s->bi_valid > (int)Buf_size - length) {
        s->bi_buf |= (ush)value << s->bi_valid;
        put_short(s, s->bi_buf);
        s->bi_buf = (ush)value >> (Buf_size - s->bi_valid);
        s->bi_valid += length - Buf_size;
    } else {
        s->bi_buf |= (ush)value << s->bi_valid;
        s->bi_valid += length;
    }
}
#else /* !ZLIB_DEBUG */

#define send_bits(s, value, length) \
{ int len = length;\
  if (s->bi_valid > (int)Buf_size - len) {\
    int val = (int)value;\
    s->bi_buf |= (ush)val << s->bi_valid;\
    put_short(s, s->bi_buf);\
    s->bi_buf = (ush)val >> (Buf_size - s->bi_valid);\
    s->bi_valid += len - Buf_size;\
  } else {\
    s->bi_buf |= (ush)(value) << s->bi_valid;\
    s->bi_valid += len;\
  }\
}
#endif /* ZLIB_DEBUG */


/* the arguments must not have side effects */

/* ===========================================================================
 * Initialize the various 'constant' tables.
 */
local void tr_static_init()
{
#if defined(GEN_TREES_H) || !defined(STDC)
    static int static_init_done = 0;
    int n;        /* iterates over tree elements */
    int bits;     /* bit counter */
    int length;   /* length value */
    int code;     /* code value */
    int dist;     /* distance index */
    ush bl_count[MAX_BITS+1];
    /* number of codes at each bit length for an optimal tree */

    if (static_init_done) return;

    /* For some embedded targets, global variables are not initialized: */
#ifdef NO_INIT_GLOBAL_POINTERS
    static_l_desc.static_tree = static_ltree;
    static_l_desc.extra_bits = extra_lbits;
    static_d_desc.static_tree = static_dtree;
    static_d_desc.extra_bits = extra_dbits;
    static_bl_desc.extra_bits = extra_blbits;
#endif

    /* Initialize the mapping length (0..255) -> length code (0..28) */
    length = 0;
    for (code = 0; code < LENGTH_CODES-1; code++) {
        base_length[code] = length;
        for (n = 0; n < (1 << extra_lbits[code]); n++) {
            _length_code[length++] = (uch)code;
        }
    }
    Assert (length == 256, "tr_static_init: length != 256");
    /* Note that the length 255 (match length 258) can be represented
     * in two different ways: code 284 + 5 bits or code 285, so we
     * overwrite length_code[255] to use the best encoding:
     */
    _length_code[length - 1] = (uch)code;

    /* Initialize the mapping dist (0..32K) -> dist code (0..29) */
    dist = 0;
    for (code = 0 ; code < 16; code++) {
        base_dist[code] = dist;
        for (n = 0; n < (1 << extra_dbits[code]); n++) {
            _dist_code[dist++] = (uch)code;
        }
    }
    Assert (dist == 256, "tr_static_init: dist != 256");
    dist >>= 7; /* from now on, all distances are divided by 128 */
    for ( ; code < D_CODES; code++) {
        base_dist[code] = dist << 7;
        for (n = 0; n < (1 << (extra_dbits[code] - 7)); n++) {
            _dist_code[256 + dist++] = (uch)code;
        }
    }
    Assert (dist == 256, "tr_static_init: 256 + dist != 512");

    /* Construct the codes of the static literal tree */
    for (bits = 0; bits <= MAX_BITS; bits++) bl_count[bits] = 0;
    n = 0;
    while (n <= 143) static_ltree[n++].Len = 8, bl_count[8]++;
    while (n <= 255) static_ltree[n++].Len = 9, bl_count[9]++;
    while (n <= 279) static_ltree[n++].Len = 7, bl_count[7]++;
    while (n <= 287) static_ltree[n++].Len = 8, bl_count[8]++;
    /* Codes 286 and 287 do not exist, but we must include them in the
     * tree construction to get a canonical Huffman tree (longest code
     * all ones)
     */
    gen_codes((ct_data *)static_ltree, L_CODES+1, bl_count);

    /* The static distance tree is trivial: */
    for (n = 0; n < D_CODES; n++) {
        static_dtree[n].Len = 5;
        static_dtree[n].Code = bi_reverse((unsigned)n, 5);
    }
    static_init_done = 1;

#  ifdef GEN_TREES_H
    gen_trees_header();
#  endif
#endif /* defined(GEN_TREES_H) || !defined(STDC) */
}

/* ===========================================================================
 * Generate the file trees.h describing the static trees.
 */
#ifdef GEN_TREES_H
#  ifndef ZLIB_DEBUG
#    include <stdio.h>
#  endif

#  define SEPARATOR(i, last, width) \
      ((i) == (last)? "\n};\n\n" :    \
       ((i) % (width) == (width) - 1 ? ",\n" : ", "))

void gen_trees_header()
{
    FILE *header = fopen("trees.h", "w");
    int i;

    Assert (header != NULL, "Can't open trees.h");
    fprintf(header,
            "/* header created automatically with -DGEN_TREES_H */\n\n");

    fprintf(header, "local const ct_data static_ltree[L_CODES+2] = {\n");
    for (i = 0; i < L_CODES+2; i++) {
        fprintf(header, "{{%3u},{%3u}}%s", static_ltree[i].Code,
                static_ltree[i].Len, SEPARATOR(i, L_CODES+1, 5));
    }

    fprintf(header, "local const ct_data static_dtree[D_CODES] = {\n");
    for (i = 0; i < D_CODES; i++) {
        fprintf(header, "{{%2u},{%2u}}%s", static_dtree[i].Code,
                static_dtree[i].Len, SEPARATOR(i, D_CODES-1, 5));
    }

    fprintf(header, "const uch ZLIB_INTERNAL _dist_code[DIST_CODE_LEN] = {\n");
    for (i = 0; i < DIST_CODE_LEN; i++) {
        fprintf(header, "%2u%s", _dist_code[i],
                SEPARATOR(i, DIST_CODE_LEN-1, 20));
    }

    fprintf(header,
        "const uch ZLIB_INTERNAL _length_code[MAX_MATCH-MIN_MATCH+1]= {\n");
    for (i = 0; i < MAX_MATCH-MIN_MATCH+1; i++) {
        fprintf(header, "%2u%s", _length_code[i],
                SEPARATOR(i, MAX_MATCH-MIN_MATCH, 20));
    }

    fprintf(header, "local const int base_length[LENGTH_CODES] = {\n");
    for (i = 0; i < LENGTH_CODES; i++) {
        fprintf(header, "%1u%s", base_length[i],
                SEPARATOR(i, LENGTH_CODES-1, 20));
    }

    fprintf(header, "local const int base_dist[D_CODES] = {\n");
    for (i = 0; i < D_CODES; i++) {
        fprintf(header, "%5u%s", base_dist[i],
                SEPARATOR(i, D_CODES-1, 10));
    }

    fclose(header);
}
#endif /* GEN_TREES_H */

/* ===========================================================================
 * Initialize the tree data structures for a new zlib stream.
 */
void ZLIB_INTERNAL _tr_init(s)
    deflate_state *s;
{
    tr_static_init();

    s->l_desc.dyn_tree = s->dyn_ltree;
    s->l_desc.stat_desc = &static_l_desc;

    s->d_desc.dyn_tree = s->dyn_dtree;
    s->d_desc.stat_desc = &static_d_desc;

    s->bl_desc.dyn_tree = s->bl_tree;
    s->bl_desc.stat_desc = &static_bl_desc;

    s->bi_buf = 0;
    s->bi_valid = 0;
#ifdef ZLIB_DEBUG
    s->compressed_len = 0L;
    s->bits_sent = 0L;
#endif

    /* Initialize the first block of the first file: */
    init_block(s);
}

/* ===========================================================================
 * Initialize a new block.
 */
local void init_block(s)
    deflate_state *s;
{
    int n; /* iterates over tree elements */

    /* Initialize the trees. */
    for (n = 0; n < L_CODES;  n++) s->dyn_ltree[n].Freq = 0;
    for (n = 0; n < D_CODES;  n++) s->dyn_dtree[n].Freq = 0;
    for (n = 0; n < BL_CODES; n++) s->bl_tree[n].Freq = 0;

    s->dyn_ltree[END_BLOCK].Freq = 1;
    s->opt_len = s->static_len = 0L;
    s->sym_next = s->matches = 0;
}

#define SMALLEST 1
/* Index within the heap array of least frequent node in the Huffman tree */


/* ===========================================================================
 * Remove the smallest element from the heap and recreate the heap with
 * one less element. Updates heap and heap_len.
 */
#define pqremove(s, tree, top) \
{\
    top = s->heap[SMALLEST]; \
    s->heap[SMALLEST] = s->heap[s->heap_len--]; \
    pqdownheap(s, tree, SMALLEST); \
}

/* ===========================================================================
 * Compares to subtrees, using the tree depth as tie breaker when
 * the subtrees have equal frequency. This minimizes the worst case length.
 */
#define smaller(tree, n, m, depth) \
   (tree[n].Freq < tree[m].Freq || \
   (tree[n].Freq == tree[m].Freq && depth[n] <= depth[m]))

/* ===========================================================================
 * Restore the heap property by moving down the tree starting at node k,
 * exchanging a node with the smallest of its two sons if necessary, stopping
 * when the heap property is re-established (each father smaller than its
 * two sons).
 */
local void pqdownheap(s, tree, k)
    deflate_state *s;
    ct_data *tree;  /* the tree to restore */
    int k;               /* node to move down */
{
    int v = s->heap[k];
    int j = k << 1;  /* left son of k */
    while (j <= s->heap_len) {
        /* Set j to the smallest of the two sons: */
        if (j < s->heap_len &&
            smaller(tree, s->heap[j + 1], s->heap[j], s->depth)) {
            j++;
        }
        /* Exit if v is smaller than both sons */
        if (smaller(tree, v, s->heap[j], s->depth)) break;

        /* Exchange v with the smallest son */
        s->heap[k] = s->heap[j];  k = j;

        /* And continue down the tree, setting j to the left son of k */
        j <<= 1;
    }
    s->heap[k] = v;
}

/* ===========================================================================
 * Compute the optimal bit lengths for a tree and update the total bit length
 * for the current block.
 * IN assertion: the fields freq and dad are set, heap[heap_max] and
 *    above are the tree nodes sorted by increasing frequency.
 * OUT assertions: the field len is set to the optimal bit length, the
 *     array bl_count contains the frequencies for each bit length.
 *     The length opt_len is updated; static_len is also updated if stree is
 *     not null.
 */
local void gen_bitlen(s, desc)
    deflate_state *s;
    tree_desc *desc;    /* the tree descriptor */
{
    ct_data *tree        = desc->dyn_tree;
    int max_code         = desc->max_code;
    const ct_data *stree = desc->stat_desc->static_tree;
    const intf *extra    = desc->stat_desc->extra_bits;
    int base             = desc->stat_desc->extra_base;
    int max_length       = desc->stat_desc->max_length;
    int h;              /* heap index */
    int n, m;           /* iterate over the tree elements */
    int bits;           /* bit length */
    int xbits;          /* extra bits */
    ush f;              /* frequency */
    int overflow = 0;   /* number of elements with bit length too large */

    for (bits = 0; bits <= MAX_BITS; bits++) s->bl_count[bits] = 0;

    /* In a first pass, compute the optimal bit lengths (which may
     * overflow in the case of the bit length tree).
     */
    tree[s->heap[s->heap_max]].Len = 0; /* root of the heap */

    for (h = s->heap_max + 1; h < HEAP_SIZE; h++) {
        n = s->heap[h];
        bits = tree[tree[n].Dad].Len + 1;
        if (bits > max_length) bits = max_length, overflow++;
        tree[n].Len = (ush)bits;
        /* We overwrite tree[n].Dad which is no longer needed */

        if (n > max_code) continue; /* not a leaf node */

        s->bl_count[bits]++;
        xbits = 0;
        if (n >= base) xbits = extra[n - base];
        f = tree[n].Freq;
        s->opt_len += (ulg)f * (unsigned)(bits + xbits);
        if (stree) s->static_len += (ulg)f * (unsigned)(stree[n].Len + xbits);
    }
    if (overflow == 0) return;

    Tracev((stderr,"\nbit length overflow\n"));
    /* This happens for example on obj2 and pic of the Calgary corpus */

    /* Find the first bit length which could increase: */
    do {
        bits = max_length - 1;
        while (s->bl_count[bits] == 0) bits--;
        s->bl_count[bits]--;        /* move one leaf down the tree */
        s->bl_count[bits + 1] += 2; /* move one overflow item as its brother */
        s->bl_count[max_length]--;
        /* The brother of the overflow item also moves one step up,
         * but this does not affect bl_count[max_length]
         */
        overflow -= 2;
    } while (overflow > 0);

    /* Now recompute all bit lengths, scanning in increasing frequency.
     * h is still equal to HEAP_SIZE. (It is simpler to reconstruct all
     * lengths instead of fixing only the wrong ones. This idea is taken
     * from 'ar' written by Haruhiko Okumura.)
     */
    for (bits = max_length; bits != 0; bits--) {
        n = s->bl_count[bits];
        while (n != 0) {
            m = s->heap[--h];
            if (m > max_code) continue;
            if ((unsigned) tree[m].Len != (unsigned) bits) {
                Tracev((stderr,"code %d bits %d->%d\n", m, tree[m].Len, bits));
                s->opt_len += ((ulg)bits - tree[m].Len) * tree[m].Freq;
                tree[m].Len = (ush)bits;
            }
            n--;
        }
    }
}

/* ===========================================================================
 * Generate the codes for a given tree and bit counts (which need not be
 * optimal).
 * IN assertion: the array bl_count contains the bit length statistics for
 * the given tree and the field len is set for all tree elements.
 * OUT assertion: the field code is set for all tree elements of non
 *     zero code length.
 */
local void gen_codes(tree, max_code, bl_count)
    ct_data *tree;             /* the tree to decorate */
    int max_code;              /* largest code with non zero frequency */
    ushf *bl_count;            /* number of codes at each bit length */
{
    ush next_code[MAX_BITS+1]; /* next code value for each bit length */
    unsigned code = 0;         /* running code value */
    int bits;                  /* bit index */
    int n;                     /* code index */

    /* The distribution counts are first used to generate the code values
     * without bit reversal.
     */
    for (bits = 1; bits <= MAX_BITS; bits++) {
        code = (code + bl_count[bits - 1]) << 1;
        next_code[bits] = (ush)code;
    }
    /* Check that the bit counts in bl_count are consistent. The last code
     * must be all ones.
     */
    Assert (code + bl_count[MAX_BITS] - 1 == (1 << MAX_BITS) - 1,
            "inconsistent bit counts");
    Tracev((stderr,"\ngen_codes: max_code %d ", max_code));

    for (n = 0;  n <= max_code; n++) {
        int len = tree[n].Len;
        if (len == 0) continue;
        /* Now reverse the bits */
        tree[n].Code = (ush)bi_reverse(next_code[len]++, len);

        Tracecv(tree != static_ltree, (stderr,"\nn %3d %c l %2d c %4x (%x) ",
            n, (isgraph(n) ? n : ' '), len, tree[n].Code, next_code[len] - 1));
    }
}

/* ===========================================================================
 * Construct one Huffman tree and assigns the code bit strings and lengths.
 * Update the total bit length for the current block.
 * IN assertion: the field freq is set for all tree elements.
 * OUT assertions: the fields len and code are set to the optimal bit length
 *     and corresponding code. The length opt_len is updated; static_len is
 *     also updated if stree is not null. The field max_code is set.
 */
local void build_tree(s, desc)
    deflate_state *s;
    tree_desc *desc; /* the tree descriptor */
{
    ct_data *tree         = desc->dyn_tree;
    const ct_data *stree  = desc->stat_desc->static_tree;
    int elems             = desc->stat_desc->elems;
    int n, m;          /* iterate over heap elements */
    int max_code = -1; /* largest code with non zero frequency */
    int node;          /* new node being created */

    /* Construct the initial heap, with least frequent element in
     * heap[SMALLEST]. The sons of heap[n] are heap[2*n] and heap[2*n + 1].
     * heap[0] is not used.
     */
    s->heap_len = 0, s->heap_max = HEAP_SIZE;

    for (n = 0; n < elems; n++) {
        if (tree[n].Freq != 0) {
            s->heap[++(s->heap_len)] = max_code = n;
            s->depth[n] = 0;
        } else {
            tree[n].Len = 0;
        }
    }

    /* The pkzip format requires that at least one distance code exists,
     * and that at least one bit should be sent even if there is only one
     * possible code. So to avoid special checks later on we force at least
     * two codes of non zero frequency.
     */
    while (s->heap_len < 2) {
        node = s->heap[++(s->heap_len)] = (max_code < 2 ? ++max_code : 0);
        tree[node].Freq = 1;
        s->depth[node] = 0;
        s->opt_len--; if (stree) s->static_len -= stree[node].Len;
        /* node is 0 or 1 so it does not have extra bits */
    }
    desc->max_code = max_code;

    /* The elements heap[heap_len/2 + 1 .. heap_len] are leaves of the tree,
     * establish sub-heaps of increasing lengths:
     */
    for (n = s->heap_len/2; n >= 1; n--) pqdownheap(s, tree, n);

    /* Construct the Huffman tree by repeatedly combining the least two
     * frequent nodes.
     */
    node = elems;              /* next internal node of the tree */
    do {
        pqremove(s, tree, n);  /* n = node of least frequency */
        m = s->heap[SMALLEST]; /* m = node of next least frequency */

        s->heap[--(s->heap_max)] = n; /* keep the nodes sorted by frequency */
        s->heap[--(s->heap_max)] = m;

        /* Create a new node father of n and m */
        tree[node].Freq = tree[n].Freq + tree[m].Freq;
        s->depth[node] = (uch)((s->depth[n] >= s->depth[m] ?
                                s->depth[n] : s->depth[m]) + 1);
        tree[n].Dad = tree[m].Dad = (ush)node;
#ifdef DUMP_BL_TREE
        if (tree == s->bl_tree) {
            fprintf(stderr,"\nnode %d(%d), sons %d(%d) %d(%d)",
                    node, tree[node].Freq, n, tree[n].Freq, m, tree[m].Freq);
        }
#endif
        /* and insert the new node in the heap */
        s->heap[SMALLEST] = node++;
        pqdownheap(s, tree, SMALLEST);

    } while (s->heap_len >= 2);

    s->heap[--(s->heap_max)] = s->heap[SMALLEST];

    /* At this point, the fields freq and dad are set. We can now
     * generate the bit lengths.
     */
    gen_bitlen(s, (tree_desc *)desc);

    /* The field len is now set, we can generate the bit codes */
    gen_codes ((ct_data *)tree, max_code, s->bl_count);
}

/* ===========================================================================
 * Scan a literal or distance tree to determine the frequencies of the codes
 * in the bit length tree.
 */
local void scan_tree(s, tree, max_code)
    deflate_state *s;
    ct_data *tree;   /* the tree to be scanned */
    int max_code;    /* and its largest code of non zero frequency */
{
    int n;                     /* iterates over all tree elements */
    int prevlen = -1;          /* last emitted length */
    int curlen;                /* length of current code */
    int nextlen = tree[0].Len; /* length of next code */
    int count = 0;             /* repeat count of the current code */
    int max_count = 7;         /* max repeat count */
    int min_count = 4;         /* min repeat count */

    if (nextlen == 0) max_count = 138, min_count = 3;
    tree[max_code + 1].Len = (ush)0xffff; /* guard */

    for (n = 0; n <= max_code; n++) {
        curlen = nextlen; nextlen = tree[n + 1].Len;
        if (++count < max_count && curlen == nextlen) {
            continue;
        } else if (count < min_count) {
            s->bl_tree[curlen].Freq += count;
        } else if (curlen != 0) {
            if (curlen != prevlen) s->bl_tree[curlen].Freq++;
            s->bl_tree[REP_3_6].Freq++;
        } else if (count <= 10) {
            s->bl_tree[REPZ_3_10].Freq++;
        } else {
            s->bl_tree[REPZ_11_138].Freq++;
        }
        count = 0; prevlen = curlen;
        if (nextlen == 0) {
            max_count = 138, min_count = 3;
        } else if (curlen == nextlen) {
            max_count = 6, min_count = 3;
        } else {
            max_count = 7, min_count = 4;
        }
    }
}

/* ===========================================================================
 * Send a literal or distance tree in compressed form, using the codes in
 * bl_tree.
 */
local void send_tree(s, tree, max_code)
    deflate_state *s;
    ct_data *tree; /* the tree to be scanned */
    int max_code;       /* and its largest code of non zero frequency */
{
    int n;                     /* iterates over all tree elements */
    int prevlen = -1;          /* last emitted length */
    int curlen;                /* length of current code */
    int nextlen = tree[0].Len; /* length of next code */
    int count = 0;             /* repeat count of the current code */
    int max_count = 7;         /* max repeat count */
    int min_count = 4;         /* min repeat count */

    /* tree[max_code + 1].Len = -1; */  /* guard already set */
    if (nextlen == 0) max_count = 138, min_count = 3;

    for (n = 0; n <= max_code; n++) {
        curlen = nextlen; nextlen = tree[n + 1].Len;
        if (++count < max_count && curlen == nextlen) {
            continue;
        } else if (count < min_count) {
            do { send_code(s, curlen, s->bl_tree); } while (--count != 0);

        } else if (curlen != 0) {
            if (curlen != prevlen) {
                send_code(s, curlen, s->bl_tree); count--;
            }
            Assert(count >= 3 && count <= 6, " 3_6?");
            send_code(s, REP_3_6, s->bl_tree); send_bits(s, count - 3, 2);

        } else if (count <= 10) {
            send_code(s, REPZ_3_10, s->bl_tree); send_bits(s, count - 3, 3);

        } else {
            send_code(s, REPZ_11_138, s->bl_tree); send_bits(s, count - 11, 7);
        }
        count = 0; prevlen = curlen;
        if (nextlen == 0) {
            max_count = 138, min_count = 3;
        } else if (curlen == nextlen) {
            max_count = 6, min_count = 3;
        } else {
            max_count = 7, min_count = 4;
        }
    }
}

/* ===========================================================================
 * Construct the Huffman tree for the bit lengths and return the index in
 * bl_order of the last bit length code to send.
 */
local int build_bl_tree(s)
    deflate_state *s;
{
    int max_blindex;  /* index of last bit length code of non zero freq */

    /* Determine the bit length frequencies for literal and distance trees */
    scan_tree(s, (ct_data *)s->dyn_ltree, s->l_desc.max_code);
    scan_tree(s, (ct_data *)s->dyn_dtree, s->d_desc.max_code);

    /* Build the bit length tree: */
    build_tree(s, (tree_desc *)(&(s->bl_desc)));
    /* opt_len now includes the length of the tree representations, except the
     * lengths of the bit lengths codes and the 5 + 5 + 4 bits for the counts.
     */

    /* Determine the number of bit length codes to send. The pkzip format
     * requires that at least 4 bit length codes be sent. (appnote.txt says
     * 3 but the actual value used is 4.)
     */
    for (max_blindex = BL_CODES-1; max_blindex >= 3; max_blindex--) {
        if (s->bl_tree[bl_order[max_blindex]].Len != 0) break;
    }
    /* Update opt_len to include the bit length tree and counts */
    s->opt_len += 3*((ulg)max_blindex + 1) + 5 + 5 + 4;
    Tracev((stderr, "\ndyn trees: dyn %ld, stat %ld",
            s->opt_len, s->static_len));

    return max_blindex;
}

/* ===========================================================================
 * Send the header for a block using dynamic Huffman trees: the counts, the
 * lengths of the bit length codes, the literal tree and the distance tree.
 * IN assertion: lcodes >= 257, dcodes >= 1, blcodes >= 4.
 */
local void send_all_trees(s, lcodes, dcodes, blcodes)
    deflate_state *s;
    int lcodes, dcodes, blcodes; /* number of codes for each tree */
{
    int rank;                    /* index in bl_order */

    Assert (lcodes >= 257 && dcodes >= 1 && blcodes >= 4, "not enough codes");
    Assert (lcodes <= L_CODES && dcodes <= D_CODES && blcodes <= BL_CODES,
            "too many codes");
    Tracev((stderr, "\nbl counts: "));
    send_bits(s, lcodes - 257, 5);  /* not +255 as stated in appnote.txt */
    send_bits(s, dcodes - 1,   5);
    send_bits(s, blcodes - 4,  4);  /* not -3 as stated in appnote.txt */
    for (rank = 0; rank < blcodes; rank++) {
        Tracev((stderr, "\nbl code %2d ", bl_order[rank]));
        send_bits(s, s->bl_tree[bl_order[rank]].Len, 3);
    }
    Tracev((stderr, "\nbl tree: sent %ld", s->bits_sent));

    send_tree(s, (ct_data *)s->dyn_ltree, lcodes - 1);  /* literal tree */
    Tracev((stderr, "\nlit tree: sent %ld", s->bits_sent));

    send_tree(s, (ct_data *)s->dyn_dtree, dcodes - 1);  /* distance tree */
    Tracev((stderr, "\ndist tree: sent %ld", s->bits_sent));
}

/* ===========================================================================
 * Send a stored block
 */
void ZLIB_INTERNAL _tr_stored_block(s, buf, stored_len, last)
    deflate_state *s;
    charf *buf;       /* input block */
    ulg stored_len;   /* length of input block */
    int last;         /* one if this is the last block for a file */
{
    send_bits(s, (STORED_BLOCK<<1) + last, 3);  /* send block type */
    bi_windup(s);        /* align on byte boundary */
    put_short(s, (ush)stored_len);
    put_short(s, (ush)~stored_len);
    if (stored_len)
        zmemcpy(s->pending_buf + s->pending, (Bytef *)buf, stored_len);
    s->pending += stored_len;
#ifdef ZLIB_DEBUG
    s->compressed_len = (s->compressed_len + 3 + 7) & (ulg)~7L;
    s->compressed_len += (stored_len + 4) << 3;
    s->bits_sent += 2*16;
    s->bits_sent += stored_len << 3;
#endif
}

/* ===========================================================================
 * Flush the bits in the bit buffer to pending output (leaves at most 7 bits)
 */
void ZLIB_INTERNAL _tr_flush_bits(s)
    deflate_state *s;
{
    bi_flush(s);
}

/* ===========================================================================
 * Send one empty static block to give enough lookahead for inflate.
 * This takes 10 bits, of which 7 may remain in the bit buffer.
 */
void ZLIB_INTERNAL _tr_align(s)
    deflate_state *s;
{
    send_bits(s, STATIC_TREES<<1, 3);
    send_code(s, END_BLOCK, static_ltree);
#ifdef ZLIB_DEBUG
    s->compressed_len += 10L; /* 3 for block type, 7 for EOB */
#endif
    bi_flush(s);
}

/* ===========================================================================
 * Determine the best encoding for the current block: dynamic trees, static
 * trees or store, and write out the encoded block.
 */
void ZLIB_INTERNAL _tr_flush_block(s, buf, stored_len, last)
    deflate_state *s;
    charf *buf;       /* input block, or NULL if too old */
    ulg stored_len;   /* length of input block */
    int last;         /* one if this is the last block for a file */
{
    ulg opt_lenb, static_lenb; /* opt_len and static_len in bytes */
    int max_blindex = 0;  /* index of last bit length code of non zero freq */

    /* Build the Huffman trees unless a stored block is forced */
    if (s->level > 0) {

        /* Check if the file is binary or text */
        if (s->strm->data_type == Z_UNKNOWN)
            s->strm->data_type = detect_data_type(s);

        /* Construct the literal and distance trees */
        build_tree(s, (tree_desc *)(&(s->l_desc)));
        Tracev((stderr, "\nlit data: dyn %ld, stat %ld", s->opt_len,
                s->static_len));

        build_tree(s, (tree_desc *)(&(s->d_desc)));
        Tracev((stderr, "\ndist data: dyn %ld, stat %ld", s->opt_len,
                s->static_len));
        /* At this point, opt_len and static_len are the total bit lengths of
         * the compressed block data, excluding the tree representations.
         */

        /* Build the bit length tree for the above two trees, and get the index
         * in bl_order of the last bit length code to send.
         */
        max_blindex = build_bl_tree(s);

        /* Determine the best encoding. Compute the block lengths in bytes. */
        opt_lenb = (s->opt_len + 3 + 7) >> 3;
        static_lenb = (s->static_len + 3 + 7) >> 3;

        Tracev((stderr, "\nopt %lu(%lu) stat %lu(%lu) stored %lu lit %u ",
                opt_lenb, s->opt_len, static_lenb, s->static_len, stored_len,
                s->sym_next / 3));

#ifndef FORCE_STATIC
        if (static_lenb <= opt_lenb || s->strategy == Z_FIXED)
#endif
            opt_lenb = static_lenb;

    } else {
        Assert(buf != (char*)0, "lost buf");
        opt_lenb = static_lenb = stored_len + 5; /* force a stored block */
    }

#ifdef FORCE_STORED
    if (buf != (char*)0) { /* force stored block */
#else
    if (stored_len + 4 <= opt_lenb && buf != (char*)0) {
                       /* 4: two words for the lengths */
#endif
        /* The test buf != NULL is only necessary if LIT_BUFSIZE > WSIZE.
         * Otherwise we can't have processed more than WSIZE input bytes since
         * the last block flush, because compression would have been
         * successful. If LIT_BUFSIZE <= WSIZE, it is never too late to
         * transform a block into a stored block.
         */
        _tr_stored_block(s, buf, stored_len, last);

    } else if (static_lenb == opt_lenb) {
        send_bits(s, (STATIC_TREES<<1) + last, 3);
        compress_block(s, (const ct_data *)static_ltree,
                       (const ct_data *)static_dtree);
#ifdef ZLIB_DEBUG
        s->compressed_len += 3 + s->static_len;
#endif
    } else {
        send_bits(s, (DYN_TREES<<1) + last, 3);
        send_all_trees(s, s->l_desc.max_code + 1, s->d_desc.max_code + 1,
                       max_blindex + 1);
        compress_block(s, (const ct_data *)s->dyn_ltree,
                       (const ct_data *)s->dyn_dtree);
#ifdef ZLIB_DEBUG
        s->compressed_len += 3 + s->opt_len;
#endif
    }
    Assert (s->compressed_len == s->bits_sent, "bad compressed size");
    /* The above check is made mod 2^32, for files larger than 512 MB
     * and uLong implemented on 32 bits.
     */
    init_block(s);

    if (last) {
        bi_windup(s);
#ifdef ZLIB_DEBUG
        s->compressed_len += 7;  /* align on byte boundary */
#endif
    }
    Tracev((stderr,"\ncomprlen %lu(%lu) ", s->compressed_len >> 3,
           s->compressed_len - 7*last));
}

/* ===========================================================================
 * Save the match info and tally the frequency counts. Return true if
 * the current block must be flushed.
 */
int ZLIB_INTERNAL _tr_tally(s, dist, lc)
    deflate_state *s;
    unsigned dist;  /* distance of matched string */
    unsigned lc;    /* match length - MIN_MATCH or unmatched char (dist==0) */
{
<<<<<<< HEAD
    s->sym_buf[s->sym_next++] = dist;
    s->sym_buf[s->sym_next++] = dist >> 8;
    s->sym_buf[s->sym_next++] = lc;
=======
    s->sym_buf[s->sym_next++] = (uch)dist;
    s->sym_buf[s->sym_next++] = (uch)(dist >> 8);
    s->sym_buf[s->sym_next++] = (uch)lc;
>>>>>>> 74e94598
    if (dist == 0) {
        /* lc is the unmatched char */
        s->dyn_ltree[lc].Freq++;
    } else {
        s->matches++;
        /* Here, lc is the match length - MIN_MATCH */
        dist--;             /* dist = match distance - 1 */
        Assert((ush)dist < (ush)MAX_DIST(s) &&
               (ush)lc <= (ush)(MAX_MATCH-MIN_MATCH) &&
               (ush)d_code(dist) < (ush)D_CODES,  "_tr_tally: bad match");

        s->dyn_ltree[_length_code[lc] + LITERALS + 1].Freq++;
        s->dyn_dtree[d_code(dist)].Freq++;
    }
    return (s->sym_next == s->sym_end);
}

/* ===========================================================================
 * Send the block data compressed using the given Huffman trees
 */
local void compress_block(s, ltree, dtree)
    deflate_state *s;
    const ct_data *ltree; /* literal tree */
    const ct_data *dtree; /* distance tree */
{
    unsigned dist;      /* distance of matched string */
    int lc;             /* match length or unmatched char (if dist == 0) */
    unsigned sx = 0;    /* running index in sym_buf */
    unsigned code;      /* the code to send */
    int extra;          /* number of extra bits to send */

    if (s->sym_next != 0) do {
        dist = s->sym_buf[sx++] & 0xff;
        dist += (unsigned)(s->sym_buf[sx++] & 0xff) << 8;
        lc = s->sym_buf[sx++];
        if (dist == 0) {
            send_code(s, lc, ltree); /* send a literal byte */
            Tracecv(isgraph(lc), (stderr," '%c' ", lc));
        } else {
            /* Here, lc is the match length - MIN_MATCH */
            code = _length_code[lc];
            send_code(s, code + LITERALS + 1, ltree);   /* send length code */
            extra = extra_lbits[code];
            if (extra != 0) {
                lc -= base_length[code];
                send_bits(s, lc, extra);       /* send the extra length bits */
            }
            dist--; /* dist is now the match distance - 1 */
            code = d_code(dist);
            Assert (code < D_CODES, "bad d_code");

            send_code(s, code, dtree);       /* send the distance code */
            extra = extra_dbits[code];
            if (extra != 0) {
                dist -= (unsigned)base_dist[code];
                send_bits(s, dist, extra);   /* send the extra distance bits */
            }
        } /* literal or match pair ? */

        /* Check that the overlay between pending_buf and sym_buf is ok: */
        Assert(s->pending < s->lit_bufsize + sx, "pendingBuf overflow");

    } while (sx < s->sym_next);

    send_code(s, END_BLOCK, ltree);
}

/* ===========================================================================
 * Check if the data type is TEXT or BINARY, using the following algorithm:
 * - TEXT if the two conditions below are satisfied:
 *    a) There are no non-portable control characters belonging to the
 *       "block list" (0..6, 14..25, 28..31).
 *    b) There is at least one printable character belonging to the
 *       "allow list" (9 {TAB}, 10 {LF}, 13 {CR}, 32..255).
 * - BINARY otherwise.
 * - The following partially-portable control characters form a
 *   "gray list" that is ignored in this detection algorithm:
 *   (7 {BEL}, 8 {BS}, 11 {VT}, 12 {FF}, 26 {SUB}, 27 {ESC}).
 * IN assertion: the fields Freq of dyn_ltree are set.
 */
local int detect_data_type(s)
    deflate_state *s;
{
    /* block_mask is the bit mask of block-listed bytes
     * set bits 0..6, 14..25, and 28..31
     * 0xf3ffc07f = binary 11110011111111111100000001111111
     */
    unsigned long block_mask = 0xf3ffc07fUL;
    int n;

    /* Check for non-textual ("block-listed") bytes. */
    for (n = 0; n <= 31; n++, block_mask >>= 1)
        if ((block_mask & 1) && (s->dyn_ltree[n].Freq != 0))
            return Z_BINARY;

    /* Check for textual ("allow-listed") bytes. */
    if (s->dyn_ltree[9].Freq != 0 || s->dyn_ltree[10].Freq != 0
            || s->dyn_ltree[13].Freq != 0)
        return Z_TEXT;
    for (n = 32; n < LITERALS; n++)
        if (s->dyn_ltree[n].Freq != 0)
            return Z_TEXT;

    /* There are no "block-listed" or "allow-listed" bytes:
     * this stream either is empty or has tolerated ("gray-listed") bytes only.
     */
    return Z_BINARY;
}

/* ===========================================================================
 * Reverse the first len bits of a code, using straightforward code (a faster
 * method would use a table)
 * IN assertion: 1 <= len <= 15
 */
local unsigned bi_reverse(code, len)
    unsigned code; /* the value to invert */
    int len;       /* its bit length */
{
    register unsigned res = 0;
    do {
        res |= code & 1;
        code >>= 1, res <<= 1;
    } while (--len > 0);
    return res >> 1;
}

/* ===========================================================================
 * Flush the bit buffer, keeping at most 7 bits in it.
 */
local void bi_flush(s)
    deflate_state *s;
{
    if (s->bi_valid == 16) {
        put_short(s, s->bi_buf);
        s->bi_buf = 0;
        s->bi_valid = 0;
    } else if (s->bi_valid >= 8) {
        put_byte(s, (Byte)s->bi_buf);
        s->bi_buf >>= 8;
        s->bi_valid -= 8;
    }
}

/* ===========================================================================
 * Flush the bit buffer and align the output on a byte boundary
 */
local void bi_windup(s)
    deflate_state *s;
{
    if (s->bi_valid > 8) {
        put_short(s, s->bi_buf);
    } else if (s->bi_valid > 0) {
        put_byte(s, (Byte)s->bi_buf);
    }
    s->bi_buf = 0;
    s->bi_valid = 0;
#ifdef ZLIB_DEBUG
    s->bits_sent = (s->bits_sent + 7) & ~7;
#endif
}<|MERGE_RESOLUTION|>--- conflicted
+++ resolved
@@ -1016,15 +1016,9 @@
     unsigned dist;  /* distance of matched string */
     unsigned lc;    /* match length - MIN_MATCH or unmatched char (dist==0) */
 {
-<<<<<<< HEAD
-    s->sym_buf[s->sym_next++] = dist;
-    s->sym_buf[s->sym_next++] = dist >> 8;
-    s->sym_buf[s->sym_next++] = lc;
-=======
     s->sym_buf[s->sym_next++] = (uch)dist;
     s->sym_buf[s->sym_next++] = (uch)(dist >> 8);
     s->sym_buf[s->sym_next++] = (uch)lc;
->>>>>>> 74e94598
     if (dist == 0) {
         /* lc is the unmatched char */
         s->dyn_ltree[lc].Freq++;
