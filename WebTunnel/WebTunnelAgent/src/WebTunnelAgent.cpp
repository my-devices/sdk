//
// WebTunnelAgent.cpp
//
// Copyright (c) 2013-2016, Applied Informatics Software Engineering GmbH.
// All rights reserved.
//
// SPDX-License-Identifier:	BSL-1.0
//


#include "Poco/WebTunnel/RemotePortForwarder.h"
#include "Poco/Net/HTTPSessionFactory.h"
#include "Poco/Net/HTTPSessionInstantiator.h"
#include "Poco/Net/HTTPClientSession.h"
#include "Poco/Net/HTTPRequest.h"
#include "Poco/Net/HTTPResponse.h"
#include "Poco/Net/HTTPBasicCredentials.h"
#include "Poco/Net/DNS.h"
#include "Poco/Net/NetException.h"
#if defined(WEBTUNNEL_ENABLE_TLS)
#include "Poco/Net/HTTPSSessionInstantiator.h"
#include "Poco/Net/SecureStreamSocket.h"
#include "Poco/Net/Context.h"
#include "Poco/Net/PrivateKeyPassphraseHandler.h"
#include "Poco/Net/AcceptCertificateHandler.h"
#include "Poco/Net/RejectCertificateHandler.h"
#include "Poco/Net/SSLManager.h"
#endif
#include "Poco/Util/ServerApplication.h"
#include "Poco/Util/Option.h"
#include "Poco/Util/OptionSet.h"
#include "Poco/Util/HelpFormatter.h"
#include "Poco/Util/IntValidator.h"
#include "Poco/Util/Timer.h"
#include "Poco/Util/TimerTaskAdapter.h"
#include "Poco/URI.h"
#include "Poco/NumberParser.h"
#include "Poco/NumberFormatter.h"
#include "Poco/StringTokenizer.h"
#include "Poco/SharedPtr.h"
#include "Poco/BasicEvent.h"
#include "Poco/Delegate.h"
#include "Poco/Buffer.h"
#include "Poco/Event.h"
#include "Poco/Environment.h"
#include "Poco/Clock.h"
#include "Poco/Random.h"
#include "Poco/Process.h"
#include "Poco/Pipe.h"
#include "Poco/PipeStream.h"
#include "Poco/StreamCopier.h"
#include "Poco/String.h"
#include <iostream>


using Poco::Util::Option;
using Poco::Util::OptionSet;
using Poco::Util::OptionCallback;
using Poco::Util::HelpFormatter;


class SSLInitializer
{
public:
	SSLInitializer()
	{
#if defined(WEBTUNNEL_ENABLE_TLS)
		Poco::Net::initializeSSL();
#endif
	}

	~SSLInitializer()
	{
#if defined(WEBTUNNEL_ENABLE_TLS)
		Poco::Net::uninitializeSSL();
#endif
	}
};


#if defined(WEBTUNNEL_ENABLE_TLS)


class TLSSocketFactory: public Poco::WebTunnel::SocketFactory
{
public:
	TLSSocketFactory(Poco::UInt16 tlsPort, Poco::Net::Context::Ptr pContext):
		_tlsPort(tlsPort),
		_pContext(pContext)
	{
	}

	~TLSSocketFactory()
	{
	}

	Poco::Net::StreamSocket createSocket(const Poco::Net::SocketAddress& addr, Poco::Timespan timeout)
	{
		if (addr.port() == _tlsPort)
		{
			Poco::Net::SecureStreamSocket streamSocket(_pContext);
			streamSocket.connect(addr, timeout);
			streamSocket.setNoDelay(true);
			return streamSocket;
		}
		else
		{
			Poco::Net::StreamSocket streamSocket;
			streamSocket.connect(addr, timeout);
			streamSocket.setNoDelay(true);
			return streamSocket;
		}
	}

private:
	Poco::UInt16 _tlsPort;
	Poco::Net::Context::Ptr _pContext;
};


#endif // defined(WEBTUNNEL_ENABLE_TLS)


class WebTunnelAgent: public Poco::Util::ServerApplication
{
public:
	enum Status
	{
		STATUS_DISCONNECTED,
		STATUS_CONNECTED,
		STATUS_ERROR
	};

	enum
	{
		MIN_RETRY_DELAY = 1000,
		MAX_RETRY_DELAY = 30000
	};

	Poco::BasicEvent<const std::string> connected;
	Poco::BasicEvent<const std::string> disconnected;
	Poco::BasicEvent<const std::string> error;

	WebTunnelAgent():
		_helpRequested(false),
		_httpPort(0),
		_httpsRequired(false),
		_sshPort(0),
		_vncPort(0),
		_rdpPort(0),
		_useProxy(false),
		_proxyPort(0),
		_threads(8),
		_retryDelay(MIN_RETRY_DELAY),
		_status(STATUS_DISCONNECTED)
	{
		_random.seed();
	}

	~WebTunnelAgent()
	{
	}

protected:
	void initialize(Poco::Util::Application& self)
	{
		loadConfiguration(); // load default configuration files, if present
		Poco::Util::ServerApplication::initialize(self);
		Poco::Net::HTTPSessionInstantiator::registerInstantiator();
#if defined(WEBTUNNEL_ENABLE_TLS)
		Poco::Net::HTTPSSessionInstantiator::registerInstantiator();
#endif
		_pTimer = new Poco::Util::Timer;
	}

	void uninitialize()
	{
		Poco::Net::HTTPSessionInstantiator::unregisterInstantiator();
#if defined(WEBTUNNEL_ENABLE_TLS)
		Poco::Net::HTTPSSessionInstantiator::unregisterInstantiator();
#endif
		Poco::Util::ServerApplication::uninitialize();
	}

	void defineOptions(OptionSet& options)
	{
		Poco::Util::ServerApplication::defineOptions(options);

		options.addOption(
			Option("help", "h", "Display help information on command line arguments.")
				.required(false)
				.repeatable(false)
				.callback(OptionCallback<WebTunnelAgent>(this, &WebTunnelAgent::handleHelp)));

		options.addOption(
			Option("config-file", "c", "Load configuration data from a file.")
				.required(false)
				.repeatable(true)
				.argument("file")
				.callback(OptionCallback<WebTunnelAgent>(this, &WebTunnelAgent::handleConfig)));

		options.addOption(
			Option("define", "D", "Define or override a configuration property.")
				.required(false)
				.repeatable(true)
				.argument("name=value")
				.callback(OptionCallback<WebTunnelAgent>(this, &WebTunnelAgent::handleDefine)));
	}

	void handleHelp(const std::string& name, const std::string& value)
	{
		_helpRequested = true;
	}

	void handleConfig(const std::string& name, const std::string& value)
	{
		loadConfiguration(value);
	}

	void handleDefine(const std::string& name, const std::string& value)
	{
		defineProperty(value);
	}

	void displayHelp()
	{
		HelpFormatter helpFormatter(options());
		helpFormatter.setCommand(commandName());
		helpFormatter.setUsage("OPTIONS");
		helpFormatter.setHeader("\n"
			"macchina.io Remote Manager Device Agent.\n"
<<<<<<< HEAD
			"Copyright (c) 2013-2020 by Applied Informatics Software Engineering GmbH.\n"
=======
			"Copyright (c) 2013-2019 by Applied Informatics Software Engineering GmbH.\n"
>>>>>>> a36f9c4b
			"All rights reserved.\n\n"
			"This application is used to forward local TCP ports to remote\n"
			"clients via the macchina.io Remote Manager.\n\n"
			"The following command-line options are supported:");
		helpFormatter.setFooter(
			"For more information, please visit the macchina.io "
			"website at <https://macchina.io>."
		);
		helpFormatter.setIndent(8);
		helpFormatter.format(std::cout);
	}

	void defineProperty(const std::string& def)
	{
		std::string name;
		std::string value;
		std::string::size_type pos = def.find('=');
		if (pos != std::string::npos)
		{
			name.assign(def, 0, pos);
			value.assign(def, pos + 1, def.length() - pos);
		}
		else name = def;
		config().setString(name, value);
	}

	void statusChanged(Status status, const std::string& msg = std::string())
	{
		if (status != _status)
		{
			_status = status;
			switch (_status)
			{
			case STATUS_DISCONNECTED:
				disconnected(msg);
				break;
			case STATUS_CONNECTED:
				connected(msg);
				break;
			case STATUS_ERROR:
				error(msg);
				break;
			}
		}
	}

	void addProperties(Poco::Net::HTTPRequest& request, const std::map<std::string, std::string>& props)
	{
		request.add("X-PTTH-Set-Property", Poco::format("device;targetHost=%s", _host.toString()));
		request.add("X-PTTH-Set-Property", Poco::format("device;targetPorts=%s", formatPorts()));
		if (!_httpPath.empty())
		{
			request.add("X-PTTH-Set-Property", Poco::format("device;httpPath=%s", quoteString(_httpPath)));
		}
		if (_httpPort != 0)
		{
			request.add("X-PTTH-Set-Property", Poco::format("device;httpPort=%hu", _httpPort));
		}
		if (_sshPort != 0)
		{
			request.add("X-PTTH-Set-Property", Poco::format("device;sshPort=%hu", _sshPort));
		}
		if (_vncPort != 0)
		{
			request.add("X-PTTH-Set-Property", Poco::format("device;vncPort=%hu", _vncPort));
		}
		if (_rdpPort != 0)
		{
			request.add("X-PTTH-Set-Property", Poco::format("device;rdpPort=%hu", _rdpPort));
		}
		if (!_deviceName.empty())
		{
			request.add("X-PTTH-Set-Property", Poco::format("device;name=%s", quoteString(_deviceName)));
		}
		if (!_deviceVersion.empty())
		{
			request.add("X-PTTH-Set-Property", Poco::format("device;version=%s", quoteString(_deviceVersion)));
		}

		if (!props.empty())
		{
			for (std::map<std::string, std::string>::const_iterator it = props.begin(); it != props.end(); ++it)
			{
				request.add("X-PTTH-Set-Property", Poco::format("device;%s=%s", it->first, quoteString(it->second)));
			}
		}
		request.set("User-Agent", _userAgent);
	}

	std::string formatPorts()
	{
		std::string result;
		for (std::set<Poco::UInt16>::const_iterator it = _ports.begin(); it != _ports.end(); ++it)
		{
			if (!result.empty()) result += ", ";
			Poco::NumberFormatter::append(result, *it);
		}
		return result;
	}

	void connect()
	{
		Poco::URI reflectorURI;
		if (!_redirectURI.empty())
			reflectorURI = _redirectURI;
		else
			reflectorURI = _reflectorURI;

		logger().information("Connecting to " + reflectorURI.toString() + "...");

		_pHTTPClientSession = Poco::Net::HTTPSessionFactory::defaultFactory().createClientSession(reflectorURI);
		_pHTTPClientSession->setTimeout(_httpTimeout);
		if (_useProxy && !_proxyHost.empty())
		{
			_pHTTPClientSession->setProxy(_proxyHost, _proxyPort);
			if (!_proxyUsername.empty())
			{
				_pHTTPClientSession->setProxyCredentials(_proxyUsername, _proxyPassword);
			}
		}

		std::string path(reflectorURI.getPathEtc());
		if (path.empty()) path = "/";
		Poco::Net::HTTPRequest request(Poco::Net::HTTPRequest::HTTP_POST, path, Poco::Net::HTTPRequest::HTTP_1_1);
		Poco::Net::HTTPResponse response;
		request.set(SEC_WEBSOCKET_PROTOCOL, WEBTUNNEL_PROTOCOL);

		std::map<std::string, std::string> props;
		collectProperties(props);
		addProperties(request, props);

		try
		{
			Poco::Net::DNS::reload();

			// Note: Obtain username/password as late as possible. Reason: The username
			// may contain ${system.nodeId} (Ethernet address), which may not be available
			// by the time we launch, as the network interface may not be up yet.
			std::string username = config().getString("webtunnel.username", "");
			std::string password = config().getString("webtunnel.password", "");
			if (!username.empty())
			{
				Poco::Net::HTTPBasicCredentials creds(username, password);
				creds.authenticate(request);
			}

			logger().debug("Creating WebSocket...");
			Poco::SharedPtr<Poco::Net::WebSocket> pWebSocket = new Poco::Net::WebSocket(*_pHTTPClientSession, request, response);
			if (response.get(SEC_WEBSOCKET_PROTOCOL, "") == WEBTUNNEL_PROTOCOL)
			{
				logger().debug("WebSocket established. Creating RemotePortForwarder...");
				pWebSocket->setNoDelay(true);
				_retryDelay = MIN_RETRY_DELAY;
				_pDispatcher = new Poco::WebTunnel::SocketDispatcher(_threads);
				_pForwarder = new Poco::WebTunnel::RemotePortForwarder(*_pDispatcher, pWebSocket, _host, _ports, _remoteTimeout, _pSocketFactory);
				_pForwarder->webSocketClosed += Poco::delegate(this, &WebTunnelAgent::onClose);
				_pForwarder->setConnectTimeout(_connectTimeout);
				_pForwarder->setLocalTimeout(_localTimeout);
				logger().information("WebTunnel connection established.");

				if (!props.empty() && _propertiesUpdateInterval > 0)
				{
					startPropertiesUpdateTask();
				}

				statusChanged(STATUS_CONNECTED);
				return;
			}
			else
			{
				std::string msg(Poco::format("The host at %s does not support the WebTunnel protocol.", reflectorURI.toString()));
				logger().error(msg);

				pWebSocket->shutdown(Poco::Net::WebSocket::WS_PROTOCOL_ERROR);
				// receive final frame from peer; ignore if none is sent.
				if (pWebSocket->poll(Poco::Timespan(2, 0), Poco::Net::Socket::SELECT_READ))
				{
					Poco::Buffer<char> buffer(1024);
					int flags;
					try
					{
						pWebSocket->receiveFrame(buffer.begin(), static_cast<int>(buffer.size()), flags);
					}
					catch (Poco::Exception&)
					{
					}
				}
				pWebSocket->close();
				statusChanged(STATUS_ERROR, msg);
				_retryDelay = MAX_RETRY_DELAY;
			}
		}
		catch (Poco::Net::WebSocketException& exc)
		{
			if (response.getStatus() == Poco::Net::HTTPResponse::HTTP_FOUND)
			{
				_redirectURI = Poco::URI(_reflectorURI, response.get("Location"));
				_retryDelay = MIN_RETRY_DELAY;
				logger().information("Redirected to %s.", _redirectURI.toString());
			}
			else
			{
				std::string msg = response.get("X-PTTH-Error", exc.displayText());
				logger().error("Cannot connect to reflector at %s: %s", reflectorURI.toString(), msg);
				statusChanged(STATUS_ERROR, msg);
				if (_retryDelay < MAX_RETRY_DELAY)
				{
					_retryDelay *= 2;
				}
				_redirectURI.clear();
			}
		}
		catch (Poco::Exception& exc)
		{
			logger().error("Cannot connect to reflector at %s: %s", reflectorURI.toString(), exc.displayText());
			statusChanged(STATUS_ERROR, exc.displayText());
			if (_retryDelay < MAX_RETRY_DELAY)
			{
				_retryDelay *= 2;
			}
			_redirectURI.clear();
		}
		scheduleReconnect();
	}

	void disconnect()
	{
		stopPropertiesUpdateTask();
		if (_pForwarder)
		{
			logger().information("Disconnecting from reflector server");

			_pForwarder->webSocketClosed -= Poco::delegate(this, &WebTunnelAgent::onClose);
			_pForwarder->stop();
			_pDispatcher->reset();
			_pForwarder = 0;
			_pDispatcher = 0;
		}
		if (_pHTTPClientSession)
		{
			try
			{
				_pHTTPClientSession->abort();
			}
			catch (Poco::Exception&)
			{
			}
		}
		statusChanged(STATUS_DISCONNECTED);
		logger().debug("Disconnected.");
	}

	void onClose(const int& reason)
	{
		stopPropertiesUpdateTask();

		std::string message;
		switch (reason)
		{
		case Poco::WebTunnel::RemotePortForwarder::RPF_CLOSE_GRACEFUL:
			message = "WebTunnel connection gracefully closed.";
			break;
		case Poco::WebTunnel::RemotePortForwarder::RPF_CLOSE_UNEXPECTED:
			message = "WebTunnel connection unexpectedly closed.";
			break;
		case Poco::WebTunnel::RemotePortForwarder::RPF_CLOSE_ERROR:
			message = "WebTunnel connection closed due to error.";
			break;
		case Poco::WebTunnel::RemotePortForwarder::RPF_CLOSE_TIMEOUT:
			message = "WebTunnel connection closed due to timeout.";
			break;
		}
		logger().information(message);

		statusChanged(STATUS_DISCONNECTED);
		scheduleReconnect();
	}

	void reconnectTask(Poco::Util::TimerTask&)
	{
		try
		{
			try
			{
				disconnect();
			}
			catch (Poco::Exception& exc)
			{
				logger().warning("Exception during disconnect: " + exc.displayText());
			}
			catch (std::exception& exc)
			{
				logger().error(std::string("Exception during disconnect: ") + exc.what());
			}
			catch (...)
			{
				logger().error("Unknown exception during disconnect.");
			}
			connect();
		}
		catch (Poco::Exception& exc)
		{
			logger().fatal(exc.displayText());
			_retryDelay = MAX_RETRY_DELAY;
			scheduleReconnect();
		}
		catch (...)
		{
			logger().fatal("Unknown exception during connect()");
		}
	}

	void disconnectTask(Poco::Util::TimerTask&)
	{
		try
		{
			disconnect();
		}
		catch (Poco::Exception& exc)
		{
			logger().warning("Exception during disconnect: " + exc.displayText());
		}
		_disconnected.set();
	}

	void scheduleReconnect()
	{
		if (!_stopped.tryWait(1))
		{
			Poco::Clock::ClockDiff retryDelay(static_cast<Poco::Clock::ClockDiff>(_retryDelay)*1000);
			retryDelay += _random.next(250*_retryDelay);
			Poco::Clock nextClock;
			nextClock += retryDelay;
			logger().information(Poco::format("Will reconnect in %.2f seconds.", retryDelay/1000000.0));
			_pTimer->schedule(new Poco::Util::TimerTaskAdapter<WebTunnelAgent>(*this, &WebTunnelAgent::reconnectTask), nextClock);
		}
	}

	void scheduleDisconnect()
	{
		_pTimer->schedule(new Poco::Util::TimerTaskAdapter<WebTunnelAgent>(*this, &WebTunnelAgent::disconnectTask), Poco::Clock());
	}

	void notifyConnected(const std::string&)
	{
		Poco::Process::Args args;
		args.push_back("connected");
		notify(args);
	}

	void notifyDisconnected(const std::string&)
	{
		Poco::Process::Args args;
		args.push_back("disconnected");
		notify(args);
	}

	void notifyError(const std::string& msg)
	{
		Poco::Process::Args args;
		args.push_back("error");
		args.push_back(msg);
		notify(args);
	}

	void notify(const Poco::Process::Args& args)
	{
		try
		{
			Poco::ProcessHandle ph = Poco::Process::launch(_notifyExec, args);
			ph.wait();
		}
		catch (Poco::Exception& exc)
		{
			logger().log(exc);
		}
	}

	static std::string quoteString(const std::string& str)
	{
		std::string quoted("\"");
		for (std::string::const_iterator it = str.begin(); it != str.end(); ++it)
		{
			if (*it < ' ')
			{
				quoted += ' ';
			}
			else
			{
				if (*it == '\"')
					quoted += '\\';
				quoted += *it;
			}
		}
		quoted += '"';
		return quoted;
	}

	void startPropertiesUpdateTask()
	{
		_pPropertiesUpdateTask = new Poco::Util::TimerTaskAdapter<WebTunnelAgent>(*this, &WebTunnelAgent::updateProperties);
		_pTimer->scheduleAtFixedRate(_pPropertiesUpdateTask, static_cast<long>(_propertiesUpdateInterval.totalMilliseconds()), static_cast<long>(_propertiesUpdateInterval.totalMilliseconds()));
	}

	void stopPropertiesUpdateTask()
	{
		if (_pPropertiesUpdateTask)
		{
			_pPropertiesUpdateTask->cancel();
			_pPropertiesUpdateTask.reset();
		}
	}

	void updateProperties(Poco::Util::TimerTask&)
	{
		logger().debug("Updating device properties...");
		try
		{
			std::map<std::string, std::string> props;
			collectProperties(props);
			_pForwarder->updateProperties(props);
		}
		catch (Poco::Exception& exc)
		{
			logger().error("Failed to update device properties: %s", exc.displayText());
		}
	}

	void collectProperties(std::map<std::string, std::string>& props)
	{
		std::vector<std::string> keys;
		config().keys("webtunnel.properties", keys);
		for (std::vector<std::string>::const_iterator it = keys.begin(); it != keys.end(); ++it)
		{
			std::string fullName("webtunnel.properties.");
			fullName += *it;
			std::string value = config().getString(fullName);
			if (!value.empty() && value[0] == '`' && value[value.length() - 1] == '`')
			{
				std::string command(value, 1, value.length() - 2);
				try
				{
					value = runCommand(command);
					props[*it] = value;
				}
				catch (Poco::Exception& exc)
				{
					logger().warning("Command for property '%s' failed: %s", *it, exc.displayText());
				}
			}
			else
			{
				props[*it] = value;
			}
		}
	}

	std::string runCommand(const std::string& command)
	{
		std::string output;
#ifdef _WIN32
		std::string shell("cmd.exe");
		std::string shellArg("/C");
#else
		std::string shell("/bin/sh");
		std::string shellArg("-c");
#endif
		Poco::Pipe outPipe;
		Poco::Process::Args shellArgs;
		shellArgs.push_back(shellArg);
		shellArgs.push_back(command);
		Poco::ProcessHandle ph(Poco::Process::launch(shell, shellArgs, 0, &outPipe, &outPipe));
		Poco::PipeInputStream istr(outPipe);
		Poco::StreamCopier::copyToString(istr, output);
		ph.wait();
		Poco::trimInPlace(output);
		return output;
	}

#if defined(WEBTUNNEL_ENABLE_TLS)

	Poco::Net::Context::Ptr createContext(const std::string& prefix)
	{
		std::string cipherList = config().getString(prefix + ".ciphers", "HIGH:!DSS:!aNULL@STRENGTH");
		bool extendedVerification = config().getBool(prefix + ".extendedCertificateVerification", false);
		std::string caLocation = config().getString(prefix + ".caLocation", "");
		std::string privateKey = config().getString(prefix + ".privateKey", "");
		std::string certificate = config().getString(prefix + ".certificate", "");

		Poco::Net::Context::VerificationMode vMode = Poco::Net::Context::VERIFY_RELAXED;
		std::string vModeStr = config().getString(prefix + ".verification", "");
		if (vModeStr == "none")
			vMode = Poco::Net::Context::VERIFY_NONE;
		else if (vModeStr == "relaxed")
			vMode = Poco::Net::Context::VERIFY_RELAXED;
		else if (vModeStr == "strict")
			vMode = Poco::Net::Context::VERIFY_STRICT;

#if defined(POCO_NETSSL_WIN)
		int options = Poco::Net::Context::OPT_DEFAULTS;
		if (!certificate.empty()) options |= Poco::Net::Context::OPT_LOAD_CERT_FROM_FILE;
		Poco::Net::Context::Ptr pContext = new Poco::Net::Context(Poco::Net::Context::TLSV1_CLIENT_USE, certificate, vMode, options);
#else
		Poco::Net::Context::Ptr pContext = new Poco::Net::Context(Poco::Net::Context::TLSV1_CLIENT_USE, privateKey, certificate, caLocation, vMode, 5, true, cipherList);
#endif // POCO_NETSSL_WIN

		pContext->enableExtendedCertificateVerification(extendedVerification);
		return pContext;
	}

#endif // WEBTUNNEL_ENABLE_TLS

	int main(const std::vector<std::string>& args)
	{
		if (_helpRequested || !config().has("webtunnel.reflectorURI"))
		{
			displayHelp();
		}
		else
		{
			try
			{
				_reflectorURI = config().getString("webtunnel.reflectorURI");
				_deviceName = config().getString("webtunnel.deviceName", "");
				_deviceVersion = config().getString("webtunnel.deviceVersion", "");
				std::string host = config().getString("webtunnel.host", "localhost");
				if (!Poco::Net::IPAddress::tryParse(host, _host))
				{
					_host = Poco::Net::DNS::resolveOne(host);
				}
				std::string ports = config().getString("webtunnel.ports", "");
				Poco::StringTokenizer tok(ports, ";,", Poco::StringTokenizer::TOK_TRIM | Poco::StringTokenizer::TOK_IGNORE_EMPTY);
				for (Poco::StringTokenizer::Iterator it = tok.begin(); it != tok.end(); ++it)
				{
					int port = Poco::NumberParser::parse(*it);
					if (port > 0 && port < 65536)
					{
						_ports.insert(static_cast<Poco::UInt16>(port));
					}
					else
					{
						logger().error(Poco::format("Out-of-range port number specified in configuration: %d", port));
						return Poco::Util::Application::EXIT_CONFIG;
					}
				}

				if (_ports.empty())
				{
					logger().error("No ports to forward.");
					return Poco::Util::Application::EXIT_CONFIG;
				}

				_localTimeout = Poco::Timespan(config().getInt("webtunnel.localTimeout", 7200), 0);
				_connectTimeout = Poco::Timespan(config().getInt("webtunnel.connectTimeout", 10), 0);
				_remoteTimeout = Poco::Timespan(config().getInt("webtunnel.remoteTimeout", 300), 0);
				_threads = config().getInt("webtunnel.threads", 8);
				_httpPath = config().getString("webtunnel.httpPath", "");
				_httpPort = static_cast<Poco::UInt16>(config().getInt("webtunnel.httpPort", 0));
				_httpsRequired = config().getBool("webtunnel.https.enable", false);
				_sshPort = static_cast<Poco::UInt16>(config().getInt("webtunnel.sshPort", 0));
				_vncPort = static_cast<Poco::UInt16>(config().getInt("webtunnel.vncPort", 0));
				_rdpPort = static_cast<Poco::UInt16>(config().getInt("webtunnel.rdpPort", 0));
				_userAgent = config().getString("webtunnel.userAgent", "");
				_httpTimeout = Poco::Timespan(config().getInt("http.timeout", 30), 0);
				_propertiesUpdateInterval = Poco::Timespan(config().getInt("webtunnel.propertiesUpdateInterval", 0), 0);

				_useProxy = config().getBool("http.proxy.enable", false);
				_proxyHost = config().getString("http.proxy.host", "");
				_proxyPort = static_cast<Poco::UInt16>(config().getInt("http.proxy.port", 80));
				_proxyUsername = config().getString("http.proxy.username", "");
				_proxyPassword = config().getString("http.proxy.password", "");

				if (_httpPort != 0 && _ports.find(_httpPort) == _ports.end())
				{
					logger().warning(Poco::format("HTTP port (%hu) not in list of forwarded ports.", _httpPort));
				}
				if (_sshPort != 0 && _ports.find(_sshPort) == _ports.end())
				{
					logger().warning(Poco::format("SSH port (%hu) not in list of forwarded ports.", _sshPort));
				}
				if (_vncPort != 0 && _ports.find(_vncPort) == _ports.end())
				{
					logger().warning(Poco::format("VNC/RFB port (%hu) not in list of forwarded ports.", _vncPort));
				}
				if (_rdpPort != 0 && _ports.find(_rdpPort) == _ports.end())
				{
					logger().warning(Poco::format("RDP port (%hu) not in list of forwarded ports.", _rdpPort));
				}

				if (_userAgent.empty())
				{
					_userAgent = WEBTUNNEL_AGENT;
					_userAgent += " (";
					_userAgent += Poco::Environment::osName();
					_userAgent += "/";
					_userAgent += Poco::Environment::osVersion();
					_userAgent += "; ";
					_userAgent += Poco::Environment::osArchitecture();
					_userAgent += ") POCO/";
					_userAgent += Poco::format("%d.%d.%d",
						static_cast<int>(Poco::Environment::libraryVersion() >> 24),
						static_cast<int>((Poco::Environment::libraryVersion() >> 16) & 0xFF),
						static_cast<int>((Poco::Environment::libraryVersion() >> 8) & 0xFF));
				}

				_notifyExec = config().getString("webtunnel.status.notify", "");
				if (!_notifyExec.empty())
				{
					connected += Poco::delegate(this, &WebTunnelAgent::notifyConnected);
					disconnected += Poco::delegate(this, &WebTunnelAgent::notifyDisconnected);
					error += Poco::delegate(this, &WebTunnelAgent::notifyError);
				}

#if defined(WEBTUNNEL_ENABLE_TLS)
				Poco::Net::Context::Ptr pContext = createContext("tls");
				bool acceptUnknownCert = config().getBool("tls.acceptUnknownCertificate", true);
				Poco::SharedPtr<Poco::Net::InvalidCertificateHandler> pCertificateHandler;
				if (acceptUnknownCert)
					pCertificateHandler = new Poco::Net::AcceptCertificateHandler(false);
				else
					pCertificateHandler = new Poco::Net::RejectCertificateHandler(false);
				Poco::Net::SSLManager::instance().initializeClient(0, pCertificateHandler, pContext);

				if (_httpsRequired)
				{
					_pSocketFactory = new TLSSocketFactory(_httpPort, createContext("webtunnel.https"));
				}
#endif // WEBTUNNEL_ENABLE_TLS

				if (!_pSocketFactory)
				{
					_pSocketFactory = new Poco::WebTunnel::SocketFactory;
				}

				_pTimer->schedule(new Poco::Util::TimerTaskAdapter<WebTunnelAgent>(*this, &WebTunnelAgent::reconnectTask), Poco::Clock());

				waitForTerminationRequest();

				_stopped.set();
				scheduleDisconnect();
				_disconnected.wait();
				_pTimer->cancel(true);
			}
			catch (Poco::Exception& exc)
			{
				logger().log(exc);
				return Poco::Util::Application::EXIT_SOFTWARE;
			}
		}
		return Poco::Util::Application::EXIT_OK;
	}

	static const std::string SEC_WEBSOCKET_PROTOCOL;
	static const std::string WEBTUNNEL_PROTOCOL;
	static const std::string WEBTUNNEL_AGENT;

private:
	bool _helpRequested;
	std::string _deviceName;
	std::string _deviceVersion;
	Poco::Net::IPAddress _host;
	std::set<Poco::UInt16> _ports;
	Poco::URI _reflectorURI;
	Poco::URI _redirectURI;
	std::string _userAgent;
	std::string _httpPath;
	Poco::UInt16 _httpPort;
	bool _httpsRequired;
	Poco::UInt16 _sshPort;
	Poco::UInt16 _vncPort;
	Poco::UInt16 _rdpPort;
	bool _useProxy;
	std::string _proxyHost;
	Poco::UInt16 _proxyPort;
	std::string _proxyUsername;
	std::string _proxyPassword;
	Poco::Timespan _localTimeout;
	Poco::Timespan _connectTimeout;
	Poco::Timespan _remoteTimeout;
	Poco::Timespan _httpTimeout;
	Poco::Timespan _propertiesUpdateInterval;
	std::string _notifyExec;
	int _threads;
	Poco::SharedPtr<Poco::WebTunnel::SocketDispatcher> _pDispatcher;
	Poco::SharedPtr<Poco::WebTunnel::RemotePortForwarder> _pForwarder;
	Poco::SharedPtr<Poco::Net::HTTPClientSession> _pHTTPClientSession;
	Poco::Event _stopped;
	Poco::Event _disconnected;
	int _retryDelay;
	Poco::SharedPtr<Poco::Util::Timer> _pTimer;
	Poco::Util::TimerTask::Ptr _pPropertiesUpdateTask;
	SSLInitializer _sslInitializer;
	Status _status;
	Poco::Random _random;
	Poco::WebTunnel::SocketFactory::Ptr _pSocketFactory;
};


const std::string WebTunnelAgent::SEC_WEBSOCKET_PROTOCOL("Sec-WebSocket-Protocol");
const std::string WebTunnelAgent::WEBTUNNEL_PROTOCOL("com.appinf.webtunnel.server/1.0");
const std::string WebTunnelAgent::WEBTUNNEL_AGENT("WebTunnelAgent/1.10.0");


POCO_SERVER_MAIN(WebTunnelAgent)<|MERGE_RESOLUTION|>--- conflicted
+++ resolved
@@ -229,11 +229,7 @@
 		helpFormatter.setUsage("OPTIONS");
 		helpFormatter.setHeader("\n"
 			"macchina.io Remote Manager Device Agent.\n"
-<<<<<<< HEAD
 			"Copyright (c) 2013-2020 by Applied Informatics Software Engineering GmbH.\n"
-=======
-			"Copyright (c) 2013-2019 by Applied Informatics Software Engineering GmbH.\n"
->>>>>>> a36f9c4b
 			"All rights reserved.\n\n"
 			"This application is used to forward local TCP ports to remote\n"
 			"clients via the macchina.io Remote Manager.\n\n"
