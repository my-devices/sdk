//
// OpenSSLInitializer.cpp
//
// Library: Crypto
// Package: CryptoCore
// Module:  OpenSSLInitializer
//
// Copyright (c) 2006-2009, Applied Informatics Software Engineering GmbH.
// and Contributors.
//
// SPDX-License-Identifier:	BSL-1.0
//


#include "Poco/Crypto/OpenSSLInitializer.h"
#include "Poco/Crypto/CryptoException.h"
#include "Poco/RandomStream.h"
#include "Poco/Thread.h"
#include <openssl/ssl.h>
#include <openssl/rand.h>
#include <openssl/crypto.h>
#include <openssl/err.h>
#include <openssl/conf.h>


#if defined(POCO_OS_FAMILY_WINDOWS)
	#define POCO_STR_HELPER(x) #x
	#define POCO_STR(x) POCO_STR_HELPER(x)
	#if defined POCO_INTERNAL_OPENSSL_MSVC_VER
		#define POCO_INTERNAL_OPENSSL_BUILD          \
				" (POCO internal build, MSVC version " \
				POCO_STR(POCO_INTERNAL_OPENSSL_MSVC_VER) ")"
	#else
		#define POCO_INTERNAL_OPENSSL_BUILD ""
	#endif
	#pragma message (OPENSSL_VERSION_TEXT POCO_INTERNAL_OPENSSL_BUILD)
#endif


using Poco::RandomInputStream;
using Poco::Thread;


#if defined(_MSC_VER) && !defined(_DLL) && defined(POCO_INTERNAL_OPENSSL_MSVC_VER)

	#if (POCO_MSVS_VERSION >= 2015)
		FILE _iob[] = { *stdin, *stdout, *stderr };
		extern "C" FILE * __cdecl __iob_func(void) { return _iob; }
	#endif // (POCO_MSVS_VERSION >= 2015)

	#if (POCO_MSVS_VERSION < 2012)
		extern "C" __declspec(noreturn) void __cdecl __report_rangecheckfailure(void) { ::ExitProcess(1); }
	#endif // (POCO_MSVS_VERSION < 2012)

#endif // _MSC_VER && _MT && !POCO_EXTERNAL_OPENSSL && (POCO_MSVS_VERSION < 2013)


namespace Poco {
namespace Crypto {


Poco::AtomicCounter OpenSSLInitializer::_rc;

#if OPENSSL_VERSION_NUMBER < 0x10100000L
Poco::FastMutex* OpenSSLInitializer::_mutexes(0);
#endif

#if OPENSSL_VERSION_NUMBER >= 0x30000000L
OSSL_PROVIDER* OpenSSLInitializer::_defaultProvider(0);
OSSL_PROVIDER* OpenSSLInitializer::_legacyProvider(0);
#endif


OpenSSLInitializer::OpenSSLInitializer()
{
	initialize();
}


OpenSSLInitializer::~OpenSSLInitializer()
{
	try
	{
		uninitialize();
	}
	catch (...)
	{
		poco_unexpected();
	}
}


void OpenSSLInitializer::initialize()
{
	if (++_rc == 1)
	{
#if OPENSSL_VERSION_NUMBER >= 0x10100000L
		CONF_modules_load(NULL, NULL, 0);
#else
		OPENSSL_config(NULL);
#endif

#if OPENSSL_VERSION_NUMBER < 0x10100000L
		SSL_library_init();
		SSL_load_error_strings();
		OpenSSL_add_all_algorithms();

		int nMutexes = CRYPTO_num_locks();
		_mutexes = new Poco::FastMutex[nMutexes];
		CRYPTO_set_locking_callback(&OpenSSLInitializer::lock);
#ifndef POCO_OS_FAMILY_WINDOWS
// Not needed on Windows (see SF #110: random unhandled exceptions when linking with ssl).
// https://sourceforge.net/p/poco/bugs/110/
//
// From http://www.openssl.org/docs/crypto/threads.html :
// "If the application does not register such a callback using CRYPTO_THREADID_set_callback(),
//  then a default implementation is used - on Windows and BeOS this uses the system's
//  default thread identifying APIs"
		CRYPTO_set_id_callback(&OpenSSLInitializer::id);
#endif
		CRYPTO_set_dynlock_create_callback(&OpenSSLInitializer::dynlockCreate);
		CRYPTO_set_dynlock_lock_callback(&OpenSSLInitializer::dynlock);
		CRYPTO_set_dynlock_destroy_callback(&OpenSSLInitializer::dynlockDestroy);

		char seed[SEEDSIZE];
		RandomInputStream rnd;
		rnd.read(seed, sizeof(seed));
		RAND_seed(seed, SEEDSIZE);
#endif

#if OPENSSL_VERSION_NUMBER >= 0x30000000L
		if (!_defaultProvider)
		{
			_defaultProvider = OSSL_PROVIDER_load(NULL, "default");
			if (!_defaultProvider) throw CryptoException("Failed to load OpenSSL default provider");
		}
		if (!_legacyProvider)
		{
<<<<<<< HEAD
			_legacyProvider  = OSSL_PROVIDER_load(NULL, "legacy");
			if (!_defaultProvider) throw CryptoException("Failed to load OpenSSL legacy provider");
=======
			_legacyProvider = OSSL_PROVIDER_load(NULL, "legacy");
			if (!_legacyProvider) throw CryptoException("Failed to load OpenSSL legacy provider");
>>>>>>> 74e94598
		}
#endif
	}
}


void OpenSSLInitializer::uninitialize()
{
	if (--_rc == 0)
	{
#if OPENSSL_VERSION_NUMBER < 0x10100000L
		EVP_cleanup();
		ERR_free_strings();
		CRYPTO_set_locking_callback(0);
#ifndef POCO_OS_FAMILY_WINDOWS
		CRYPTO_set_id_callback(0);
#endif
		delete [] _mutexes;
#endif
<<<<<<< HEAD

=======
>>>>>>> 74e94598
	}
}


#if OPENSSL_VERSION_NUMBER < 0x10100000L


void OpenSSLInitializer::lock(int mode, int n, const char* file, int line)
{
	if (mode & CRYPTO_LOCK)
		_mutexes[n].lock();
	else
		_mutexes[n].unlock();
}


unsigned long OpenSSLInitializer::id()
{
	// Note: we use an old-style C cast here because
	// neither static_cast<> nor reinterpret_cast<>
	// work uniformly across all platforms.
	return (unsigned long) Poco::Thread::currentTid();
}


struct CRYPTO_dynlock_value* OpenSSLInitializer::dynlockCreate(const char* file, int line)
{
	return new CRYPTO_dynlock_value;
}


void OpenSSLInitializer::dynlock(int mode, struct CRYPTO_dynlock_value* lock, const char* file, int line)
{
	poco_check_ptr (lock);

	if (mode & CRYPTO_LOCK)
		lock->_mutex.lock();
	else
		lock->_mutex.unlock();
}


void OpenSSLInitializer::dynlockDestroy(struct CRYPTO_dynlock_value* lock, const char* file, int line)
{
	delete lock;
}


#endif // OPENSSL_VERSION_NUMBER < 0x10100000L


void initializeCrypto()
{
	OpenSSLInitializer::initialize();
}


void uninitializeCrypto()
{
	OpenSSLInitializer::uninitialize();
}


} } // namespace Poco::Crypto<|MERGE_RESOLUTION|>--- conflicted
+++ resolved
@@ -136,13 +136,8 @@
 		}
 		if (!_legacyProvider)
 		{
-<<<<<<< HEAD
-			_legacyProvider  = OSSL_PROVIDER_load(NULL, "legacy");
-			if (!_defaultProvider) throw CryptoException("Failed to load OpenSSL legacy provider");
-=======
 			_legacyProvider = OSSL_PROVIDER_load(NULL, "legacy");
 			if (!_legacyProvider) throw CryptoException("Failed to load OpenSSL legacy provider");
->>>>>>> 74e94598
 		}
 #endif
 	}
@@ -162,10 +157,6 @@
 #endif
 		delete [] _mutexes;
 #endif
-<<<<<<< HEAD
-
-=======
->>>>>>> 74e94598
 	}
 }
 
