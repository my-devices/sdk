--- conflicted
+++ resolved
@@ -4,13 +4,8 @@
 
 #include "winres.h"
 
-<<<<<<< HEAD
-#define POCO_VERSION 1,11,2,0
-#define POCO_VERSION_STR "1.11.2"
-=======
 #define POCO_VERSION 1,11,5,0
 #define POCO_VERSION_STR "1.11.5"
->>>>>>> 74e94598
 
 VS_VERSION_INFO VERSIONINFO
  FILEVERSION POCO_VERSION
